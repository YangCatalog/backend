--- conflicted
+++ resolved
@@ -189,26 +189,6 @@
         with open(cache_path, 'w') as writer:
             json.dump(empty, writer)
 
-<<<<<<< HEAD
-=======
-    def _check_file_availability(self, module: BuildYINDEXModule):
-        if os.path.isfile(module['path']):
-            return
-        url = (
-            'https://yangcatalog.org/api/search/modules/'
-            f'{module["name"]},{module["revision"]},{module["organization"]}'
-        )
-        try:
-            module_detail = requests.get(url).json().get('module', [])
-            schema = module_detail[0].get('schema')
-            result = fetch_module_by_schema(schema, module['path'])
-            if not result:
-                raise Exception
-            self.logger.info('File content successfully retrieved from GitHub using module schema')
-        except Exception:
-            raise Exception(f'Unable to retrieve content of {module["name"]}@{module["revision"]}')
-
->>>>>>> 744ba677
 
 def main(script_config: ScriptConfig = DEFAULT_SCRIPT_CONFIG.copy()):
     ProcessChangedMods(script_config).start_processing_changed_mods()
