--- conflicted
+++ resolved
@@ -38,12 +38,11 @@
         config = create_config()
         self.threads = int(config.get('General-Section', 'threads'))
         log_directory = config.get('Directory-Section', 'logs')
-<<<<<<< HEAD
         self.elk_repo_name = config.get('General-Section', 'elk-repo-name')
         self.elk_request_timeout = int(config.get('General-Section', 'elk-request-timeout', fallback=60))
         self._setup_elasticsearch(config, es)
         log_file_path = os.path.join(log_directory, 'jobs', 'es-manager.log')
-        self.LOGGER = log.get_logger('es-manager', log_file_path)
+        self.logger = log.get_logger('es-manager', log_file_path)
 
     def _setup_elasticsearch(self, config: ConfigParser, es: t.Optional[Elasticsearch] = None):
         if es:
@@ -51,33 +50,15 @@
             return
         es_aws = config.get('DB-Section', 'es-aws')
         elk_credentials = config.get('Secrets-Section', 'elk-secret').strip('"').split(' ')
-=======
-        es_aws = config.get('DB-Section', 'es-aws')
-        elk_credentials = config.get(
-            'Secrets-Section', 'elk-secret').strip('"').split(' ')
-        self.elk_repo_name = config.get('General-Section', 'elk-repo-name')
-        self.elk_request_timeout = int(config.get(
-            'General-Section', 'elk-request-timeout', fallback=60))
->>>>>>> 96544a8d
         es_host_config = {
             'host': config.get('DB-Section', 'es-host', fallback='localhost'),
             'port': config.get('DB-Section', 'es-port', fallback='9200')
         }
         if es_aws == 'True':
-<<<<<<< HEAD
-            self.es = Elasticsearch(
-                hosts=[es_host_config], http_auth=(elk_credentials[0], elk_credentials[1]), scheme='https'
-            )
-            return
-        self.es = Elasticsearch(hosts=[es_host_config])
-=======
             self.es = Elasticsearch(hosts=[es_host_config], http_auth=(
                 elk_credentials[0], elk_credentials[1]), scheme='https')
         else:
             self.es = Elasticsearch(hosts=[es_host_config])
-        log_file_path = os.path.join(log_directory, 'jobs', 'es-manager.log')
-        self.logger = log.get_logger('es-manager', log_file_path)
->>>>>>> 96544a8d
 
     def ping(self) -> bool:
         return self.es.ping()
