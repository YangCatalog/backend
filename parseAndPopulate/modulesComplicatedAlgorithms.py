# Copyright The IETF Trust 2019, All Rights Reserved
# Copyright 2018 Cisco and its affiliates
#
# Licensed under the Apache License, Version 2.0 (the "License");
# you may not use this file except in compliance with the License.
# You may obtain a copy of the License at
#
#     http://www.apache.org/licenses/LICENSE-2.0
#
# Unless required by applicable law or agreed to in writing, software
# distributed under the License is distributed on an "AS IS" BASIS,
# WITHOUT WARRANTIES OR CONDITIONS OF ANY KIND, either express or implied.
# See the License for the specific language governing permissions and
# limitations under the License.

"""
This is a class of a single module to parse all the more complicated
metadata that we can get out of the module. From this class parse
method is called which will call all the other methods that
will get the rest of the metadata. This is parsed separately to
make sure that metadata that are quickly parsed are already pushed
into the database and these metadata will get there later.
"""

__author__ = "Miroslav Kovac"
__copyright__ = "Copyright 2018 Cisco and its affiliates, Copyright The IETF Trust 2019, All Rights Reserved"
__license__ = "Apache License, Version 2.0"
__email__ = "miroslav.kovac@pantheon.tech"

import io
import json
import os
import sys
import time
from copy import deepcopy
from datetime import datetime
from collections import defaultdict

import requests
from pyang import plugin
from pyang.plugins.tree import emit_tree
from utility import log, messageFactory
from utility.staticVariables import confd_headers, json_headers
from utility.util import (context_check_update_from, fetch_module_by_schema,
                          find_first_file)
from utility.yangParser import create_context


class ModulesComplicatedAlgorithms:

    def __init__(self, log_directory, yangcatalog_api_prefix, credentials, confd_prefix,
                 save_file_dir, direc, all_modules, yang_models_dir, temp_dir):
        global LOGGER
        LOGGER = log.get_logger('modulesComplicatedAlgorithms', '{}/parseAndPopulate.log'.format(log_directory))
        if all_modules is None:
            with open('{}/prepare.json'.format(direc), 'r') as f:
                self.__all_modules = json.load(f)
        else:
            self.__all_modules = all_modules
        self.__yangcatalog_api_prefix = yangcatalog_api_prefix
        self.new_modules = defaultdict(dict)
        self.__credentials = credentials
        self.__save_file_dir = save_file_dir
        self.__path = None
        self.__confd_prefix = confd_prefix
        self.__yang_models = yang_models_dir
        self.temp_dir = temp_dir
        self.__direc = direc
        self.__trees = defaultdict(dict)
        self.__unavailable_modules = []
        LOGGER.info('get all existing modules')
        response = requests.get('{}search/modules'.format(self.__yangcatalog_api_prefix),
                                headers=json_headers)
        existing_modules = response.json().get('module', [])
        self.__existing_modules_dict = defaultdict(dict)
        self.__latest_revisions = {}
        for module in existing_modules:
            # Store latest revision of each module - used in resolving tree-type
            latest_revision = self.__latest_revisions.get(module['name'])
            if latest_revision is None:
                self.__latest_revisions[module['name']] = module['revision']
            else:
                self.__latest_revisions[module['name']] = max(module['revision'], latest_revision)

            sem_ver = module.get('derived-semantic-version')
            tree_type = module.get('tree-type')
            if not (sem_ver and tree_type):
                continue
            self.__existing_modules_dict[module['name']][module['revision']] = module

    def parse_non_requests(self):
        LOGGER.info("parsing tree types")
        self.resolve_tree_type(self.__all_modules)

    def parse_requests(self):
        LOGGER.info("parsing semantic version")
        self.parse_semver()
        LOGGER.info("parsing dependents")
        self.__parse_dependents()

    def populate(self):
        LOGGER.info('populate with module complicated data. amount of new data is {}'
                    .format(len(self.new_modules.values())))
        LOGGER.info('populate with module complicated data after merging. amount of new data is {}'
                    .format(len(self.new_modules)))
        x = -1
        chunk_size = 250
        chunks = (len(self.new_modules) - 1) // chunk_size + 1
        for x in range(chunks):
            payload = {'modules': {'module': self.new_modules[x * chunk_size: (x * chunk_size) + chunk_size]}}
            json_modules_data = json.dumps(payload)
            if '{"module": []}' not in json_modules_data:
                url = self.__confd_prefix + '/restconf/data/yang-catalog:catalog/modules/'
                response = requests.patch(url, data=json_modules_data,
                                          auth=(self.__credentials[0],
                                                self.__credentials[1]),
                                          headers=confd_headers)
                if response.status_code < 200 or response.status_code > 299:
                    path_to_file = '{}/modulesComplicatedAlgorithms-data-{}'.format(self.__direc, x)
                    with open(path_to_file, 'w') as f:
                        json.dump(json_modules_data, f)
                    LOGGER.error('Request with body {} on path {} failed with {}'.
                                 format(path_to_file, url,
                                        response.text))

        url = (self.__yangcatalog_api_prefix + 'load-cache')
        response = requests.post(url, None,
                                 auth=(self.__credentials[0],
                                       self.__credentials[1]))
        if response.status_code != 201:
            LOGGER.warning('Could not send a load-cache request. Status code: {} Message: {}'
                           .format(response.status_code, response.text))

    def resolve_tree_type(self, all_modules):
        def is_openconfig(rows, output):
            count_config = output.count('+-- config')
            count_state = output.count('+-- state')
            if count_config != count_state:
                return False
            row_number = 0
            skip = []
            for row in rows:
                if 'x--' in row or 'o--' in row:
                    continue
                if '' == row.strip(' '):
                    break
                if '+--rw' in row and row_number != 0 \
                        and row_number not in skip and '[' not in row and \
                        (len(row.replace('|', '').strip(' ').split(
                            ' ')) != 2 or '(' in row):
                    if '->' in row and 'config' in row.split('->')[
                            1] and '+--rw config' not in rows[row_number - 1]:
                        row_number += 1
                        continue
                    if '+--rw config' not in rows[row_number - 1]:
                        if 'augment' in rows[row_number - 1]:
                            if not rows[row_number - 1].endswith(':config:'):
                                return False
                        else:
                            return False
                    length_before = set([len(row.split('+--')[0])])
                    skip = []
                    for x in range(row_number, len(rows)):
                        if 'x--' in rows[x] or 'o--' in rows[x]:
                            continue
                        if len(rows[x].split('+--')[0]) not in length_before:
                            if (len(rows[x].replace('|', '').strip(' ').split(
                                    ' ')) != 2 and '[' not in rows[x]) \
                                    or '+--:' in rows[x] or '(' in rows[x]:
                                length_before.add(len(rows[x].split('+--')[0]))
                            else:
                                break
                        if '+--ro' in rows[x]:
                            return False
                        duplicate = \
                            rows[x].replace('+--rw', '+--ro').split('+--')[1]
                        if duplicate.replace(' ', '') not in output.replace(' ',
                                                                            ''):
                            return False
                        skip.append(x)
                if '+--ro' in row and row_number != 0 and row_number not in skip and '[' not in row and \
                        (len(row.replace('|', '').strip(' ').split(
                            ' ')) != 2 or '(' in row):
                    if '->' in row and 'state' in row.split('->')[
                            1] and '+--ro state' not in rows[row_number - 1]:
                        row_number += 1
                        continue
                    if '+--ro state' not in rows[row_number - 1]:
                        if 'augment' in rows[row_number - 1]:
                            if not rows[row_number - 1].endswith(':state:'):
                                return False
                        else:
                            return False
                    length_before = len(row.split('+--')[0])
                    skip = []
                    for x in range(row_number, len(rows)):
                        if 'x--' in rows[x] or 'o--' in rows[x]:
                            continue
                        if len(rows[x].split('+--')[0]) < length_before:
                            break
                        if '+--rw' in rows[x]:
                            return False
                        skip.append(x)
                row_number += 1
            return True

        def is_combined(rows, output):
            for row in rows:
                if row.endswith('-state') and not ('x--' in row or 'o--' in row):
                    return False
            next_obsolete_or_deprecated = False
            for row in rows:
                if next_obsolete_or_deprecated:
                    if 'x--' in row or 'o--' in row:
                        next_obsolete_or_deprecated = False
                    else:
                        return False
                if 'x--' in row or 'o--' in row:
                    continue
                if '+--rw config' == row.replace('|', '').strip(
                    ' ') or '+--ro state' == row.replace('|', '').strip(
                        ' '):
                    return False
                if len(row.split('+--')[0]) == 4:
                    if '-state' in row and '+--ro' in row:
                        return False
                if 'augment' in row and len(row.split('augment')[0]) == 2:
                    part = row.strip(' ').split('/')[1]
                    if '-state' in part:
                        next_obsolete_or_deprecated = True
                    part = row.strip(' ').split('/')[-1]
                    if ':state:' in part or '/state:' in part \
                            or ':config:' in part or '/config:' in part:
                        next_obsolete_or_deprecated = True
            return True

        def is_transitional(rows, output):
            if output.split('\n')[1].endswith('-state') and output.split('\n')[0].endswith('-state'):
                if '+--rw' in output:
                    return False
                if output.startswith('\n'):
                    name_of_module = output.split('\n')[1].split(': ')[1]
                else:
                    name_of_module = output.split('\n')[0].split(': ')[1]
                name_of_module = name_of_module.split('-state')[0]
                coresponding_nmda_file = self.__find_file(name_of_module)
                if coresponding_nmda_file:
                    name = coresponding_nmda_file.split('/')[-1].split('.')[0]
                    revision = name.split('@')[-1]
                    name = name.split('@')[0]
                    if '{}@{}'.format(name, revision) in self.__trees:
                        stdout = self.__trees['{}@{}'.format(name, revision)]
                        pyang_list_of_rows = stdout.split('\n')[2:]
                    else:
                        plugin.plugins = []
                        plugin.init([])

                        ctx = create_context('{}:{}'.format(os.path.abspath(self.__yang_models), self.__save_file_dir))

                        ctx.opts.lint_namespace_prefixes = []
                        ctx.opts.lint_modulename_prefixes = []
                        for p in plugin.plugins:
                            p.setup_ctx(ctx)
                        with open(coresponding_nmda_file, 'r') as f:
                            a = ctx.add_module(coresponding_nmda_file, f.read())
                        if ctx.opts.tree_path is not None:
                            path = ctx.opts.tree_path.split('/')
                            if path[0] == '':
                                path = path[1:]
                        else:
                            path = None
                        ctx.validate()
                        try:
                            f = io.StringIO()
                            emit_tree(ctx, [a], f, ctx.opts.tree_depth,
                                      ctx.opts.tree_line_length, path)
                            stdout = f.getvalue()
                        except:
                            stdout = ''

                        pyang_list_of_rows = stdout.split('\n')[2:]
                        if len(ctx.errors) != 0 and len(stdout) == 0:
                            return False
                    if stdout == '':
                        return False
                    for x in range(0, len(rows)):
                        if 'x--' in rows[x] or 'o--' in rows[x]:
                            continue
                        if rows[x].strip(' ') == '':
                            break
                        if len(rows[x].split('+--')[0]) == 4:
                            if '-state' in rows[x]:
                                return False
                        if len(rows[x].split('augment')[0]) == 2:
                            part = rows[x].strip(' ').split('/')[1]
                            if '-state' in part:
                                return False
                        if '+--ro ' in rows[x]:
                            leaf = \
                                rows[x].split('+--ro ')[1].split(' ')[0].split(
                                    '?')[0]

                            for y in range(0, len(pyang_list_of_rows)):
                                if leaf in pyang_list_of_rows[y]:
                                    break
                            else:
                                return False
                    return True
                else:
                    return False
            else:
                return False

        def is_split(rows, output):
            failed = False
            row_num = 0
            if output.split('\n')[1].endswith('-state'):
                return False
            for row in rows:
                if 'x--' in row or 'o--' in row:
                    continue
                if '+--rw config' == row.replace('|', '').strip(
                        ' ') or '+--ro state' == row.replace('|', '') \
                        .strip(' '):
                    return False
                if 'augment' in row:
                    part = row.strip(' ').split('/')[-1]
                    if ':state:' in part or '/state:' in part or ':config:' in part or '/config:' in part:
                        return False
            for row in rows:
                if 'x--' in row or 'o--' in row:
                    continue
                if row == '':
                    break
                if (len(row.split('+--')[0]) == 4 and 'augment' not in rows[
                        row_num - 1]) or len(row.split('augment')[0]) == 2:
                    if '-state' in row:
                        if 'augment' in row:
                            part = row.strip(' ').split('/')[1]
                            if '-state' not in part:
                                row_num += 1
                                continue
                        for x in range(row_num + 1, len(rows)):
                            if 'x--' in rows[x] or 'o--' in rows[x]:
                                continue
                            if rows[x].strip(' ') == '' \
                                    or (len(rows[x].split('+--')[
                                        0]) == 4 and 'augment' not in
                                        rows[row_num - 1]) \
                                    or len(row.split('augment')[0]) == 2:
                                break
                            if '+--rw' in rows[x]:
                                failed = True
                                break
                row_num += 1
            if failed:
                return False
            else:
                return True

        x = 0
        for module in all_modules.get('module', []):
            x += 1
            name = module['name']
            revision = module['revision']
            name_revision = '{}@{}'.format(name, revision)
            self.__path = '{}/{}.yang'.format(self.__save_file_dir, name_revision)
            yang_file_exists = self.__check_schema_file(module)
            is_latest_revision = self.check_if_latest_revision(module)
            if not yang_file_exists:
                LOGGER.error('Skipping module: {}'.format(name_revision))
                continue
            LOGGER.info(
<<<<<<< HEAD
                'Searching tree-type for {}. {} out of {}'.format(name_revision, x, len(self.__all_modules['module'])))
            if revision in self.__trees[name]:
                stdout = self.__trees[name][revision]
=======
                'Searching tree-type for {}. {} out of {}'.format(name_revision, x, len(all_modules['module'])))
            if name_revision in self.__trees:
                stdout = self.__trees[name_revision]
>>>>>>> 759984cf
            else:
                plugin.plugins = []
                plugin.init([])
                ctx = create_context('{}:{}'.format(os.path.abspath(self.__yang_models), self.__save_file_dir))
                ctx.opts.lint_namespace_prefixes = []
                ctx.opts.lint_modulename_prefixes = []
                for p in plugin.plugins:
                    p.setup_ctx(ctx)
                with open(self.__path, 'r', errors='ignore') as f:
                    a = ctx.add_module(self.__path, f.read())
                if a is None:
                    LOGGER.debug(
                        'Could not use pyang to generate tree because of errors on module {}'.
                        format(self.__path))
                    module['tree-type'] = 'unclassified'
                    if revision not in self.new_modules[name]:
                        self.new_modules[name][revision] = module
                    else:
                        self.new_modules[name][revision]['tree-type'] = 'unclassified'
                    continue
                if ctx.opts.tree_path is not None:
                    path = ctx.opts.tree_path.split('/')
                    if path[0] == '':
                        path = path[1:]
                else:
                    path = None
                retry = 5
                while retry:
                    try:
                        ctx.validate()
                        break
                    except Exception as e:
                        retry -= 1
                        if retry == 0:
                            raise e
                try:
                    f = io.StringIO()
                    emit_tree(ctx, [a], f, ctx.opts.tree_depth,
                              ctx.opts.tree_line_length, path)
                    stdout = f.getvalue()
                    self.__trees[name][revision] = stdout
                except:
                    module['tree-type'] = 'not-applicable'
                    LOGGER.exception('not-applicable tree created')
                    continue

            if stdout == '':
                module['tree-type'] = 'not-applicable'
            else:
                if stdout.startswith('\n'):
                    pyang_list_of_rows = stdout.split('\n')[2:]
                else:
                    pyang_list_of_rows = stdout.split('\n')[1:]
                if 'submodule' == module['module-type']:
                    LOGGER.debug('Module {} is a submodule'.format(self.__path))
                    module['tree-type'] = 'not-applicable'
                elif is_latest_revision and is_combined(pyang_list_of_rows, stdout):
                    module['tree-type'] = 'nmda-compatible'
                elif is_split(pyang_list_of_rows, stdout):
                    module['tree-type'] = 'split'
                elif is_openconfig(pyang_list_of_rows, stdout):
                    module['tree-type'] = 'openconfig'
                elif is_transitional(pyang_list_of_rows, stdout):
                    module['tree-type'] = 'transitional-extra'
                else:
                    module['tree-type'] = 'unclassified'
            LOGGER.info('tree type for module {} is {}'.format(module['name'], module['tree-type']))
            if (revision not in self.__existing_modules_dict[name] or
                    self.__existing_modules_dict[name][revision].get('tree-type') != module['tree-type']):
                if revision not in self.new_modules[name]:
                    self.new_modules[name][revision] = module
                else:
                    self.new_modules[name][revision]['tree-type'] = module['tree-type']

    def parse_semver(self):
        def get_revision_datetime(module: dict):
            rev = module['revision'].split('-')
            try:
                date = datetime(int(rev[0]), int(rev[1]), int(rev[2]))
            except Exception:
                LOGGER.error('Failed to process revision for {}: (rev: {})'.format(module['name'], rev))
                try:
                    if int(rev[1]) == 2 and int(rev[2]) == 29:
                        date = datetime(int(rev[0]), int(rev[1]), 28)
                    else:
                        date = datetime(1970, 1, 1)
                except Exception:
                    date = datetime(1970, 1, 1)
            return date

        def increment_semver(old, significance):
            versions = old.split('.')
            versions = list(map(int, versions))
            versions[significance] += 1
            versions[significance + 1:] = [0] * len(versions[significance + 1:])
            return '{}.{}.{}'.format(*versions)

        def update_semver(old_details, new_module, significance):
            name = new_module['name']
            revision = new_module['revision']
            upgraded_version = increment_semver(old_details['semver'], significance)
            new_module['derived-semantic-version'] = upgraded_version
            if revision not in self.new_modules[name]:
                self.new_modules[name][revision] = new_module
            else:
                self.new_modules[name][revision]['derived-semantic-version'] = new_module['derived-semantic-version']

        def get_trees(new, old):
            new_name_revision = '{}@{}'.format(new['name'], new['revision'])
            old_name_revision = '{}@{}'.format(old['name'], old['revision'])
            new_schema = '{}/{}.yang'.format(self.__save_file_dir, new_name_revision)
            old_schema = '{}/{}.yang'.format(self.__save_file_dir, old_name_revision)
            new_schema_exist = self.__check_schema_file(new)
            old_schema_exist = self.__check_schema_file(old)

            if old_schema_exist and new_schema_exist:
                ctx, new_schema_ctx = context_check_update_from(old_schema, new_schema,
                                                                self.__yang_models,
                                                                self.__save_file_dir)
                if len(ctx.errors) == 0:
                    if new['revision'] in self.__trees[new['name']] and old['revision'] in self.__trees[old['name']]:
                        new_yang_tree = self.__trees[new['name']][new['revision']]
                        old_yang_tree = self.__trees[old['name']][old['revision']]
                    else:
                        with open(old_schema, 'r', errors='ignore') as f:
                            old_schema_ctx = ctx.add_module(old_schema, f.read())
                        if ctx.opts.tree_path is not None:
                            path = ctx.opts.tree_path.split('/')
                            if path[0] == '':
                                path = path[1:]
                        else:
                            path = None
                        retry = 5
                        while retry:
                            try:
                                ctx.validate()
                                break
                            except Exception as e:
                                retry -= 1
                                if retry == 0:
                                    raise e
                        # can we cache this?
                        try:
                            f = io.StringIO()
                            emit_tree(ctx, [new_schema_ctx], f, ctx.opts.tree_depth,
                                        ctx.opts.tree_line_length, path)
                            new_yang_tree = f.getvalue()
                        except:
                            new_yang_tree = ''
                        try:
                            f = io.StringIO()
                            emit_tree(ctx, [old_schema_ctx], f, ctx.opts.tree_depth,
                                        ctx.opts.tree_line_length, path)
                            old_yang_tree = f.getvalue()
                        except:
                            old_yang_tree = '2'
                    return (new_yang_tree, old_yang_tree)
                else:
                    raise Exception

        z = 0
        for new_module in self.__all_modules.get('module', []):
            z += 1
            name = new_module['name']
            new_revision = new_module['revision']
            name_revision = '{}@{}'.format(name, new_revision)
            data = defaultdict(dict)
            # Get all other available revisions of the module
            for m in self.__existing_modules_dict[new_module['name']].values():
                if m['revision'] != new_module['revision']:
                    data[m['name']][m['revision']] = deepcopy(m)

            LOGGER.info(
                'Searching semver for {}. {} out of {}'.format(name_revision, z, len(self.__all_modules['module'])))
            if len(data) == 0:
                # If there is no other revision for this module
                new_module['derived-semantic-version'] = '1.0.0'
                if new_revision not in self.new_modules[name]:
                    self.new_modules[name][new_revision] = new_module
                else:
                    self.new_modules[name][new_revision]['derived-semantic-version'] = \
                        new_module['derived-semantic-version']
            else:
                # If there is at least one revision for this module
                date = get_revision_datetime(new_module)
                module_temp = {}
                module_temp['name'] = name
                module_temp['revision'] = new_revision
                module_temp['organization'] = new_module['organization']
                module_temp['compilation'] = new_module.get('compilation-status', 'PENDING')
                module_temp['date'] = date
                module_temp['schema'] = new_module['schema']
                mod_details = [module_temp]

                # Loop through all other available revisions of the module
                for mod in [revision for name in data.values() for revision in name.values()]:
                    module_temp = {}
                    revision = mod['revision']
                    if revision == new_module['revision']:
                        continue
                    module_temp['revision'] = revision
                    module_temp['date'] = get_revision_datetime(mod)
                    module_temp['name'] = name
                    module_temp['organization'] = mod.get('organization')
                    module_temp['schema'] = mod.get('schema')
                    module_temp['compilation'] = mod.get('compilation-status', 'PENDING')
                    module_temp['semver'] = mod['derived-semantic-version']
                    mod_details.append(module_temp)
                data[name][new_revision] = new_module
                if len(mod_details) == 1:
                    new_module['derived-semantic-version'] = '1.0.0'
                    if new_revision not in self.new_modules[name]:
                        self.new_modules[name][new_revision] = new_module
                    else:
                        self.new_modules[name][new_revision['revision']]['derived-semantic-version'] = \
                            new_module['derived-semantic-version']
                    continue
                mod_details = sorted(mod_details, key=lambda k: k['date'])
                # If we are adding a new module to the end (latest revision) of existing modules with this name
                # and all modules with this name have semver already assigned except for the last one
                if mod_details[-1]['date'] == date:
                    if mod_details[-1]['compilation'] != 'passed':
                        versions = mod_details[-2]['semver'].split('.')
                        major_ver = int(versions[0])
                        major_ver += 1
                        upgraded_version = '{}.{}.{}'.format(major_ver, 0, 0)
                        new_module['derived-semantic-version'] = upgraded_version
                        if new_revision not in self.new_modules[name]:
                            self.new_modules[name][new_revision] = new_module
                        else:
                            self.new_modules[name][new_revision]['derived-semantic-version'] = \
                                new_module['derived-semantic-version']
                    else:
                        if mod_details[-2]['compilation'] != 'passed':
                            update_semver(mod_details[-2], new_module, 0)
                        else:
                            try:
                                trees = get_trees(mod_details[-1], mod_details[-2])
                                # if schemas do not exist, trees will be None
                                if trees:
                                    new_yang_tree, old_yang_tree = trees
                                    if old_yang_tree == new_yang_tree:
                                        # yang trees are the same - update only the patch version
                                        update_semver(mod_details[-2], new_module, 2)
                                    else:
                                        # yang trees have changed - update minor version
                                        update_semver(mod_details[-2], new_module, 1)
                            except:
                                # pyang found an error - update major version
                                update_semver(mod_details[-2], new_module, 0)
                # If we are adding new module in the middle (between two revisions) of existing modules with this name
                else:
                    name = mod_details[0]['name']
                    revision = mod_details[0]['revision']
                    mod_details[0]['semver'] = '1.0.0'
                    response = data[name][revision]
                    response['derived-semantic-version'] = '1.0.0'
                    if revision not in self.new_modules[name]:
                        self.new_modules[name][revision] = response
                    else:
                        self.new_modules[name][revision]['derived-semantic-version'] = \
                            response['derived-semantic-version']
                    for x in range(1, len(mod_details)):
                        name = mod_details[x]['name']
                        revision = mod_details[x]['revision']
                        module = data[name][revision]
                        if mod_details[x]['compilation'] != 'passed':
                            update_semver(mod_details[x - 1], module, 0)
                            mod_details[x]['semver'] = increment_semver(mod_details[x - 1]['semver'], 0)
                        else:
                            # If the previous revision has the compilation status 'passed'
                            if mod_details[x - 1]['compilation'] != 'passed':
                                update_semver(mod_details[x - 1], module, 0)
                                mod_details[x]['semver'] = increment_semver(mod_details[x - 1]['semver'], 0)
                            else:
                                # Both actual and previous revisions have the compilation status 'passed'
                                try:
                                    trees = get_trees(mod_details[x], mod_details[x - 1])
                                    # if schemas do not exist, trees will be None
                                    if trees:
                                        new_yang_tree, old_yang_tree = trees
                                        if old_yang_tree == new_yang_tree:
                                            # yang trees are the same - update only the patch version
                                            update_semver(mod_details[x - 1], module, 2)
                                            mod_details[x]['semver'] = increment_semver(mod_details[x - 1]['semver'],
                                                                                        2)
                                        else:
                                            # yang trees have changed - update minor version
                                            update_semver(mod_details[x - 1], module, 1)
                                            mod_details[x]['semver'] = increment_semver(mod_details[x - 1]['semver'],
                                                                                        1)
                                except:
                                    # pyang found an error - update major version
                                    update_semver(mod_details[x - 1], module, 0)
                                    mod_details[x]['semver'] = increment_semver(mod_details[x - 1]['semver'], 0)

        if len(self.__unavailable_modules) != 0:
            mf = messageFactory.MessageFactory()
            mf.send_unavailable_modules(self.__unavailable_modules)

    def __parse_dependents(self):

        def check_latest_revision_and_remove(dependent, dependency):
            for i in len(dependency.get('dependents'), []):
                existing_dependent = dependency['dependents'][i]
                if existing_dependent['name'] == dependent['name']:
                    if existing_dependent['revision'] > dependent['revision']:
                        return True
                    else:
                        dependency['dependents'].pop(i)
                        break
            return False


        def add_dependents(dependents, dependencies):
            x = 0
            for dependent in dependents:
                x += 1
                LOGGER.info('Adding {}@{} as dependent. {} out of {}'
                            .format(dependent['name'], dependent['revision'], x, len(dependents)))
                for dep_filter in dependent.get('dependencies', []):
                    name = dep_filter['name']
                    revision = dep_filter.get('revision')
                    if name in dependencies:
                        if revision is None:
                            it = dependencies[name].values()
                        else:
                            if revision in dependencies:
                                it = [dependencies[name][revision]]
                            else:
                                it = []
                        for dependency in it:
                            revision = dependency['revision']
                            if revision in self.new_modules[name]:
                                dependency_copy = self.new_modules[name][revision]
                            elif revision in self.__existing_modules_dict[name]:
                                dependency_copy = deepcopy(self.__existing_modules_dict[name][revision])
                            else:
                                dependency_copy = dependency
                            if not check_latest_revision_and_remove(dependent, dependency_copy):
                                details = {
                                    'name': dependent['name'],
                                    'revision': dependent['revision'],
                                }
                                if 'schema' in dependent:
                                    details['schema'] = dependent['schema']
                                dependency_copy.setdefault('dependents', []).append(details)
                                self.new_modules[name][revision] = dependency_copy
        
        all_modules = self.__all_modules.get('module')
        all_modules_dict = defaultdict(dict)
        for i in all_modules:
            all_modules_dict[i['name']][i['revision']] = deepcopy(i)
        both_dict = deepcopy(self.__existing_modules_dict)
        for name, revisions in all_modules_dict.items():
            both_dict[name] |= deepcopy(revisions)
        existing_modules = [revision for name in self.__existing_modules_dict.values() for revision in name.values()]
        LOGGER.info('Adding new modules as dependents')
        add_dependents(all_modules, both_dict)
        LOGGER.info('Adding existing modules as dependents')
        add_dependents(existing_modules, all_modules_dict)

    def __find_file(self, name: str, revision: str = '*'):
        yang_name = '{}.yang'.format(name)
        yang_name_rev = '{}@{}.yang'.format(name, revision)
        yang_file = find_first_file('/'.join(self.__path.split('/')[0:-1]), yang_name, yang_name_rev)
        if yang_file is None:
            yang_file = find_first_file(self.__yang_models, yang_name, yang_name_rev)

        return yang_file

    def __check_schema_file(self, module: dict):
        """ Check if the file exists and if not try to get it from Github.

        :param module   (dict) Details of currently parsed module
        :return         Whether the content of the module was obtained or not.
        :rtype  bool
        """
        schema = '{}/{}@{}.yang'.format(self.__save_file_dir, module['name'], module['revision'])
        result = True

        if not os.path.isfile(schema):
            LOGGER.warning('File on path {} not found'.format(schema))
            result = fetch_module_by_schema(module['schema'], schema)
            if result:
                LOGGER.info('File content successfully retrieved from GitHub using module schema')
            else:
                module_name = '{}@{}.yang'.format(module['name'], module['revision'])
                self.__unavailable_modules.append(module_name)
                LOGGER.error('Unable to retrieve file content from GitHub using module schema')

        return result

    def check_if_latest_revision(self, module: dict):
        """ Check if the parsed module is the latest revision.

        Argument:
            :param module   (dict) Details of currently parsed module
        """
        return module.get('revision', '') >= self.__latest_revisions.get(module['name'], '')<|MERGE_RESOLUTION|>--- conflicted
+++ resolved
@@ -371,15 +371,9 @@
                 LOGGER.error('Skipping module: {}'.format(name_revision))
                 continue
             LOGGER.info(
-<<<<<<< HEAD
-                'Searching tree-type for {}. {} out of {}'.format(name_revision, x, len(self.__all_modules['module'])))
+                'Searching tree-type for {}. {} out of {}'.format(name_revision, x, len(all_modules['module'])))
             if revision in self.__trees[name]:
                 stdout = self.__trees[name][revision]
-=======
-                'Searching tree-type for {}. {} out of {}'.format(name_revision, x, len(all_modules['module'])))
-            if name_revision in self.__trees:
-                stdout = self.__trees[name_revision]
->>>>>>> 759984cf
             else:
                 plugin.plugins = []
                 plugin.init([])
