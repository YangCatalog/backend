# Copyright The IETF Trust 2019, All Rights Reserved
# Copyright 2018 Cisco and its affiliates
#
# Licensed under the Apache License, Version 2.0 (the "License");
# you may not use this file except in compliance with the License.
# You may obtain a copy of the License at
#
#     http://www.apache.org/licenses/LICENSE-2.0
#
# Unless required by applicable law or agreed to in writing, software
# distributed under the License is distributed on an "AS IS" BASIS,
# WITHOUT WARRANTIES OR CONDITIONS OF ANY KIND, either express or implied.
# See the License for the specific language governing permissions and
# limitations under the License.

"""
This is a class of a single module to parse all the more complicated
metadata that we can get out of the module. From this class parse
method is called which will call all the other methods that
will get the rest of the metadata. This is parsed separately to
make sure that metadata that are quickly parsed are already pushed
into the database and these metadata will get there later.
"""

__author__ = "Miroslav Kovac"
__copyright__ = "Copyright 2018 Cisco and its affiliates, Copyright The IETF Trust 2019, All Rights Reserved"
__license__ = "Apache License, Version 2.0"
__email__ = "miroslav.kovac@pantheon.tech"

import io
import json
import os
from collections import defaultdict
from copy import deepcopy
from datetime import datetime
from collections import defaultdict

import requests
from pyang import plugin
from pyang.plugins.tree import emit_tree
from utility import log, messageFactory
from utility.staticVariables import confd_headers, json_headers
from utility.util import (context_check_update_from, fetch_module_by_schema,
                          find_first_file)
from utility.yangParser import create_context


class ModulesComplicatedAlgorithms:

    def __init__(self, log_directory, yangcatalog_api_prefix, credentials, confd_prefix,
                 save_file_dir, direc, all_modules, yang_models_dir, temp_dir):
        global LOGGER
        LOGGER = log.get_logger('modulesComplicatedAlgorithms', '{}/parseAndPopulate.log'.format(log_directory))
        if all_modules is None:
            with open('{}/prepare.json'.format(direc), 'r') as f:
                self.__all_modules = json.load(f)
        else:
            self.__all_modules = all_modules
        self.__yangcatalog_api_prefix = yangcatalog_api_prefix
        self.new_modules = defaultdict(dict)
        self.__credentials = credentials
        self.__save_file_dir = save_file_dir
        self.__path = None
        self.__confd_prefix = confd_prefix
        self.__yang_models = yang_models_dir
        self.temp_dir = temp_dir
        self.__direc = direc
        self.__trees = defaultdict(dict)
        self.__unavailable_modules = []
        LOGGER.info('get all existing modules')
        response = requests.get('{}search/modules'.format(self.__yangcatalog_api_prefix),
                                headers=json_headers)
        existing_modules = response.json().get('module', [])
        self.__existing_modules_dict = defaultdict(dict)
        self.__latest_revisions = {}
        for module in existing_modules:
            # Store latest revision of each module - used in resolving tree-type
            latest_revision = self.__latest_revisions.get(module['name'])
            if latest_revision is None:
                self.__latest_revisions[module['name']] = module['revision']
            else:
                self.__latest_revisions[module['name']] = max(module['revision'], latest_revision)

            sem_ver = module.get('derived-semantic-version')
            tree_type = module.get('tree-type')
            if not (sem_ver and tree_type):
                continue
            self.__existing_modules_dict[module['name']][module['revision']] = module

    def parse_non_requests(self):
        LOGGER.info('parsing tree types')
        self.resolve_tree_type(self.__all_modules)

    def parse_requests(self):
        LOGGER.info('parsing semantic version')
        self.parse_semver()
<<<<<<< HEAD
        LOGGER.info("parsing dependents")
        self.__parse_dependents()
=======
        LOGGER.info('parsing dependents')
        self.parse_dependents()
>>>>>>> eb9d6f1e

    def populate(self):
        new_modules = [revision for name in self.new_modules.values() for revision in name.values()]
        LOGGER.info('populate with module complicated data. amount of new data is {}'
<<<<<<< HEAD
                    .format(len(self.new_modules)))
=======
                    .format(len(new_modules)))
>>>>>>> eb9d6f1e
        x = -1
        chunk_size = 250
        chunks = (len(new_modules) - 1) // chunk_size + 1
        for x in range(chunks):
            payload = {'modules': {'module': new_modules[x * chunk_size: (x * chunk_size) + chunk_size]}}
            json_modules_data = json.dumps(payload)
            if '{"module": []}' not in json_modules_data:
                url = self.__confd_prefix + '/restconf/data/yang-catalog:catalog/modules/'
                response = requests.patch(url, data=json_modules_data,
                                          auth=(self.__credentials[0],
                                                self.__credentials[1]),
                                          headers=confd_headers)
                if response.status_code < 200 or response.status_code > 299:
                    path_to_file = '{}/modulesComplicatedAlgorithms-data-{}'.format(self.__direc, x)
                    with open(path_to_file, 'w') as f:
                        json.dump(json_modules_data, f)
                    LOGGER.error('Request with body {} on path {} failed with {}'.
                                 format(path_to_file, url,
                                        response.text))

<<<<<<< HEAD
        url = (self.__yangcatalog_api_prefix + 'load-cache')
        response = requests.post(url, None,
                                 auth=(self.__credentials[0],
                                       self.__credentials[1]))
        if response.status_code != 201:
            LOGGER.warning('Could not send a load-cache request. Status code: {} Message: {}'
                           .format(response.status_code, response.text))
=======
        if len(new_modules) > 0:
            url = '{}load-cache'.format(self.__yangcatalog_api_prefix)
            response = requests.post(url, None,
                                     auth=(self.__credentials[0], self.__credentials[1]))
            if response.status_code != 201:
                LOGGER.warning('Could not send a load-cache request. Status code: {} Message: {}'
                               .format(response.status_code, response.text))
            else:
                LOGGER.info('load-cache responded with status code {}'.format(response.status_code))
>>>>>>> eb9d6f1e

    def resolve_tree_type(self, all_modules):
        def is_openconfig(rows, output):
            count_config = output.count('+-- config')
            count_state = output.count('+-- state')
            if count_config != count_state:
                return False
            row_number = 0
            skip = []
            for row in rows:
                if 'x--' in row or 'o--' in row:
                    continue
                if '' == row.strip(' '):
                    break
                if '+--rw' in row and row_number != 0 \
                        and row_number not in skip and '[' not in row and \
                        (len(row.replace('|', '').strip(' ').split(
                            ' ')) != 2 or '(' in row):
                    if '->' in row and 'config' in row.split('->')[
                            1] and '+--rw config' not in rows[row_number - 1]:
                        row_number += 1
                        continue
                    if '+--rw config' not in rows[row_number - 1]:
                        if 'augment' in rows[row_number - 1]:
                            if not rows[row_number - 1].endswith(':config:'):
                                return False
                        else:
                            return False
                    length_before = set([len(row.split('+--')[0])])
                    skip = []
                    for x in range(row_number, len(rows)):
                        if 'x--' in rows[x] or 'o--' in rows[x]:
                            continue
                        if len(rows[x].split('+--')[0]) not in length_before:
                            if (len(rows[x].replace('|', '').strip(' ').split(
                                    ' ')) != 2 and '[' not in rows[x]) \
                                    or '+--:' in rows[x] or '(' in rows[x]:
                                length_before.add(len(rows[x].split('+--')[0]))
                            else:
                                break
                        if '+--ro' in rows[x]:
                            return False
                        duplicate = \
                            rows[x].replace('+--rw', '+--ro').split('+--')[1]
                        if duplicate.replace(' ', '') not in output.replace(' ',
                                                                            ''):
                            return False
                        skip.append(x)
                if '+--ro' in row and row_number != 0 and row_number not in skip and '[' not in row and \
                        (len(row.replace('|', '').strip(' ').split(
                            ' ')) != 2 or '(' in row):
                    if '->' in row and 'state' in row.split('->')[
                            1] and '+--ro state' not in rows[row_number - 1]:
                        row_number += 1
                        continue
                    if '+--ro state' not in rows[row_number - 1]:
                        if 'augment' in rows[row_number - 1]:
                            if not rows[row_number - 1].endswith(':state:'):
                                return False
                        else:
                            return False
                    length_before = len(row.split('+--')[0])
                    skip = []
                    for x in range(row_number, len(rows)):
                        if 'x--' in rows[x] or 'o--' in rows[x]:
                            continue
                        if len(rows[x].split('+--')[0]) < length_before:
                            break
                        if '+--rw' in rows[x]:
                            return False
                        skip.append(x)
                row_number += 1
            return True

        def is_combined(rows, output):
            for row in rows:
                if row.endswith('-state') and not ('x--' in row or 'o--' in row):
                    return False
            next_obsolete_or_deprecated = False
            for row in rows:
                if next_obsolete_or_deprecated:
                    if 'x--' in row or 'o--' in row:
                        next_obsolete_or_deprecated = False
                    else:
                        return False
                if 'x--' in row or 'o--' in row:
                    continue
                if '+--rw config' == row.replace('|', '').strip(
                    ' ') or '+--ro state' == row.replace('|', '').strip(
                        ' '):
                    return False
                if len(row.split('+--')[0]) == 4:
                    if '-state' in row and '+--ro' in row:
                        return False
                if 'augment' in row and len(row.split('augment')[0]) == 2:
                    part = row.strip(' ').split('/')[1]
                    if '-state' in part:
                        next_obsolete_or_deprecated = True
                    part = row.strip(' ').split('/')[-1]
                    if ':state:' in part or '/state:' in part \
                            or ':config:' in part or '/config:' in part:
                        next_obsolete_or_deprecated = True
            return True

        def is_transitional(rows, output):
            if output.split('\n')[1].endswith('-state') and output.split('\n')[0].endswith('-state'):
                if '+--rw' in output:
                    return False
                if output.startswith('\n'):
                    name_of_module = output.split('\n')[1].split(': ')[1]
                else:
                    name_of_module = output.split('\n')[0].split(': ')[1]
                name_of_module = name_of_module.split('-state')[0]
                coresponding_nmda_file = self.__find_file(name_of_module)
                if coresponding_nmda_file:
                    name = coresponding_nmda_file.split('/')[-1].split('.')[0]
                    revision = name.split('@')[-1]
                    name = name.split('@')[0]
                    if '{}@{}'.format(name, revision) in self.__trees:
                        stdout = self.__trees['{}@{}'.format(name, revision)]
                        pyang_list_of_rows = stdout.split('\n')[2:]
                    else:
                        plugin.plugins = []
                        plugin.init([])

                        ctx = create_context('{}:{}'.format(os.path.abspath(self.__yang_models), self.__save_file_dir))

                        ctx.opts.lint_namespace_prefixes = []
                        ctx.opts.lint_modulename_prefixes = []
                        for p in plugin.plugins:
                            p.setup_ctx(ctx)
                        with open(coresponding_nmda_file, 'r') as f:
                            a = ctx.add_module(coresponding_nmda_file, f.read())
                        if ctx.opts.tree_path is not None:
                            path = ctx.opts.tree_path.split('/')
                            if path[0] == '':
                                path = path[1:]
                        else:
                            path = None
                        ctx.validate()
                        try:
                            f = io.StringIO()
                            emit_tree(ctx, [a], f, ctx.opts.tree_depth,
                                      ctx.opts.tree_line_length, path)
                            stdout = f.getvalue()
                        except:
                            stdout = ''

                        pyang_list_of_rows = stdout.split('\n')[2:]
                        if len(ctx.errors) != 0 and len(stdout) == 0:
                            return False
                    if stdout == '':
                        return False
                    for x in range(0, len(rows)):
                        if 'x--' in rows[x] or 'o--' in rows[x]:
                            continue
                        if rows[x].strip(' ') == '':
                            break
                        if len(rows[x].split('+--')[0]) == 4:
                            if '-state' in rows[x]:
                                return False
                        if len(rows[x].split('augment')[0]) == 2:
                            part = rows[x].strip(' ').split('/')[1]
                            if '-state' in part:
                                return False
                        if '+--ro ' in rows[x]:
                            leaf = \
                                rows[x].split('+--ro ')[1].split(' ')[0].split(
                                    '?')[0]

                            for y in range(0, len(pyang_list_of_rows)):
                                if leaf in pyang_list_of_rows[y]:
                                    break
                            else:
                                return False
                    return True
                else:
                    return False
            else:
                return False

        def is_split(rows, output):
            failed = False
            row_num = 0
            if output.split('\n')[1].endswith('-state'):
                return False
            for row in rows:
                if 'x--' in row or 'o--' in row:
                    continue
                if '+--rw config' == row.replace('|', '').strip(
                        ' ') or '+--ro state' == row.replace('|', '') \
                        .strip(' '):
                    return False
                if 'augment' in row:
                    part = row.strip(' ').split('/')[-1]
                    if ':state:' in part or '/state:' in part or ':config:' in part or '/config:' in part:
                        return False
            for row in rows:
                if 'x--' in row or 'o--' in row:
                    continue
                if row == '':
                    break
                if (len(row.split('+--')[0]) == 4 and 'augment' not in rows[
                        row_num - 1]) or len(row.split('augment')[0]) == 2:
                    if '-state' in row:
                        if 'augment' in row:
                            part = row.strip(' ').split('/')[1]
                            if '-state' not in part:
                                row_num += 1
                                continue
                        for x in range(row_num + 1, len(rows)):
                            if 'x--' in rows[x] or 'o--' in rows[x]:
                                continue
                            if rows[x].strip(' ') == '' \
                                    or (len(rows[x].split('+--')[
                                        0]) == 4 and 'augment' not in
                                        rows[row_num - 1]) \
                                    or len(row.split('augment')[0]) == 2:
                                break
                            if '+--rw' in rows[x]:
                                failed = True
                                break
                row_num += 1
            if failed:
                return False
            else:
                return True

        x = 0
        for module in all_modules.get('module', []):
            x += 1
            name = module['name']
            revision = module['revision']
            name_revision = '{}@{}'.format(name, revision)
            self.__path = '{}/{}.yang'.format(self.__save_file_dir, name_revision)
            yang_file_exists = self.__check_schema_file(module)
            is_latest_revision = self.check_if_latest_revision(module)
            if not yang_file_exists:
                LOGGER.error('Skipping module: {}'.format(name_revision))
                continue
            LOGGER.info(
                'Searching tree-type for {}. {} out of {}'.format(name_revision, x, len(all_modules['module'])))
            if revision in self.__trees[name]:
                stdout = self.__trees[name][revision]
            else:
                plugin.plugins = []
                plugin.init([])
                ctx = create_context('{}:{}'.format(os.path.abspath(self.__yang_models), self.__save_file_dir))
                ctx.opts.lint_namespace_prefixes = []
                ctx.opts.lint_modulename_prefixes = []
                for p in plugin.plugins:
                    p.setup_ctx(ctx)
                with open(self.__path, 'r', errors='ignore') as f:
                    a = ctx.add_module(self.__path, f.read())
                if a is None:
                    LOGGER.debug(
                        'Could not use pyang to generate tree because of errors on module {}'.
                        format(self.__path))
                    module['tree-type'] = 'unclassified'
                    if revision not in self.new_modules[name]:
                        self.new_modules[name][revision] = module
                    else:
                        self.new_modules[name][revision]['tree-type'] = 'unclassified'
                    continue
                if ctx.opts.tree_path is not None:
                    path = ctx.opts.tree_path.split('/')
                    if path[0] == '':
                        path = path[1:]
                else:
                    path = None
                retry = 5
                while retry:
                    try:
                        ctx.validate()
                        break
                    except Exception as e:
                        retry -= 1
                        if retry == 0:
                            raise e
                try:
                    f = io.StringIO()
                    emit_tree(ctx, [a], f, ctx.opts.tree_depth,
                              ctx.opts.tree_line_length, path)
                    stdout = f.getvalue()
                    self.__trees[name][revision] = stdout
                except:
                    module['tree-type'] = 'not-applicable'
                    LOGGER.exception('not-applicable tree created')
                    continue

            if stdout == '':
                module['tree-type'] = 'not-applicable'
            else:
                if stdout.startswith('\n'):
                    pyang_list_of_rows = stdout.split('\n')[2:]
                else:
                    pyang_list_of_rows = stdout.split('\n')[1:]
                if 'submodule' == module['module-type']:
                    LOGGER.debug('Module {} is a submodule'.format(self.__path))
                    module['tree-type'] = 'not-applicable'
                elif is_latest_revision and is_combined(pyang_list_of_rows, stdout):
                    module['tree-type'] = 'nmda-compatible'
                elif is_split(pyang_list_of_rows, stdout):
                    module['tree-type'] = 'split'
                elif is_openconfig(pyang_list_of_rows, stdout):
                    module['tree-type'] = 'openconfig'
                elif is_transitional(pyang_list_of_rows, stdout):
                    module['tree-type'] = 'transitional-extra'
                else:
                    module['tree-type'] = 'unclassified'
<<<<<<< HEAD
            LOGGER.info('tree type for module {} is {}'.format(module['name'], module['tree-type']))
            if (revision not in self.__existing_modules_dict[name] or
                    self.__existing_modules_dict[name][revision].get('tree-type') != module['tree-type']):
=======
            LOGGER.debug('tree type for module {} is {}'.format(module['name'], module['tree-type']))
            if (revision not in self.__existing_modules_dict[name] or
                    self.__existing_modules_dict.get(name, {}).get(revision, {}).get('tree-type') != module['tree-type']):
                LOGGER.info('tree-type {} vs {} for module {}@{}'.format(
                    self.__existing_modules_dict.get(name, {}).get(revision, {}).get('tree-type'), module['tree-type'],
                    module['name'], module['revision']))
>>>>>>> eb9d6f1e
                if revision not in self.new_modules[name]:
                    self.new_modules[name][revision] = module
                else:
                    self.new_modules[name][revision]['tree-type'] = module['tree-type']

    def parse_semver(self):
        def get_revision_datetime(module: dict):
            rev = module['revision'].split('-')
            try:
                date = datetime(int(rev[0]), int(rev[1]), int(rev[2]))
            except Exception:
                LOGGER.error('Failed to process revision for {}: (rev: {})'.format(module['name'], rev))
                try:
                    if int(rev[1]) == 2 and int(rev[2]) == 29:
                        date = datetime(int(rev[0]), int(rev[1]), 28)
                    else:
                        date = datetime(1970, 1, 1)
                except Exception:
                    date = datetime(1970, 1, 1)
            return date

<<<<<<< HEAD
        def increment_semver(old, significance):
=======
        def increment_semver(old: str, significance: int):
>>>>>>> eb9d6f1e
            versions = old.split('.')
            versions = list(map(int, versions))
            versions[significance] += 1
            versions[significance + 1:] = [0] * len(versions[significance + 1:])
            return '{}.{}.{}'.format(*versions)

<<<<<<< HEAD
        def update_semver(old_details, new_module, significance):
            name = new_module['name']
            revision = new_module['revision']
            upgraded_version = increment_semver(old_details['semver'], significance)
            new_module['derived-semantic-version'] = upgraded_version
            if revision not in self.new_modules[name]:
                self.new_modules[name][revision] = new_module
            else:
                self.new_modules[name][revision]['derived-semantic-version'] = new_module['derived-semantic-version']

        def get_trees(new, old):
=======
        def update_semver(old_details: dict, new_module: dict, significance: int):
            upgraded_version = increment_semver(old_details['semver'], significance)
            new_module['derived-semantic-version'] = upgraded_version
            add_to_new_modules(new_module)

        def get_trees(new: dict, old: dict):
>>>>>>> eb9d6f1e
            new_name_revision = '{}@{}'.format(new['name'], new['revision'])
            old_name_revision = '{}@{}'.format(old['name'], old['revision'])
            new_schema = '{}/{}.yang'.format(self.__save_file_dir, new_name_revision)
            old_schema = '{}/{}.yang'.format(self.__save_file_dir, old_name_revision)
            new_schema_exist = self.__check_schema_file(new)
            old_schema_exist = self.__check_schema_file(old)

            if old_schema_exist and new_schema_exist:
                ctx, new_schema_ctx = context_check_update_from(old_schema, new_schema,
                                                                self.__yang_models,
                                                                self.__save_file_dir)
                if len(ctx.errors) == 0:
                    if new['revision'] in self.__trees[new['name']] and old['revision'] in self.__trees[old['name']]:
                        new_yang_tree = self.__trees[new['name']][new['revision']]
                        old_yang_tree = self.__trees[old['name']][old['revision']]
                    else:
                        with open(old_schema, 'r', errors='ignore') as f:
                            old_schema_ctx = ctx.add_module(old_schema, f.read())
                        if ctx.opts.tree_path is not None:
                            path = ctx.opts.tree_path.split('/')
                            if path[0] == '':
                                path = path[1:]
                        else:
                            path = None
                        retry = 5
                        while retry:
                            try:
                                ctx.validate()
                                break
                            except Exception as e:
                                retry -= 1
                                if retry == 0:
                                    raise e
                        # can we cache this?
                        try:
                            f = io.StringIO()
                            emit_tree(ctx, [new_schema_ctx], f, ctx.opts.tree_depth,
<<<<<<< HEAD
                                        ctx.opts.tree_line_length, path)
=======
                                      ctx.opts.tree_line_length, path)
>>>>>>> eb9d6f1e
                            new_yang_tree = f.getvalue()
                        except:
                            new_yang_tree = ''
                        try:
                            f = io.StringIO()
                            emit_tree(ctx, [old_schema_ctx], f, ctx.opts.tree_depth,
<<<<<<< HEAD
                                        ctx.opts.tree_line_length, path)
=======
                                      ctx.opts.tree_line_length, path)
>>>>>>> eb9d6f1e
                            old_yang_tree = f.getvalue()
                        except:
                            old_yang_tree = '2'
                    return (new_yang_tree, old_yang_tree)
                else:
                    raise Exception

<<<<<<< HEAD
=======
        def add_to_new_modules(new_module: dict):
            name = new_module['name']
            revision = new_module['revision']
            if (revision not in self.__existing_modules_dict[name] or
                    self.__existing_modules_dict.get(name, {}).get(revision, {}).get('derived-semantic-version') != new_module['derived-semantic-version']):
                LOGGER.info('semver {} vs {} for module {}@{}'.format(
                    self.__existing_modules_dict.get(name, {}).get(revision, {}).get('derived-semantic-version'),
                    new_module['derived-semantic-version'], name, revision))
                if revision not in self.new_modules[name]:
                    self.new_modules[name][revision] = new_module
                else:
                    self.new_modules[name][revision]['derived-semantic-version'] = new_module['derived-semantic-version']

>>>>>>> eb9d6f1e
        z = 0
        for new_module in self.__all_modules.get('module', []):
            z += 1
            name = new_module['name']
            new_revision = new_module['revision']
            name_revision = '{}@{}'.format(name, new_revision)
            data = defaultdict(dict)
            # Get all other available revisions of the module
            for m in self.__existing_modules_dict[new_module['name']].values():
                if m['revision'] != new_module['revision']:
                    data[m['name']][m['revision']] = deepcopy(m)

            LOGGER.info(
                'Searching semver for {}. {} out of {}'.format(name_revision, z, len(self.__all_modules['module'])))
            if len(data) == 0:
<<<<<<< HEAD
                # If there is no other revision for this module
                new_module['derived-semantic-version'] = '1.0.0'
                if new_revision not in self.new_modules[name]:
                    self.new_modules[name][new_revision] = new_module
                else:
                    self.new_modules[name][new_revision]['derived-semantic-version'] = \
                        new_module['derived-semantic-version']
=======
                # If there is no other revision for this module
                new_module['derived-semantic-version'] = '1.0.0'
                add_to_new_modules(new_module)
>>>>>>> eb9d6f1e
            else:
                # If there is at least one revision for this module
                date = get_revision_datetime(new_module)
                module_temp = {}
                module_temp['name'] = name
                module_temp['revision'] = new_revision
                module_temp['organization'] = new_module['organization']
                module_temp['compilation'] = new_module.get('compilation-status', 'PENDING')
                module_temp['date'] = date
                module_temp['schema'] = new_module['schema']
                mod_details = [module_temp]

                # Loop through all other available revisions of the module
                for mod in [revision for name in data.values() for revision in name.values()]:
                    module_temp = {}
                    revision = mod['revision']
                    if revision == new_module['revision']:
                        continue
                    module_temp['revision'] = revision
                    module_temp['date'] = get_revision_datetime(mod)
                    module_temp['name'] = name
                    module_temp['organization'] = mod.get('organization')
                    module_temp['schema'] = mod.get('schema')
                    module_temp['compilation'] = mod.get('compilation-status', 'PENDING')
                    module_temp['semver'] = mod['derived-semantic-version']
                    mod_details.append(module_temp)
                data[name][new_revision] = new_module
<<<<<<< HEAD
                if len(mod_details) == 1:
                    new_module['derived-semantic-version'] = '1.0.0'
                    if new_revision not in self.new_modules[name]:
                        self.new_modules[name][new_revision] = new_module
                    else:
                        self.new_modules[name][new_revision['revision']]['derived-semantic-version'] = \
                            new_module['derived-semantic-version']
                    continue
=======
>>>>>>> eb9d6f1e
                mod_details = sorted(mod_details, key=lambda k: k['date'])
                # If we are adding a new module to the end (latest revision) of existing modules with this name
                # and all modules with this name have semver already assigned except for the last one
                if mod_details[-1]['date'] == date:
                    if mod_details[-1]['compilation'] != 'passed':
                        versions = mod_details[-2]['semver'].split('.')
                        major_ver = int(versions[0])
                        major_ver += 1
                        upgraded_version = '{}.{}.{}'.format(major_ver, 0, 0)
                        new_module['derived-semantic-version'] = upgraded_version
<<<<<<< HEAD
                        if new_revision not in self.new_modules[name]:
                            self.new_modules[name][new_revision] = new_module
                        else:
                            self.new_modules[name][new_revision]['derived-semantic-version'] = \
                                new_module['derived-semantic-version']
=======
                        add_to_new_modules(new_module)
>>>>>>> eb9d6f1e
                    else:
                        if mod_details[-2]['compilation'] != 'passed':
                            update_semver(mod_details[-2], new_module, 0)
                        else:
                            try:
                                trees = get_trees(mod_details[-1], mod_details[-2])
                                # if schemas do not exist, trees will be None
                                if trees:
                                    new_yang_tree, old_yang_tree = trees
                                    if old_yang_tree == new_yang_tree:
                                        # yang trees are the same - update only the patch version
                                        update_semver(mod_details[-2], new_module, 2)
                                    else:
                                        # yang trees have changed - update minor version
                                        update_semver(mod_details[-2], new_module, 1)
                            except:
                                # pyang found an error - update major version
                                update_semver(mod_details[-2], new_module, 0)
                # If we are adding new module in the middle (between two revisions) of existing modules with this name
                else:
                    name = mod_details[0]['name']
                    revision = mod_details[0]['revision']
                    mod_details[0]['semver'] = '1.0.0'
                    response = data[name][revision]
                    response['derived-semantic-version'] = '1.0.0'
<<<<<<< HEAD
                    if revision not in self.new_modules[name]:
                        self.new_modules[name][revision] = response
                    else:
                        self.new_modules[name][revision]['derived-semantic-version'] = \
                            response['derived-semantic-version']
=======
                    add_to_new_modules(response)

>>>>>>> eb9d6f1e
                    for x in range(1, len(mod_details)):
                        name = mod_details[x]['name']
                        revision = mod_details[x]['revision']
                        module = data[name][revision]
                        if mod_details[x]['compilation'] != 'passed':
                            update_semver(mod_details[x - 1], module, 0)
                            mod_details[x]['semver'] = increment_semver(mod_details[x - 1]['semver'], 0)
                        else:
                            # If the previous revision has the compilation status 'passed'
                            if mod_details[x - 1]['compilation'] != 'passed':
                                update_semver(mod_details[x - 1], module, 0)
                                mod_details[x]['semver'] = increment_semver(mod_details[x - 1]['semver'], 0)
                            else:
                                # Both actual and previous revisions have the compilation status 'passed'
                                try:
                                    trees = get_trees(mod_details[x], mod_details[x - 1])
                                    # if schemas do not exist, trees will be None
                                    if trees:
                                        new_yang_tree, old_yang_tree = trees
                                        if old_yang_tree == new_yang_tree:
                                            # yang trees are the same - update only the patch version
                                            update_semver(mod_details[x - 1], module, 2)
                                            mod_details[x]['semver'] = increment_semver(mod_details[x - 1]['semver'],
                                                                                        2)
                                        else:
                                            # yang trees have changed - update minor version
                                            update_semver(mod_details[x - 1], module, 1)
                                            mod_details[x]['semver'] = increment_semver(mod_details[x - 1]['semver'],
                                                                                        1)
                                except:
                                    # pyang found an error - update major version
                                    update_semver(mod_details[x - 1], module, 0)
                                    mod_details[x]['semver'] = increment_semver(mod_details[x - 1]['semver'], 0)

        if len(self.__unavailable_modules) != 0:
            mf = messageFactory.MessageFactory()
            mf.send_unavailable_modules(self.__unavailable_modules)

<<<<<<< HEAD
    def __parse_dependents(self):
=======
    def parse_dependents(self):
>>>>>>> eb9d6f1e

        def check_latest_revision_and_remove(dependent, dependency):
            for i in range(len(dependency.get('dependents', []))):
                existing_dependent = dependency['dependents'][i]
                if existing_dependent['name'] == dependent['name']:
<<<<<<< HEAD
                    if existing_dependent['revision'] > dependent['revision']:
=======
                    if existing_dependent['revision'] >= dependent['revision']:
>>>>>>> eb9d6f1e
                        return True
                    else:
                        dependency['dependents'].pop(i)
                        break
            return False

<<<<<<< HEAD

        def add_dependents(dependents, dependencies):
            x = 0
            for dependent in dependents:
                x += 1
                LOGGER.info('Adding {}@{} as dependent. {} out of {}'
                            .format(dependent['name'], dependent['revision'], x, len(dependents)))
=======
        def add_dependents(dependents: list, dependencies):
            for dependent in dependents:
>>>>>>> eb9d6f1e
                for dep_filter in dependent.get('dependencies', []):
                    name = dep_filter['name']
                    revision = dep_filter.get('revision')
                    if name in dependencies:
                        if revision is None:
                            it = dependencies[name].values()
                        else:
<<<<<<< HEAD
                            if revision in dependencies:
=======
                            if revision in dependencies[name]:
>>>>>>> eb9d6f1e
                                it = [dependencies[name][revision]]
                            else:
                                it = []
                        for dependency in it:
                            revision = dependency['revision']
                            if revision in self.new_modules[name]:
                                dependency_copy = self.new_modules[name][revision]
                            elif revision in self.__existing_modules_dict[name]:
<<<<<<< HEAD
                                dependency_copy = deepcopy(self.__existing_modules_dict[name][revision])
=======
                                dependency_copy = deepcopy(self.__existing_modules_dict.get(name, {}).get(revision, {}))
>>>>>>> eb9d6f1e
                            else:
                                dependency_copy = dependency
                            if not check_latest_revision_and_remove(dependent, dependency_copy):
                                details = {
                                    'name': dependent['name'],
                                    'revision': dependent['revision'],
                                }
                                if 'schema' in dependent:
                                    details['schema'] = dependent['schema']
<<<<<<< HEAD
                                dependency_copy.setdefault('dependents', []).append(details)
                                self.new_modules[name][revision] = dependency_copy
        
=======
                                LOGGER.info('Adding {}@{} as dependent of {}@{}'.format(
                                    dependent['name'], dependent['revision'], name, revision))
                                dependency_copy.setdefault('dependents', []).append(details)
                                self.new_modules[name][revision] = dependency_copy

>>>>>>> eb9d6f1e
        all_modules = self.__all_modules.get('module', [])
        all_modules_dict = defaultdict(dict)
        for i in all_modules:
            all_modules_dict[i['name']][i['revision']] = deepcopy(i)
        both_dict = deepcopy(self.__existing_modules_dict)
        for name, revisions in all_modules_dict.items():
            both_dict[name] |= deepcopy(revisions)
        existing_modules = [revision for name in self.__existing_modules_dict.values() for revision in name.values()]
        LOGGER.info('Adding new modules as dependents')
        add_dependents(all_modules, both_dict)
        LOGGER.info('Adding existing modules as dependents')
        add_dependents(existing_modules, all_modules_dict)

    def __find_file(self, name: str, revision: str = '*'):
        yang_name = '{}.yang'.format(name)
        yang_name_rev = '{}@{}.yang'.format(name, revision)
        yang_file = find_first_file('/'.join(self.__path.split('/')[0:-1]), yang_name, yang_name_rev)
        if yang_file is None:
            yang_file = find_first_file(self.__yang_models, yang_name, yang_name_rev)

        return yang_file

    def __check_schema_file(self, module: dict):
        """ Check if the file exists and if not try to get it from Github.

        :param module   (dict) Details of currently parsed module
        :return         Whether the content of the module was obtained or not.
        :rtype  bool
        """
        schema = '{}/{}@{}.yang'.format(self.__save_file_dir, module['name'], module['revision'])
        result = True

        if not os.path.isfile(schema):
            LOGGER.warning('File on path {} not found'.format(schema))
            result = fetch_module_by_schema(module['schema'], schema)
            if result:
                LOGGER.info('File content successfully retrieved from GitHub using module schema')
            else:
                module_name = '{}@{}.yang'.format(module['name'], module['revision'])
                self.__unavailable_modules.append(module_name)
                LOGGER.error('Unable to retrieve file content from GitHub using module schema')

        return result

    def check_if_latest_revision(self, module: dict):
        """ Check if the parsed module is the latest revision.

        Argument:
            :param module   (dict) Details of currently parsed module
        """
        return module.get('revision', '') >= self.__latest_revisions.get(module['name'], '')<|MERGE_RESOLUTION|>--- conflicted
+++ resolved
@@ -94,22 +94,13 @@
     def parse_requests(self):
         LOGGER.info('parsing semantic version')
         self.parse_semver()
-<<<<<<< HEAD
-        LOGGER.info("parsing dependents")
-        self.__parse_dependents()
-=======
         LOGGER.info('parsing dependents')
         self.parse_dependents()
->>>>>>> eb9d6f1e
 
     def populate(self):
         new_modules = [revision for name in self.new_modules.values() for revision in name.values()]
         LOGGER.info('populate with module complicated data. amount of new data is {}'
-<<<<<<< HEAD
-                    .format(len(self.new_modules)))
-=======
                     .format(len(new_modules)))
->>>>>>> eb9d6f1e
         x = -1
         chunk_size = 250
         chunks = (len(new_modules) - 1) // chunk_size + 1
@@ -130,15 +121,6 @@
                                  format(path_to_file, url,
                                         response.text))
 
-<<<<<<< HEAD
-        url = (self.__yangcatalog_api_prefix + 'load-cache')
-        response = requests.post(url, None,
-                                 auth=(self.__credentials[0],
-                                       self.__credentials[1]))
-        if response.status_code != 201:
-            LOGGER.warning('Could not send a load-cache request. Status code: {} Message: {}'
-                           .format(response.status_code, response.text))
-=======
         if len(new_modules) > 0:
             url = '{}load-cache'.format(self.__yangcatalog_api_prefix)
             response = requests.post(url, None,
@@ -148,7 +130,6 @@
                                .format(response.status_code, response.text))
             else:
                 LOGGER.info('load-cache responded with status code {}'.format(response.status_code))
->>>>>>> eb9d6f1e
 
     def resolve_tree_type(self, all_modules):
         def is_openconfig(rows, output):
@@ -459,18 +440,12 @@
                     module['tree-type'] = 'transitional-extra'
                 else:
                     module['tree-type'] = 'unclassified'
-<<<<<<< HEAD
-            LOGGER.info('tree type for module {} is {}'.format(module['name'], module['tree-type']))
-            if (revision not in self.__existing_modules_dict[name] or
-                    self.__existing_modules_dict[name][revision].get('tree-type') != module['tree-type']):
-=======
             LOGGER.debug('tree type for module {} is {}'.format(module['name'], module['tree-type']))
             if (revision not in self.__existing_modules_dict[name] or
                     self.__existing_modules_dict.get(name, {}).get(revision, {}).get('tree-type') != module['tree-type']):
                 LOGGER.info('tree-type {} vs {} for module {}@{}'.format(
                     self.__existing_modules_dict.get(name, {}).get(revision, {}).get('tree-type'), module['tree-type'],
                     module['name'], module['revision']))
->>>>>>> eb9d6f1e
                 if revision not in self.new_modules[name]:
                     self.new_modules[name][revision] = module
                 else:
@@ -492,37 +467,19 @@
                     date = datetime(1970, 1, 1)
             return date
 
-<<<<<<< HEAD
-        def increment_semver(old, significance):
-=======
         def increment_semver(old: str, significance: int):
->>>>>>> eb9d6f1e
             versions = old.split('.')
             versions = list(map(int, versions))
             versions[significance] += 1
             versions[significance + 1:] = [0] * len(versions[significance + 1:])
             return '{}.{}.{}'.format(*versions)
 
-<<<<<<< HEAD
-        def update_semver(old_details, new_module, significance):
-            name = new_module['name']
-            revision = new_module['revision']
-            upgraded_version = increment_semver(old_details['semver'], significance)
-            new_module['derived-semantic-version'] = upgraded_version
-            if revision not in self.new_modules[name]:
-                self.new_modules[name][revision] = new_module
-            else:
-                self.new_modules[name][revision]['derived-semantic-version'] = new_module['derived-semantic-version']
-
-        def get_trees(new, old):
-=======
         def update_semver(old_details: dict, new_module: dict, significance: int):
             upgraded_version = increment_semver(old_details['semver'], significance)
             new_module['derived-semantic-version'] = upgraded_version
             add_to_new_modules(new_module)
 
         def get_trees(new: dict, old: dict):
->>>>>>> eb9d6f1e
             new_name_revision = '{}@{}'.format(new['name'], new['revision'])
             old_name_revision = '{}@{}'.format(old['name'], old['revision'])
             new_schema = '{}/{}.yang'.format(self.__save_file_dir, new_name_revision)
@@ -560,22 +517,14 @@
                         try:
                             f = io.StringIO()
                             emit_tree(ctx, [new_schema_ctx], f, ctx.opts.tree_depth,
-<<<<<<< HEAD
-                                        ctx.opts.tree_line_length, path)
-=======
                                       ctx.opts.tree_line_length, path)
->>>>>>> eb9d6f1e
                             new_yang_tree = f.getvalue()
                         except:
                             new_yang_tree = ''
                         try:
                             f = io.StringIO()
                             emit_tree(ctx, [old_schema_ctx], f, ctx.opts.tree_depth,
-<<<<<<< HEAD
-                                        ctx.opts.tree_line_length, path)
-=======
                                       ctx.opts.tree_line_length, path)
->>>>>>> eb9d6f1e
                             old_yang_tree = f.getvalue()
                         except:
                             old_yang_tree = '2'
@@ -583,8 +532,6 @@
                 else:
                     raise Exception
 
-<<<<<<< HEAD
-=======
         def add_to_new_modules(new_module: dict):
             name = new_module['name']
             revision = new_module['revision']
@@ -598,7 +545,6 @@
                 else:
                     self.new_modules[name][revision]['derived-semantic-version'] = new_module['derived-semantic-version']
 
->>>>>>> eb9d6f1e
         z = 0
         for new_module in self.__all_modules.get('module', []):
             z += 1
@@ -614,19 +560,9 @@
             LOGGER.info(
                 'Searching semver for {}. {} out of {}'.format(name_revision, z, len(self.__all_modules['module'])))
             if len(data) == 0:
-<<<<<<< HEAD
-                # If there is no other revision for this module
-                new_module['derived-semantic-version'] = '1.0.0'
-                if new_revision not in self.new_modules[name]:
-                    self.new_modules[name][new_revision] = new_module
-                else:
-                    self.new_modules[name][new_revision]['derived-semantic-version'] = \
-                        new_module['derived-semantic-version']
-=======
                 # If there is no other revision for this module
                 new_module['derived-semantic-version'] = '1.0.0'
                 add_to_new_modules(new_module)
->>>>>>> eb9d6f1e
             else:
                 # If there is at least one revision for this module
                 date = get_revision_datetime(new_module)
@@ -654,17 +590,6 @@
                     module_temp['semver'] = mod['derived-semantic-version']
                     mod_details.append(module_temp)
                 data[name][new_revision] = new_module
-<<<<<<< HEAD
-                if len(mod_details) == 1:
-                    new_module['derived-semantic-version'] = '1.0.0'
-                    if new_revision not in self.new_modules[name]:
-                        self.new_modules[name][new_revision] = new_module
-                    else:
-                        self.new_modules[name][new_revision['revision']]['derived-semantic-version'] = \
-                            new_module['derived-semantic-version']
-                    continue
-=======
->>>>>>> eb9d6f1e
                 mod_details = sorted(mod_details, key=lambda k: k['date'])
                 # If we are adding a new module to the end (latest revision) of existing modules with this name
                 # and all modules with this name have semver already assigned except for the last one
@@ -675,15 +600,7 @@
                         major_ver += 1
                         upgraded_version = '{}.{}.{}'.format(major_ver, 0, 0)
                         new_module['derived-semantic-version'] = upgraded_version
-<<<<<<< HEAD
-                        if new_revision not in self.new_modules[name]:
-                            self.new_modules[name][new_revision] = new_module
-                        else:
-                            self.new_modules[name][new_revision]['derived-semantic-version'] = \
-                                new_module['derived-semantic-version']
-=======
                         add_to_new_modules(new_module)
->>>>>>> eb9d6f1e
                     else:
                         if mod_details[-2]['compilation'] != 'passed':
                             update_semver(mod_details[-2], new_module, 0)
@@ -709,16 +626,8 @@
                     mod_details[0]['semver'] = '1.0.0'
                     response = data[name][revision]
                     response['derived-semantic-version'] = '1.0.0'
-<<<<<<< HEAD
-                    if revision not in self.new_modules[name]:
-                        self.new_modules[name][revision] = response
-                    else:
-                        self.new_modules[name][revision]['derived-semantic-version'] = \
-                            response['derived-semantic-version']
-=======
                     add_to_new_modules(response)
 
->>>>>>> eb9d6f1e
                     for x in range(1, len(mod_details)):
                         name = mod_details[x]['name']
                         revision = mod_details[x]['revision']
@@ -757,39 +666,21 @@
             mf = messageFactory.MessageFactory()
             mf.send_unavailable_modules(self.__unavailable_modules)
 
-<<<<<<< HEAD
-    def __parse_dependents(self):
-=======
     def parse_dependents(self):
->>>>>>> eb9d6f1e
 
         def check_latest_revision_and_remove(dependent, dependency):
             for i in range(len(dependency.get('dependents', []))):
                 existing_dependent = dependency['dependents'][i]
                 if existing_dependent['name'] == dependent['name']:
-<<<<<<< HEAD
-                    if existing_dependent['revision'] > dependent['revision']:
-=======
                     if existing_dependent['revision'] >= dependent['revision']:
->>>>>>> eb9d6f1e
                         return True
                     else:
                         dependency['dependents'].pop(i)
                         break
             return False
 
-<<<<<<< HEAD
-
-        def add_dependents(dependents, dependencies):
-            x = 0
-            for dependent in dependents:
-                x += 1
-                LOGGER.info('Adding {}@{} as dependent. {} out of {}'
-                            .format(dependent['name'], dependent['revision'], x, len(dependents)))
-=======
         def add_dependents(dependents: list, dependencies):
             for dependent in dependents:
->>>>>>> eb9d6f1e
                 for dep_filter in dependent.get('dependencies', []):
                     name = dep_filter['name']
                     revision = dep_filter.get('revision')
@@ -797,11 +688,7 @@
                         if revision is None:
                             it = dependencies[name].values()
                         else:
-<<<<<<< HEAD
-                            if revision in dependencies:
-=======
                             if revision in dependencies[name]:
->>>>>>> eb9d6f1e
                                 it = [dependencies[name][revision]]
                             else:
                                 it = []
@@ -810,11 +697,7 @@
                             if revision in self.new_modules[name]:
                                 dependency_copy = self.new_modules[name][revision]
                             elif revision in self.__existing_modules_dict[name]:
-<<<<<<< HEAD
-                                dependency_copy = deepcopy(self.__existing_modules_dict[name][revision])
-=======
                                 dependency_copy = deepcopy(self.__existing_modules_dict.get(name, {}).get(revision, {}))
->>>>>>> eb9d6f1e
                             else:
                                 dependency_copy = dependency
                             if not check_latest_revision_and_remove(dependent, dependency_copy):
@@ -824,17 +707,11 @@
                                 }
                                 if 'schema' in dependent:
                                     details['schema'] = dependent['schema']
-<<<<<<< HEAD
-                                dependency_copy.setdefault('dependents', []).append(details)
-                                self.new_modules[name][revision] = dependency_copy
-        
-=======
                                 LOGGER.info('Adding {}@{} as dependent of {}@{}'.format(
                                     dependent['name'], dependent['revision'], name, revision))
                                 dependency_copy.setdefault('dependents', []).append(details)
                                 self.new_modules[name][revision] = dependency_copy
 
->>>>>>> eb9d6f1e
         all_modules = self.__all_modules.get('module', [])
         all_modules_dict = defaultdict(dict)
         for i in all_modules:
