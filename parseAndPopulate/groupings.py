# Copyright The IETF Trust 2019, All Rights Reserved
# Copyright 2018 Cisco and its affiliates
#
# Licensed under the Apache License, Version 2.0 (the "License");
# you may not use this file except in compliance with the License.
# You may obtain a copy of the License at
#
#     http://www.apache.org/licenses/LICENSE-2.0
#
# Unless required by applicable law or agreed to in writing, software
# distributed under the License is distributed on an "AS IS" BASIS,
# WITHOUT WARRANTIES OR CONDITIONS OF ANY KIND, either express or implied.
# See the License for the specific language governing permissions and
# limitations under the License.


__author__ = 'Miroslav Kovac'
__copyright__ = 'Copyright 2018 Cisco and its affiliates, Copyright The IETF Trust 2019, All Rights Reserved'
__license__ = 'Apache License, Version 2.0'
__email__ = 'miroslav.kovac@pantheon.tech'

import fileinput
import json
import os
import typing as t
import unicodedata
import xml.etree.ElementTree as ET
from configparser import ConfigParser

from git import InvalidGitRepositoryError
from git.repo import Repo

import utility.log as log
from parseAndPopulate.dir_paths import DirPaths
from parseAndPopulate.dumper import Dumper
from parseAndPopulate.file_hasher import FileHasher
from parseAndPopulate.models.schema_parts import SchemaParts
from parseAndPopulate.modules import SdoModule, VendorModule
from redisConnections.redisConnection import RedisConnection
from utility import repoutil
from utility.create_config import create_config
from utility.staticVariables import GITHUB_RAW, github_url
from utility.util import get_yang
from utility.yangParser import ParseException


class ModuleGrouping:
    """Base class for a grouping of modules to be parsed together."""

    def __init__(
        self,
        directory: str,
        dumper: Dumper,
        file_hasher: FileHasher,
        api: bool,
        dir_paths: DirPaths,
        config: ConfigParser = create_config(),
    ):
        """
        Arguments:
            :param directory            (str) the directory containing the files
            :param dumper               (Dumper) Dumper object
            :param file_hasher          (FileHasher) FileHasher object
            :param api                  (bool) whether the request came from API or not
            :param dir_paths            (DirPaths) paths to various needed directories according to configuration
        """
        self.logger = log.get_logger('repoutil', f'{dir_paths["log"]}/parseAndPopulate.log')
        self.logger.debug(f'Running {self.__class__.__name__} constructor')
        self.config = config
        self.dir_paths = dir_paths
        self.dumper = dumper
        self.api = api
        self.file_hasher = file_hasher
        self.directory = directory
        self._submodule_map = {}
        for submodule in Repo(dir_paths['yang_models']).submodules:
            url = submodule.url.replace(github_url, GITHUB_RAW).removesuffix('.git')
            self._submodule_map[url] = submodule.path
        try:
            with open(os.path.join(dir_paths['cache'], 'schema_dict.json')) as f:
                self._schemas = json.load(f)
        except (FileNotFoundError, json.JSONDecodeError):
            self._schemas = {}

    def _dump_schema_cache(self):
        try:
            with open(os.path.join(self.dir_paths['cache'], 'schema_dict.json'), 'w') as f:
                json.dump(self._schemas, f)
        except (FileNotFoundError, PermissionError):
            self.logger.error('Could not update the schema url cache')

    def _load_yangmodels_repo(self):
        self.repo_owner = 'YangModels'
        self.repo_name = 'yang'
        repo_url = os.path.join(github_url, self.repo_owner, self.repo_name)
        try:
            repo = repoutil.load(self.dir_paths['yang_models'], repo_url)
        except InvalidGitRepositoryError:
            repo = repoutil.RepoUtil(
                repo_url,
                clone_options={'local_dir': self.dir_paths['yang_models']},
                logger=self.logger,
            )
        self.repo = repo

    def _check_if_submodule(self) -> t.Optional[str]:
        submodule_name = None
        for submodule in self.repo.repo.submodules:
            if submodule.name not in self.directory:
                continue
            submodule_name = submodule.name
            repo_url = submodule.url.lower()
            repo_dir = os.path.join(self.dir_paths['yang_models'], submodule_name)
            repo = repoutil.load(repo_dir, repo_url)
            self.repo = repo
            self.repo_owner = self.repo.get_repo_owner()
            self.repo_name = self.repo.get_repo_dir().split('.git')[0]
            break
        return submodule_name

    def parse_and_load(self):
        """Parse the modules and load the extracted data into the dumper."""

    def _update_schema_urls(self, name: str, revision: str, path: str, schema_parts: SchemaParts):
        name_revision = f'{name}@{revision}'
        if name_revision in self._schemas:
            return
        self._schemas[name_revision] = self._construct_schema_url(path, schema_parts)

    def _construct_schema_url(self, path: str, schema_parts: SchemaParts) -> t.Optional[str]:
        self.logger.debug('Resolving schema')
        if 'SOL006-' in path:
            suffix = path.split('SOL006-')[-1]
            return f'https://forge.etsi.org/rep/nfv/SOL006/raw/{suffix}'
        if not schema_parts.schema_base:
            return None
        schema_base_hash = schema_parts.schema_base_hash
        if 'openconfig/public' in path:
            suffix = os.path.abspath(path).split('/openconfig/public/')[-1]
            return os.path.join(schema_base_hash, suffix)
        if 'draftpulllocal' in path:
            suffix = os.path.abspath(path).split('draftpulllocal/')[-1]
            return os.path.join(schema_base_hash, suffix)
        if 'yangmodels/yang' in path:
            suffix = os.path.abspath(path).split('/yangmodels/yang/')[-1]
        elif '/tmp/' in path:
            suffix = os.path.abspath(path).split('/tmp/')[1]
            # remove directory_number/owner/repo prefix
            suffix = '/'.join(suffix.split('/')[3:])
        else:
            self.logger.warning('Cannot resolve schema')
            return
        if schema_parts.submodule_name:
            suffix = suffix.replace(f'{schema_parts.submodule_name}/', '')
        return os.path.join(schema_base_hash, suffix)


class SdoDirectory(ModuleGrouping):
    """Regular SDO directory containing yang modules."""

    def __init__(
        self,
        directory: str,
        dumper: Dumper,
        file_hasher: FileHasher,
        api: bool,
        dir_paths: DirPaths,
        path_to_name_rev: dict,
        config: ConfigParser = create_config(),
    ):
        self.path_to_name_rev = path_to_name_rev
        super().__init__(directory, dumper, file_hasher, api, dir_paths, config=config)

    def parse_and_load(self, repo: t.Optional[repoutil.RepoUtil] = None):
        """
        If modules were sent via the API, the contents of the request-data.json file are parsed
        and modules are loaded from Git repository.
        Otherwise, all the .yang files in the directory are parsed.

        Argument:
            :param repo     Git repository which contains .yang files
        """
        if self.api:
            self._parse_and_load_api()
        else:
            self._parse_and_load_not_api()
        self._dump_schema_cache()

    def _parse_and_load_api(self):
        self.logger.debug('Parsing sdo files sent via API')
        with open(os.path.join(self.dir_paths['json'], 'request-data.json'), 'r') as f:
            sdos_json = json.load(f)
        sdos_list: t.List[dict] = sdos_json['modules']['module']
        sdos_count = len(sdos_list)
        for i, sdo in enumerate(sdos_list, start=1):
            # remove diacritics
            file_name = (
                unicodedata.normalize('NFKD', os.path.basename(sdo['source-file']['path']))
                .encode('ascii', 'ignore')
                .decode()
            )
            self.logger.info(f'Parsing {file_name} {i} out of {sdos_count}')
            self.repo_owner = sdo['source-file']['owner']
            repo_file_path = sdo['source-file']['path']
            self.repo_name = sdo['source-file']['repository'].split('.')[0]
            commit_hash = sdo['source-file']['commit-hash']
            root = os.path.join(self.repo_owner, self.repo_name, os.path.dirname(repo_file_path))
            root = os.path.join(self.dir_paths['json'], root)
            path = os.path.join(root, file_name)
            if not os.path.isfile(path):
                self.logger.error(f'File {file_name} sent via API was not downloaded')
                continue
            if '[1]' in file_name:
                self.logger.warning(f'File {file_name} contains [1] it its file name')
                continue
            name, revision = self.path_to_name_rev[path]
            # Openconfig modules are sent via API daily; see openconfigPullLocal.py script
            if '/openconfig/public/' in path:
                all_modules_path = get_yang(name, revision, config=self.config)
                if not all_modules_path:
                    self.logger.warning(f'File {name} not found in the repository')
                    continue
                should_parse = self.file_hasher.should_parse_sdo_module(all_modules_path)
                if not should_parse:
                    continue
            schema_parts = SchemaParts(repo_owner=self.repo_owner, repo_name=self.repo_name, commit_hash=commit_hash)
            self._update_schema_urls(name, revision, path, schema_parts)
            try:
                yang = SdoModule(
                    name,
                    path,
                    self._schemas,
                    self.dir_paths,
                    self.dumper.yang_modules,
                    additional_info=sdo,
                    config=self.config,
                )
            except ParseException:
<<<<<<< HEAD
                LOGGER.warning('ParseException while parsing {}'.format(path))
=======
                self.logger.exception(f'ParseException while parsing {path}')
>>>>>>> a2817274
                continue
            self.dumper.add_module(yang)

    def _parse_and_load_not_api(self):
        self.logger.debug('Parsing sdo files from directory')
        self._load_yangmodels_repo()
        # Check if repository submodule
        submodule_name = self._check_if_submodule()

        for root, _, sdos in os.walk(self.directory):
            sdos_count = len(sdos)
            self.logger.info(f'Searching {sdos_count} files from directory {root}')
            commit_hash = self.repo.get_commit_hash(root, 'main')
            schema_parts = SchemaParts(
                repo_owner=self.repo_owner,
                repo_name=self.repo_name,
                commit_hash=commit_hash,
                submodule_name=submodule_name,
            )
            for i, file_name in enumerate(sdos, start=1):
                # Process only SDO .yang files
                if '.yang' not in file_name or any(word in root for word in ['vendor', 'odp']):
                    continue
                path = os.path.join(root, file_name)
                name, revision = self.path_to_name_rev[path]
                all_modules_path = get_yang(name, revision, config=self.config)
                if not all_modules_path:
                    self.logger.warning(f'File {name} not found in the repository')
                    continue
                should_parse = self.file_hasher.should_parse_sdo_module(all_modules_path)
                if not should_parse:
                    continue
                if '[1]' in file_name:
                    self.logger.warning(f'File {file_name} contains [1] it its file name')
                    continue
                self.logger.info(f'Parsing {file_name} {i} out of {sdos_count}')
                self._update_schema_urls(name, revision, path, schema_parts)
                try:
                    yang = SdoModule(
                        name,
                        path,
                        self._schemas,
                        self.dir_paths,
                        self.dumper.yang_modules,
                        config=self.config,
                    )
                except ParseException:
<<<<<<< HEAD
                    LOGGER.warning('ParseException while parsing {}'.format(path))
=======
                    self.logger.exception(f'ParseException while parsing {path}')
>>>>>>> a2817274
                    continue
                self.dumper.add_module(yang)


class IanaDirectory(SdoDirectory):
    """Directory containing IANA modules."""

    def __init__(
        self,
        directory: str,
        dumper: Dumper,
        file_hasher: FileHasher,
        api: bool,
        dir_paths: DirPaths,
        path_to_name_rev: dict,
        config: ConfigParser = create_config(),
    ):
        super().__init__(directory, dumper, file_hasher, api, dir_paths, path_to_name_rev, config=config)
        iana_exceptions = config.get('Directory-Section', 'iana-exceptions')
        try:
            with open(iana_exceptions, 'r') as exceptions_file:
                self.iana_skip = exceptions_file.read().split('\n')
        except FileNotFoundError:
            open(iana_exceptions, 'w').close()
            os.chmod(iana_exceptions, 0o664)
            self.iana_skip = []
        self.root = ET.parse(os.path.join(directory, 'yang-parameters.xml')).getroot()

    def parse_and_load(self, **kwargs):
        """Parse all IANA-maintained modules listed in the yang-parameters.xml file."""
        tag = self.root.tag
        namespace = tag.split('registry')[0]
        modules = self.root.iter(f'{namespace}record')

        self._load_yangmodels_repo()
        commit_hash = self.repo.get_commit_hash(self.directory, 'main')
        schema_parts = SchemaParts(repo_owner=self.repo_owner, repo_name=self.repo_name, commit_hash=commit_hash)

        for module in modules:
            additional_info = {}
            data = module.attrib
            for attributes in module:
                prop = attributes.tag.split(namespace)[-1]
                data[prop] = attributes.text if attributes.text else ''
                if prop == 'xref':
                    xref_info = attributes.attrib
                    if xref_info.get('type') == 'draft':
                        document_split = xref_info['data'].replace('RFC', 'draft').split('-')
                        version = document_split[-1]
                        name = '-'.join(document_split[:-1])
                        additional_info['document-name'] = f'{name}-{version}.txt'
                        additional_info['reference'] = f'https://datatracker.ietf.org/doc/{name}/{version}'
                    else:
                        additional_info['document-name'] = xref_info.get('data')
                        additional_info['reference'] = f'https://datatracker.ietf.org/doc/{xref_info.get("data")}'
                additional_info['organization'] = 'ietf'

            if data.get('iana') == 'Y' and data.get('file'):
                path = os.path.join(self.directory, data['file'])
                if os.path.basename(path) in self.iana_skip:
                    self.logger.debug(f'skipping {path}: found in iana-exceptions.dat')
                    continue
                self.logger.debug(f'parsing {path}')
                try:
                    name, revision = self.path_to_name_rev[path]
                except KeyError:
                    self.logger.exception('Couldn\'t resolve name and revision')
                    continue
                all_modules_path = get_yang(name, revision, config=self.config)
                if not all_modules_path:
                    self.logger.warning(f'File {name} not found in the repository')
                    continue
                should_parse = self.file_hasher.should_parse_sdo_module(all_modules_path)
                if not should_parse:
                    continue

                self.logger.info(f'Parsing module {name}')
                self._update_schema_urls(name, revision, path, schema_parts)
                try:
                    yang = SdoModule(
                        data['name'],
                        path,
                        self._schemas,
                        self.dir_paths,
                        self.dumper.yang_modules,
                        additional_info,
                        config=self.config,
                    )
                except ParseException:
<<<<<<< HEAD
                    LOGGER.warning('ParseException while parsing {}'.format(path))
=======
                    self.logger.exception(f'ParseException while parsing {path}')
>>>>>>> a2817274
                    continue
                self.dumper.add_module(yang)
        self._dump_schema_cache()


class VendorGrouping(ModuleGrouping):
    def __init__(
        self,
        directory: str,
        xml_file: str,
        dumper: Dumper,
        file_hasher: FileHasher,
        api: bool,
        dir_paths: DirPaths,
        name_rev_to_path: dict,
        config: ConfigParser = create_config(),
        redis_connection: t.Optional[RedisConnection] = None,
    ):
        self.name_rev_to_path = name_rev_to_path
        super().__init__(directory, dumper, file_hasher, api, dir_paths, config=config)
        self.redis_connection = redis_connection or RedisConnection(config=config)
        self.submodule_name = None
        self.found_capabilities = False
        self.capabilities = []
        self.netconf_versions = []
        self.platform_data = []
        self.implementation_keys = []
        self.xml_file = xml_file
        # Get hello message root
        try:
            self.logger.debug('Checking for xml hello message file')
            self.root = ET.parse(xml_file).getroot()
        except Exception:
            # try to change & to &amp
            hello_file = fileinput.FileInput(xml_file, inplace=True)
            for line in hello_file:
                print(line.replace('&', '&amp;'), end='')
            hello_file.close()
            self.logger.warning('Hello message file has & instead of &amp, automatically changing to &amp')
            self.root = ET.parse(xml_file).getroot()

    def _parse_platform_metadata(self):
        # Vendor modules send from API
        if self.api:
            with open(f'{self.xml_file.removesuffix(".xml")}.json', 'r') as f:
                implementation = json.load(f)
            self.logger.debug('Getting capabilities out of api message')
            self._parse_implementation(implementation)
            return
        # Vendor modules loaded from directory
        self._load_yangmodels_repo()
        self.submodule_name = self._check_if_submodule()
        branch = 'main'
        if self.submodule_name:
            branch = 'master'
        self.commit_hash = self.repo.get_commit_hash(branch=branch)
        metadata_path = os.path.join(self.directory, 'platform-metadata.json')
        if os.path.isfile(metadata_path):
            self.logger.info('Parsing a platform-metadata.json file')
            with open(metadata_path, 'r') as f:
                data = json.load(f)
            platforms = data.get('platforms', {}).get('platform', [])
            for implementation in platforms:
                self._parse_implementation(implementation)
        else:
            self.logger.debug('Deriving platform metadata from paths')
            self.platform_data.append(self._path_to_platform_data())

    def _path_to_platform_data(self) -> dict:
        """Try to derive platrom data from the directory path and xml name."""
        base = os.path.basename(self.xml_file).removesuffix('.xml')
        base = base.replace('capabilities', '').replace('capability', '').replace('netconf', '').strip('-')
        platform = base or 'Unknown'
        split_path = self.directory.split('/')
        if 'nx' in split_path:
            platform_index = split_path.index('nx')
            os_type = 'NX-OS'
        elif 'xe' in split_path:
            platform_index = split_path.index('xe')
            os_type = 'IOS-XE'
        elif 'xr' in split_path:
            platform_index = split_path.index('xr')
            os_type = 'IOS-XR'
        else:
            platform_index = -3
            os_type = 'Unknown'
            platform = 'Unknown'
        return {
            'software-flavor': 'ALL',
            'platform': platform,
            'software-version': split_path[platform_index + 1],
            'os-version': split_path[platform_index + 1],
            'feature-set': 'ALL',
            'os': os_type,
            'vendor': split_path[platform_index - 1],
        }

    def _parse_implementation(self, implementation: dict):
        if implementation['module-list-file']['path'] not in self.xml_file:
            return
        self._initialize_repo(implementation)
        self.platform_data.append(
            {
                'software-flavor': implementation['software-flavor'],
                'platform': implementation['name'],
                'os-version': implementation['software-version'],
                'software-version': implementation['software-version'],
                'feature-set': 'ALL',
                'vendor': implementation['vendor'],
                'os': implementation['os-type'],
            },
        )
        self.implementation_keys.append(f'{implementation["name"]}/{implementation["software-version"]}')
        raw_capabilities = implementation.get('netconf-capabilities')
        if not raw_capabilities:
            return
        self.found_capabilities = True
        for raw_capability in raw_capabilities:
            self._parse_raw_capability(raw_capability)

    def _initialize_repo(self, implementation: dict):
        self.repo_owner = implementation['module-list-file']['owner']
        self.repo_name = implementation['module-list-file']['repository']
        if self.repo_name is not None:
            self.repo_name = self.repo_name.split('.')[0]
        if self.api:
            self.commit_hash = implementation['module-list-file']['commit-hash']

    def _parse_raw_capability(self, raw_capability: str):
        # Parse netconf version
        if ':netconf:base:' in raw_capability:
            self.logger.debug('Getting netconf version')
            self.netconf_versions.append(raw_capability)
        # Parse capability together with version
        elif ':capability:' in raw_capability:
            self.capabilities.append(raw_capability.split('?')[0])

    def _parse_imp_inc(self, modules: list, set_of_names: set, is_include: bool, schema_parts: SchemaParts):
        """
        Parse all yang modules which are either submodules or imports of a certain module.
        Submodules and import modules are also added to the dumper object.
        This method is then recursively called for all found submodules and imported modules.

        Arguments:
            :param modules          (list) List of modules to check (either submodules or imports of module)
            :param set_of_names     (set) Set of all the modules parsed out from the capability file
            :param is_include       (bool) Whether module is included or not
            :param schema_parts     (SchemaParts) Parts of the URL to a raw module on GitHub
        """
        for module in modules:
            name = module.name
            conformance_type = None if is_include else 'import'

            # Skip if name of submodule/import is already in list of module names
<<<<<<< HEAD
            if name not in set_of_names:
                LOGGER.info('Parsing module {}'.format(name))
                path = get_yang(name)
                if path is None:
                    return
                revision = path.split('@')[-1].removesuffix('.yang')
                if (name, revision) in self.name_rev_to_path:
                    path = self.name_rev_to_path[name, revision]
                self._update_schema_urls(name, revision, path, schema_parts)
                try:
                    try:
                        vendor_info = {
                            'platform_data': self.platform_data,
                            'conformance_type': conformance_type,
                            'capabilities': self.capabilities,
                            'netconf_versions': self.netconf_versions,
                        }
                        yang = VendorModule(
                            name,
                            path,
                            self._schemas,
                            self.dir_paths,
                            self.dumper.yang_modules,
                            vendor_info,
                        )
                    except ParseException:
                        LOGGER.warning('ParseException while parsing {}'.format(path))
                        continue

                    self.dumper.add_module(yang)
                    key = '{}@{}/{}'.format(yang.name, yang.revision, yang.organization)
                    set_of_names.add(yang.name)
                    self._parse_imp_inc(self.dumper.yang_modules[key].submodule, set_of_names, True, schema_parts)
                    self._parse_imp_inc(self.dumper.yang_modules[key].imports, set_of_names, False, schema_parts)
                except FileNotFoundError:
                    LOGGER.warning('File {} not found in the repository'.format(name))
=======
            if name in set_of_names:
                continue
            self.logger.info(f'Parsing module {name}')
            path = get_yang(name, config=self.config)
            if path is None:
                return
            module_hash_info = self.file_hasher.check_vendor_module_hash_for_parsing(path, self.implementation_keys)
            if not module_hash_info.module_should_be_parsed:
                continue
            revision = path.split('@')[-1].removesuffix('.yang')
            if (name, revision) in self.name_rev_to_path:
                path = self.name_rev_to_path[name, revision]
            self._update_schema_urls(name, revision, path, schema_parts)
            vendor_info = {
                'platform_data': self.platform_data,
                'conformance_type': conformance_type,
                'capabilities': self.capabilities,
                'netconf_versions': self.netconf_versions,
            }
            try:
                yang = VendorModule(
                    name,
                    path,
                    self._schemas,
                    self.dir_paths,
                    self.dumper.yang_modules,
                    vendor_info,
                    config=self.config,
                    redis_connection=self.redis_connection,
                    can_be_already_stored_in_db=module_hash_info.file_hash_exists,
                )
            except ParseException:
                self.logger.exception(f'ParseException while parsing {path}')
                continue
            except FileNotFoundError:
                self.logger.warning(f'File {name} not found in the repository')
                continue
            self.dumper.add_module(yang)
            key = f'{yang.name}@{yang.revision}/{yang.organization}'
            set_of_names.add(yang.name)
            self._parse_imp_inc(self.dumper.yang_modules[key].submodule, set_of_names, True, schema_parts)
            self._parse_imp_inc(self.dumper.yang_modules[key].imports, set_of_names, False, schema_parts)
>>>>>>> a2817274


class VendorCapabilities(VendorGrouping):
    """Modules listed in a capabilities xml file."""

    def parse_and_load(self):
        """
        Parse and load all information from the capabilities xml file and
        implementation data from a platform-metadata json file if present.
        """
        self.logger.debug('Starting to parse files from vendor')
        set_of_names = set()
        keys = set()
        tag = self.root.tag

        self._parse_platform_metadata()

        # netconf capability parsing
        modules = self.root.iter(f'{tag.split("hello")[0]}capability')

        if not self.found_capabilities:
            self.logger.debug('Getting capabilities out of hello message')
            for module in modules:
                # Parse netconf version
                if not module.text:
                    module.text = ''
                self._parse_raw_capability(module.text)
                modules = self.root.iter(f'{tag.split("hello")[0]}capability')

        try:
            schema_parts = SchemaParts(
                repo_owner=self.repo_owner,
                repo_name=self.repo_name,
                commit_hash=self.commit_hash,
                submodule_name=self.submodule_name,
            )
        except AttributeError as e:
            self.logger.exception(
                f'Missing attribute, likely caused by a broken path in {self.directory}/platform-metadata.json',
            )
            raise e

        # Parse modules
        for module in modules:
            module.text = module.text or ''
            if 'module=' not in module.text:
                continue
            # Parse name of the module
            module_and_more = module.text.split('module=')[1]
            name = module_and_more.split('&')[0]
            revision = None
            if 'revision' in module.text:
                revision_and_more = module.text.split('revision=')[1]
                revision = revision_and_more.split('&')[0]
            path = get_yang(name, revision, config=self.config)
            if not path:
                self.logger.warning(f'File {name} not found in the repository')
                continue
            module_hash_info = self.file_hasher.check_vendor_module_hash_for_parsing(path, self.implementation_keys)
            if not module_hash_info.module_should_be_parsed:
                continue
            self.logger.info(f'Parsing module {name}')
            revision = revision or path.split('@')[-1].removesuffix('.yang')
            if (name, revision) in self.name_rev_to_path:
                path = self.name_rev_to_path[name, revision]
            self._update_schema_urls(name, revision, path, schema_parts)
            vendor_info = {
                'platform_data': self.platform_data,
                'conformance_type': 'implement',
                'capabilities': self.capabilities,
                'netconf_versions': self.netconf_versions,
            }
            try:
<<<<<<< HEAD
                try:
                    vendor_info = {
                        'platform_data': self.platform_data,
                        'conformance_type': 'implement',
                        'capabilities': self.capabilities,
                        'netconf_versions': self.netconf_versions,
                    }
                    yang = VendorModule(
                        name,
                        path,
                        self._schemas,
                        self.dir_paths,
                        self.dumper.yang_modules,
                        vendor_info,
                        data=module_and_more,
                    )
                except ParseException:
                    LOGGER.warning('ParseException while parsing {}'.format(path))
                    continue

                self.dumper.add_module(yang)
                key = '{}@{}/{}'.format(yang.name, yang.revision, yang.organization)
                keys.add(key)
                set_of_names.add(yang.name)
=======
                yang = VendorModule(
                    name,
                    path,
                    self._schemas,
                    self.dir_paths,
                    self.dumper.yang_modules,
                    vendor_info,
                    data=module_and_more,
                    config=self.config,
                    redis_connection=self.redis_connection,
                    can_be_already_stored_in_db=module_hash_info.file_hash_exists,
                )
            except ParseException:
                self.logger.exception(f'ParseException while parsing {path}')
                continue
>>>>>>> a2817274
            except FileNotFoundError:
                self.logger.warning(f'File {name} not found in the repository')
                continue
            self.dumper.add_module(yang)
            key = f'{yang.name}@{yang.revision}/{yang.organization}'
            keys.add(key)
            set_of_names.add(yang.name)

        for key in keys:
            self._parse_imp_inc(self.dumper.yang_modules[key].submodule, set_of_names, True, schema_parts)
            self._parse_imp_inc(self.dumper.yang_modules[key].imports, set_of_names, False, schema_parts)
        self._dump_schema_cache()


class VendorYangLibrary(VendorGrouping):
    def parse_and_load(self):
        """Load implementation information which are stored platform-metadata.json file.
        Set this implementation information for each module parsed out from ietf-yang-library xml file.
        """

        self.logger.debug('Starting to parse files from vendor')

        self._parse_platform_metadata()

        # netconf capability parsing
        modules = self.root[0]
        set_of_names = set()
        keys = set()
        schema_parts = SchemaParts(
            repo_owner=self.repo_owner,
            repo_name=self.repo_name,
            commit_hash=self.commit_hash,
            submodule_name=self.submodule_name,
        )
        for yang in modules:
            if 'module-set-id' in yang.tag:
                continue
            name = ''
            yang_lib_info = {'path': self.directory, 'name': name, 'features': [], 'deviations': []}
            conformance_type = None
            for mod in yang:
                mod_tag = mod.tag
                if 'name' in mod_tag and not name:
                    name = mod_text if (mod_text := mod.text) else name
                    yang_lib_info['name'] = name
                if 'revision' in mod_tag:
                    yang_lib_info['revision'] = mod.text
                elif 'conformance-type' in mod_tag:
                    conformance_type = mod.text
                elif 'feature' in mod_tag:
                    yang_lib_info['features'].append(mod.text)
                elif 'deviation' in mod_tag:
                    deviation = {'name': mod[0].text, 'revision': mod[1].text}
                    yang_lib_info['deviations'].append(deviation)

            self.logger.info(f'Starting to parse {name}')
            revision = yang_lib_info.get('revision')
            path = get_yang(name, revision, config=self.config)
            if not path:
                self.logger.warning(f'File {name} not found in the repository')
                continue
            module_hash_info = self.file_hasher.check_vendor_module_hash_for_parsing(path, self.implementation_keys)
            if not module_hash_info.module_should_be_parsed:
                continue
            revision = revision or path.split('@')[-1].removesuffix('.yang')
            if (name, revision) in self.name_rev_to_path:
                path = self.name_rev_to_path[name, revision]
            self._update_schema_urls(name, revision, path, schema_parts)
            vendor_info = {
                'platform_data': self.platform_data,
                'conformance_type': conformance_type,
                'capabilities': self.capabilities,
                'netconf_versions': self.netconf_versions,
            }
            try:
<<<<<<< HEAD
                try:
                    vendor_info = {
                        'platform_data': self.platform_data,
                        'conformance_type': conformance_type,
                        'capabilities': self.capabilities,
                        'netconf_versions': self.netconf_versions,
                    }
                    yang = VendorModule(
                        name,
                        path,
                        self._schemas,
                        self.dir_paths,
                        self.dumper.yang_modules,
                        vendor_info,
                        data=yang_lib_info,
                    )
                except ParseException:
                    LOGGER.warning('ParseException while parsing {}'.format(path))
                    continue

                self.dumper.add_module(yang)
                keys.add('{}@{}/{}'.format(yang.name, yang.revision, yang.organization))
                set_of_names.add(yang.name)
=======
                yang = VendorModule(
                    name,
                    path,
                    self._schemas,
                    self.dir_paths,
                    self.dumper.yang_modules,
                    vendor_info,
                    data=yang_lib_info,
                    config=self.config,
                    redis_connection=self.redis_connection,
                    can_be_already_stored_in_db=module_hash_info.file_hash_exists,
                )
            except ParseException:
                self.logger.exception(f'ParseException while parsing {path}')
                continue
>>>>>>> a2817274
            except FileNotFoundError:
                self.logger.warning(f'File {name} not found in the repository')
                continue
            self.dumper.add_module(yang)
            keys.add(f'{yang.name}@{yang.revision}/{yang.organization}')
            set_of_names.add(yang.name)

        for key in keys:
            self._parse_imp_inc(self.dumper.yang_modules[key].submodule, set_of_names, True, schema_parts)
            self._parse_imp_inc(self.dumper.yang_modules[key].imports, set_of_names, False, schema_parts)
        self._dump_schema_cache()<|MERGE_RESOLUTION|>--- conflicted
+++ resolved
@@ -236,11 +236,7 @@
                     config=self.config,
                 )
             except ParseException:
-<<<<<<< HEAD
-                LOGGER.warning('ParseException while parsing {}'.format(path))
-=======
-                self.logger.exception(f'ParseException while parsing {path}')
->>>>>>> a2817274
+                self.logger.warning(f'ParseException while parsing {path}')
                 continue
             self.dumper.add_module(yang)
 
@@ -288,11 +284,7 @@
                         config=self.config,
                     )
                 except ParseException:
-<<<<<<< HEAD
-                    LOGGER.warning('ParseException while parsing {}'.format(path))
-=======
-                    self.logger.exception(f'ParseException while parsing {path}')
->>>>>>> a2817274
+                    self.logger.warning(f'ParseException while parsing {path}')
                     continue
                 self.dumper.add_module(yang)
 
@@ -382,11 +374,7 @@
                         config=self.config,
                     )
                 except ParseException:
-<<<<<<< HEAD
-                    LOGGER.warning('ParseException while parsing {}'.format(path))
-=======
-                    self.logger.exception(f'ParseException while parsing {path}')
->>>>>>> a2817274
+                    self.logger.warning(f'ParseException while parsing {path}')
                     continue
                 self.dumper.add_module(yang)
         self._dump_schema_cache()
@@ -541,44 +529,6 @@
             conformance_type = None if is_include else 'import'
 
             # Skip if name of submodule/import is already in list of module names
-<<<<<<< HEAD
-            if name not in set_of_names:
-                LOGGER.info('Parsing module {}'.format(name))
-                path = get_yang(name)
-                if path is None:
-                    return
-                revision = path.split('@')[-1].removesuffix('.yang')
-                if (name, revision) in self.name_rev_to_path:
-                    path = self.name_rev_to_path[name, revision]
-                self._update_schema_urls(name, revision, path, schema_parts)
-                try:
-                    try:
-                        vendor_info = {
-                            'platform_data': self.platform_data,
-                            'conformance_type': conformance_type,
-                            'capabilities': self.capabilities,
-                            'netconf_versions': self.netconf_versions,
-                        }
-                        yang = VendorModule(
-                            name,
-                            path,
-                            self._schemas,
-                            self.dir_paths,
-                            self.dumper.yang_modules,
-                            vendor_info,
-                        )
-                    except ParseException:
-                        LOGGER.warning('ParseException while parsing {}'.format(path))
-                        continue
-
-                    self.dumper.add_module(yang)
-                    key = '{}@{}/{}'.format(yang.name, yang.revision, yang.organization)
-                    set_of_names.add(yang.name)
-                    self._parse_imp_inc(self.dumper.yang_modules[key].submodule, set_of_names, True, schema_parts)
-                    self._parse_imp_inc(self.dumper.yang_modules[key].imports, set_of_names, False, schema_parts)
-                except FileNotFoundError:
-                    LOGGER.warning('File {} not found in the repository'.format(name))
-=======
             if name in set_of_names:
                 continue
             self.logger.info(f'Parsing module {name}')
@@ -611,7 +561,7 @@
                     can_be_already_stored_in_db=module_hash_info.file_hash_exists,
                 )
             except ParseException:
-                self.logger.exception(f'ParseException while parsing {path}')
+                self.logger.warning(f'ParseException while parsing {path}')
                 continue
             except FileNotFoundError:
                 self.logger.warning(f'File {name} not found in the repository')
@@ -621,7 +571,6 @@
             set_of_names.add(yang.name)
             self._parse_imp_inc(self.dumper.yang_modules[key].submodule, set_of_names, True, schema_parts)
             self._parse_imp_inc(self.dumper.yang_modules[key].imports, set_of_names, False, schema_parts)
->>>>>>> a2817274
 
 
 class VendorCapabilities(VendorGrouping):
@@ -695,32 +644,6 @@
                 'netconf_versions': self.netconf_versions,
             }
             try:
-<<<<<<< HEAD
-                try:
-                    vendor_info = {
-                        'platform_data': self.platform_data,
-                        'conformance_type': 'implement',
-                        'capabilities': self.capabilities,
-                        'netconf_versions': self.netconf_versions,
-                    }
-                    yang = VendorModule(
-                        name,
-                        path,
-                        self._schemas,
-                        self.dir_paths,
-                        self.dumper.yang_modules,
-                        vendor_info,
-                        data=module_and_more,
-                    )
-                except ParseException:
-                    LOGGER.warning('ParseException while parsing {}'.format(path))
-                    continue
-
-                self.dumper.add_module(yang)
-                key = '{}@{}/{}'.format(yang.name, yang.revision, yang.organization)
-                keys.add(key)
-                set_of_names.add(yang.name)
-=======
                 yang = VendorModule(
                     name,
                     path,
@@ -734,9 +657,8 @@
                     can_be_already_stored_in_db=module_hash_info.file_hash_exists,
                 )
             except ParseException:
-                self.logger.exception(f'ParseException while parsing {path}')
-                continue
->>>>>>> a2817274
+                self.logger.warning(f'ParseException while parsing {path}')
+                continue
             except FileNotFoundError:
                 self.logger.warning(f'File {name} not found in the repository')
                 continue
@@ -812,31 +734,6 @@
                 'netconf_versions': self.netconf_versions,
             }
             try:
-<<<<<<< HEAD
-                try:
-                    vendor_info = {
-                        'platform_data': self.platform_data,
-                        'conformance_type': conformance_type,
-                        'capabilities': self.capabilities,
-                        'netconf_versions': self.netconf_versions,
-                    }
-                    yang = VendorModule(
-                        name,
-                        path,
-                        self._schemas,
-                        self.dir_paths,
-                        self.dumper.yang_modules,
-                        vendor_info,
-                        data=yang_lib_info,
-                    )
-                except ParseException:
-                    LOGGER.warning('ParseException while parsing {}'.format(path))
-                    continue
-
-                self.dumper.add_module(yang)
-                keys.add('{}@{}/{}'.format(yang.name, yang.revision, yang.organization))
-                set_of_names.add(yang.name)
-=======
                 yang = VendorModule(
                     name,
                     path,
@@ -850,9 +747,8 @@
                     can_be_already_stored_in_db=module_hash_info.file_hash_exists,
                 )
             except ParseException:
-                self.logger.exception(f'ParseException while parsing {path}')
-                continue
->>>>>>> a2817274
+                self.logger.warning(f'ParseException while parsing {path}')
+                continue
             except FileNotFoundError:
                 self.logger.warning(f'File {name} not found in the repository')
                 continue
