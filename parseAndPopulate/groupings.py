--- conflicted
+++ resolved
@@ -23,13 +23,10 @@
 import json
 import os
 import typing as t
+import unicodedata
 import xml.etree.ElementTree as ET
 from configparser import ConfigParser
 
-<<<<<<< HEAD
-import unicodedata
-=======
->>>>>>> 3643f36a
 from git import InvalidGitRepositoryError
 from git.repo import Repo
 
@@ -39,10 +36,7 @@
 from parseAndPopulate.file_hasher import FileHasher, VendorModuleHashCheckForParsing
 from parseAndPopulate.models.schema_parts import SchemaParts
 from parseAndPopulate.modules import SdoModule, VendorModule
-<<<<<<< HEAD
 from redisConnections.redisConnection import RedisConnection
-=======
->>>>>>> 3643f36a
 from utility import repoutil
 from utility.create_config import create_config
 from utility.staticVariables import GITHUB_RAW, github_url
@@ -51,23 +45,17 @@
 
 
 class ModuleGrouping:
-<<<<<<< HEAD
     """Base class for a grouping of modules to be parsed together."""
 
     def __init__(
-            self,
-            directory: str,
-            dumper: Dumper,
-            file_hasher: FileHasher,
-            api: bool,
-            dir_paths: DirPaths,
-            config: ConfigParser = create_config(),
+        self,
+        directory: str,
+        dumper: Dumper,
+        file_hasher: FileHasher,
+        api: bool,
+        dir_paths: DirPaths,
+        config: ConfigParser = create_config(),
     ):
-=======
-    """Base class for a grouping of modules to be parsed togeather."""
-
-    def __init__(self, directory: str, dumper: Dumper, file_hasher: FileHasher, api: bool, dir_paths: DirPaths):
->>>>>>> 3643f36a
         """
         Arguments:
             :param directory            (str) the directory containing the files
@@ -76,17 +64,9 @@
             :param api                  (bool) whether the request came from API or not
             :param dir_paths            (DirPaths) paths to various needed directories according to configuration
         """
-<<<<<<< HEAD
         self.logger = log.get_logger('repoutil', f'{dir_paths["log"]}/parseAndPopulate.log')
         self.logger.debug(f'Running {self.__class__.__name__} constructor')
         self.config = config
-=======
-
-        global LOGGER
-        LOGGER = log.get_logger('capability', '{}/parseAndPopulate.log'.format(dir_paths['log']))
-        LOGGER.debug('Running {} constructor'.format(self.__class__.__name__))
-        self.logger = log.get_logger('repoutil', '{}/parseAndPopulate.log'.format(dir_paths['log']))
->>>>>>> 3643f36a
         self.dir_paths = dir_paths
         self.dumper = dumper
         self.api = api
@@ -117,21 +97,15 @@
             repo = repoutil.load(self.dir_paths['yang_models'], repo_url)
         except InvalidGitRepositoryError:
             repo = repoutil.RepoUtil(
-<<<<<<< HEAD
-                repo_url, clone_options={'local_dir': self.dir_paths['yang_models']},
-                logger=self.logger
-=======
                 repo_url,
                 clone_options={'local_dir': self.dir_paths['yang_models']},
                 logger=self.logger,
->>>>>>> 3643f36a
             )
         self.repo = repo
 
     def _check_if_submodule(self) -> t.Optional[str]:
         submodule_name = None
         for submodule in self.repo.repo.submodules:
-<<<<<<< HEAD
             if submodule.name not in self.directory:
                 continue
             submodule_name = submodule.name
@@ -142,17 +116,6 @@
             self.repo_owner = self.repo.get_repo_owner()
             self.repo_name = self.repo.get_repo_dir().split('.git')[0]
             break
-=======
-            if submodule.name in self.directory:
-                submodule_name = submodule.name
-                repo_url = submodule.url.lower()
-                repo_dir = os.path.join(self.dir_paths['yang_models'], submodule_name)
-                repo = repoutil.load(repo_dir, repo_url)
-                self.repo = repo
-                self.repo_owner = self.repo.get_repo_owner()
-                self.repo_name = self.repo.get_repo_dir().split('.git')[0]
-                break
->>>>>>> 3643f36a
         return submodule_name
 
     def parse_and_load(self):
@@ -188,11 +151,7 @@
             self.logger.warning('Cannot resolve schema')
             return
         if schema_parts.submodule_name:
-<<<<<<< HEAD
             suffix = suffix.replace(f'{schema_parts.submodule_name}/', '')
-=======
-            suffix = suffix.replace('{}/'.format(schema_parts.submodule_name), '')
->>>>>>> 3643f36a
         return os.path.join(schema_base_hash, suffix)
 
 
@@ -200,16 +159,6 @@
     """Regular SDO directory containing yang modules."""
 
     def __init__(
-<<<<<<< HEAD
-            self,
-            directory: str,
-            dumper: Dumper,
-            file_hasher: FileHasher,
-            api: bool,
-            dir_paths: DirPaths,
-            path_to_name_rev: dict,
-            config: ConfigParser = create_config()
-=======
         self,
         directory: str,
         dumper: Dumper,
@@ -217,7 +166,7 @@
         api: bool,
         dir_paths: DirPaths,
         path_to_name_rev: dict,
->>>>>>> 3643f36a
+        config: ConfigParser = create_config(),
     ):
         self.path_to_name_rev = path_to_name_rev
         super().__init__(directory, dumper, file_hasher, api, dir_paths, config=config)
@@ -245,19 +194,12 @@
         sdos_count = len(sdos_list)
         for i, sdo in enumerate(sdos_list, start=1):
             # remove diacritics
-<<<<<<< HEAD
-            file_name = unicodedata.normalize(
-                'NFKD', os.path.basename(sdo['source-file']['path'])
-            ).encode('ascii', 'ignore').decode()
-            self.logger.info(f'Parsing {file_name} {i} out of {sdos_count}')
-=======
             file_name = (
                 unicodedata.normalize('NFKD', os.path.basename(sdo['source-file']['path']))
                 .encode('ascii', 'ignore')
                 .decode()
             )
-            LOGGER.info('Parsing {} {} out of {}'.format(file_name, i, sdos_count))
->>>>>>> 3643f36a
+            self.logger.info(f'Parsing {file_name} {i} out of {sdos_count}')
             self.repo_owner = sdo['source-file']['owner']
             repo_file_path = sdo['source-file']['path']
             self.repo_name = sdo['source-file']['repository'].split('.')[0]
@@ -266,17 +208,10 @@
             root = os.path.join(self.dir_paths['json'], root)
             path = os.path.join(root, file_name)
             if not os.path.isfile(path):
-<<<<<<< HEAD
                 self.logger.error(f'File {file_name} sent via API was not downloaded')
                 continue
             if '[1]' in file_name:
                 self.logger.warning(f'File {file_name} contains [1] it its file name')
-=======
-                LOGGER.error('File {} sent via API was not downloaded'.format(file_name))
-                continue
-            if '[1]' in file_name:
-                LOGGER.warning('File {} contains [1] it its file name'.format(file_name))
->>>>>>> 3643f36a
                 continue
             name, revision = self.path_to_name_rev[path]
             # Openconfig modules are sent via API daily; see openconfigPullLocal.py script
@@ -292,23 +227,16 @@
             self._update_schema_urls(name, revision, path, schema_parts)
             try:
                 yang = SdoModule(
-<<<<<<< HEAD
-                    name, path, self._schemas, self.dir_paths, self.dumper.yang_modules, additional_info=sdo,
-                    config=self.config,
-                )
-            except ParseException:
-                self.logger.exception(f'ParseException while parsing {path}')
-=======
                     name,
                     path,
                     self._schemas,
                     self.dir_paths,
                     self.dumper.yang_modules,
-                    aditional_info=sdo,
+                    additional_info=sdo,
+                    config=self.config,
                 )
             except ParseException:
-                LOGGER.exception('ParseException while parsing {}'.format(path))
->>>>>>> 3643f36a
+                self.logger.exception(f'ParseException while parsing {path}')
                 continue
             self.dumper.add_module(yang)
 
@@ -320,21 +248,13 @@
 
         for root, _, sdos in os.walk(self.directory):
             sdos_count = len(sdos)
-<<<<<<< HEAD
             self.logger.info(f'Searching {sdos_count} files from directory {root}')
-            commit_hash = self.repo.get_commit_hash(root, 'main')
-            schema_parts = SchemaParts(
-                repo_owner=self.repo_owner, repo_name=self.repo_name,
-                commit_hash=commit_hash, submodule_name=submodule_name
-=======
-            LOGGER.info('Searching {} files from directory {}'.format(sdos_count, root))
             commit_hash = self.repo.get_commit_hash(root, 'main')
             schema_parts = SchemaParts(
                 repo_owner=self.repo_owner,
                 repo_name=self.repo_name,
                 commit_hash=commit_hash,
                 submodule_name=submodule_name,
->>>>>>> 3643f36a
             )
             for i, file_name in enumerate(sdos, start=1):
                 # Process only SDO .yang files
@@ -344,37 +264,27 @@
                 name, revision = self.path_to_name_rev[path]
                 all_modules_path = get_yang(name, revision, config=self.config)
                 if not all_modules_path:
-<<<<<<< HEAD
                     self.logger.warning(f'File {name} not found in the repository')
-=======
-                    LOGGER.warning('File {} not found in the repository'.format(name))
->>>>>>> 3643f36a
                     continue
                 should_parse = self.file_hasher.should_parse_sdo_module(all_modules_path)
                 if not should_parse:
                     continue
                 if '[1]' in file_name:
-<<<<<<< HEAD
                     self.logger.warning(f'File {file_name} contains [1] it its file name')
                     continue
                 self.logger.info(f'Parsing {file_name} {i} out of {sdos_count}')
                 self._update_schema_urls(name, revision, path, schema_parts)
                 try:
                     yang = SdoModule(
-                        name, path, self._schemas, self.dir_paths, self.dumper.yang_modules, config=self.config,
+                        name,
+                        path,
+                        self._schemas,
+                        self.dir_paths,
+                        self.dumper.yang_modules,
+                        config=self.config,
                     )
                 except ParseException:
                     self.logger.exception(f'ParseException while parsing {path}')
-=======
-                    LOGGER.warning('File {} contains [1] it its file name'.format(file_name))
-                    continue
-                LOGGER.info('Parsing {} {} out of {}'.format(file_name, i, sdos_count))
-                self._update_schema_urls(name, revision, path, schema_parts)
-                try:
-                    yang = SdoModule(name, path, self._schemas, self.dir_paths, self.dumper.yang_modules)
-                except ParseException:
-                    LOGGER.exception('ParseException while parsing {}'.format(path))
->>>>>>> 3643f36a
                     continue
                 self.dumper.add_module(yang)
 
@@ -383,21 +293,6 @@
     """Directory containing IANA modules."""
 
     def __init__(
-<<<<<<< HEAD
-            self,
-            directory: str,
-            dumper: Dumper,
-            file_hasher: FileHasher,
-            api: bool,
-            dir_paths: DirPaths,
-            path_to_name_rev: dict,
-            config: ConfigParser = create_config(),
-    ):
-        super().__init__(directory, dumper, file_hasher, api, dir_paths, path_to_name_rev, config=config)
-        self.root = ET.parse(os.path.join(directory, 'yang-parameters.xml')).getroot()
-
-    def parse_and_load(self, **kwargs):
-=======
         self,
         directory: str,
         dumper: Dumper,
@@ -405,9 +300,9 @@
         api: bool,
         dir_paths: DirPaths,
         path_to_name_rev: dict,
+        config: ConfigParser = create_config(),
     ):
-        super().__init__(directory, dumper, file_hasher, api, dir_paths, path_to_name_rev)
-        config = create_config()
+        super().__init__(directory, dumper, file_hasher, api, dir_paths, path_to_name_rev, config=config)
         iana_exceptions = config.get('Directory-Section', 'iana-exceptions')
         try:
             with open(iana_exceptions, 'r') as exceptions_file:
@@ -418,8 +313,7 @@
             self.iana_skip = []
         self.root = ET.parse(os.path.join(directory, 'yang-parameters.xml')).getroot()
 
-    def parse_and_load(self):
->>>>>>> 3643f36a
+    def parse_and_load(self, **kwargs):
         """Parse all IANA-maintained modules listed in the yang-parameters.xml file."""
         tag = self.root.tag
         namespace = tag.split('registry')[0]
@@ -441,44 +335,27 @@
                         document_split = xref_info['data'].replace('RFC', 'draft').split('-')
                         version = document_split[-1]
                         name = '-'.join(document_split[:-1])
-<<<<<<< HEAD
                         additional_info['document-name'] = f'{name}-{version}.txt'
                         additional_info['reference'] = f'https://datatracker.ietf.org/doc/{name}/{version}'
                     else:
                         additional_info['document-name'] = xref_info.get('data')
                         additional_info['reference'] = f'https://datatracker.ietf.org/doc/{xref_info.get("data")}'
-=======
-                        additional_info['document-name'] = '{}-{}.txt'.format(name, version)
-                        additional_info['reference'] = 'https://datatracker.ietf.org/doc/{}/{}'.format(name, version)
-                    else:
-                        additional_info['document-name'] = xref_info.get('data')
-                        additional_info['reference'] = 'https://datatracker.ietf.org/doc/{}'.format(
-                            xref_info.get('data'),
-                        )
->>>>>>> 3643f36a
                 additional_info['organization'] = 'ietf'
 
             if data.get('iana') == 'Y' and data.get('file'):
                 path = os.path.join(self.directory, data['file'])
-<<<<<<< HEAD
-                name, revision = self.path_to_name_rev[path]
+                if os.path.basename(path) in self.iana_skip:
+                    self.logger.debug(f'skipping {path}: found in iana-exceptions.dat')
+                    continue
+                self.logger.debug(f'parsing {path}')
+                try:
+                    name, revision = self.path_to_name_rev[path]
+                except KeyError:
+                    self.logger.exception('Couldn\'t resolve name and revision')
+                    continue
                 all_modules_path = get_yang(name, revision, config=self.config)
                 if not all_modules_path:
                     self.logger.warning(f'File {name} not found in the repository')
-=======
-                if os.path.basename(path) in self.iana_skip:
-                    LOGGER.debug(f'skipping {path}: found in iana-exceptions.dat')
-                    continue
-                LOGGER.debug(f'parsing {path}')
-                try:
-                    name, revision = self.path_to_name_rev[path]
-                except KeyError:
-                    LOGGER.exception('Couldn\'t resolve name and revision')
-                    continue
-                all_modules_path = get_yang(name, revision)
-                if not all_modules_path:
-                    LOGGER.warning('File {} not found in the repository'.format(name))
->>>>>>> 3643f36a
                     continue
                 should_parse = self.file_hasher.should_parse_sdo_module(all_modules_path)
                 if not should_parse:
@@ -488,23 +365,16 @@
                 self._update_schema_urls(name, revision, path, schema_parts)
                 try:
                     yang = SdoModule(
-<<<<<<< HEAD
-                        data['name'], path, self._schemas, self.dir_paths, self.dumper.yang_modules, additional_info,
-                        config=self.config,
-                    )
-                except ParseException:
-                    self.logger.exception(f'ParseException while parsing {path}')
-=======
                         data['name'],
                         path,
                         self._schemas,
                         self.dir_paths,
                         self.dumper.yang_modules,
                         additional_info,
+                        config=self.config,
                     )
                 except ParseException:
-                    LOGGER.exception('ParseException while parsing {}'.format(path))
->>>>>>> 3643f36a
+                    self.logger.exception(f'ParseException while parsing {path}')
                     continue
                 self.dumper.add_module(yang)
         self._dump_schema_cache()
@@ -512,18 +382,6 @@
 
 class VendorGrouping(ModuleGrouping):
     def __init__(
-<<<<<<< HEAD
-            self,
-            directory: str,
-            xml_file: str,
-            dumper: Dumper,
-            file_hasher: FileHasher,
-            api: bool,
-            dir_paths: DirPaths,
-            name_rev_to_path: dict,
-            config: ConfigParser = create_config(),
-            redis_connection: t.Optional[RedisConnection] = None,
-=======
         self,
         directory: str,
         xml_file: str,
@@ -532,7 +390,8 @@
         api: bool,
         dir_paths: DirPaths,
         name_rev_to_path: dict,
->>>>>>> 3643f36a
+        config: ConfigParser = create_config(),
+        redis_connection: t.Optional[RedisConnection] = None,
     ):
         self.name_rev_to_path = name_rev_to_path
         super().__init__(directory, dumper, file_hasher, api, dir_paths, config=config)
@@ -554,19 +413,11 @@
             for line in hello_file:
                 print(line.replace('&', '&amp;'), end='')
             hello_file.close()
-<<<<<<< HEAD
             self.logger.warning('Hello message file has & instead of &amp, automatically changing to &amp')
             self.root = ET.parse(xml_file).getroot()
 
     def _parse_platform_metadata(self):
-        #  Vendor modules send from API
-=======
-            LOGGER.warning('Hello message file has & instead of &amp, automatically changing to &amp')
-            self.root = ET.parse(xml_file).getroot()
-
-    def _parse_platform_metadata(self):
         # Vendor modules send from API
->>>>>>> 3643f36a
         if self.api:
             with open(f'{self.xml_file.removesuffix(".xml")}.json', 'r') as f:
                 implementation = json.load(f)
@@ -574,7 +425,6 @@
             self._parse_implementation(implementation)
             return
         # Vendor modules loaded from directory
-<<<<<<< HEAD
         self._load_yangmodels_repo()
         self.submodule_name = self._check_if_submodule()
         branch = 'main'
@@ -592,26 +442,6 @@
         else:
             self.logger.debug('Deriving platform metadata from paths')
             self.platform_data.append(self._path_to_platform_data())
-=======
-        if not self.api:
-            self._load_yangmodels_repo()
-            self.submodule_name = self._check_if_submodule()
-            branch = 'main'
-            if self.submodule_name:
-                branch = 'master'
-            self.commit_hash = self.repo.get_commit_hash(branch=branch)
-            metadata_path = os.path.join(self.directory, 'platform-metadata.json')
-            if os.path.isfile(metadata_path):
-                LOGGER.info('Parsing a platform-metadata.json file')
-                with open(metadata_path, 'r') as f:
-                    data = json.load(f)
-                    platforms = data.get('platforms', {}).get('platform', [])
-                for implementation in platforms:
-                    self._parse_implementation(implementation)
-            else:
-                LOGGER.debug('Deriving platform metadata from paths')
-                self.platform_data.append(self._path_to_platform_data())
->>>>>>> 3643f36a
 
     def _path_to_platform_data(self) -> dict:
         """Try to derive platrom data from the directory path and xml name."""
@@ -643,7 +473,6 @@
         }
 
     def _parse_implementation(self, implementation: dict):
-<<<<<<< HEAD
         if implementation['module-list-file']['path'] not in self.xml_file:
             return
         self._initialize_repo(implementation)
@@ -656,7 +485,7 @@
                 'feature-set': 'ALL',
                 'vendor': implementation['vendor'],
                 'os': implementation['os-type'],
-            }
+            },
         )
         self.implementation_keys.append(f'{implementation["name"]}/{implementation["software-version"]}')
         raw_capabilities = implementation.get('netconf-capabilities')
@@ -665,26 +494,6 @@
         self.found_capabilities = True
         for raw_capability in raw_capabilities:
             self._parse_raw_capability(raw_capability)
-=======
-        if implementation['module-list-file']['path'] in self.xml_file:
-            self._initialize_repo(implementation)
-            self.platform_data.append(
-                {
-                    'software-flavor': implementation['software-flavor'],
-                    'platform': implementation['name'],
-                    'os-version': implementation['software-version'],
-                    'software-version': implementation['software-version'],
-                    'feature-set': 'ALL',
-                    'vendor': implementation['vendor'],
-                    'os': implementation['os-type'],
-                },
-            )
-            raw_capabilities = implementation.get('netconf-capabilities')
-            if raw_capabilities:
-                self.found_capabilities = True
-                for raw_capability in raw_capabilities:
-                    self._parse_raw_capability(raw_capability)
->>>>>>> 3643f36a
 
     def _initialize_repo(self, implementation: dict):
         self.repo_owner = implementation['module-list-file']['owner']
@@ -735,15 +544,22 @@
                 path = self.name_rev_to_path[name, revision]
             self._update_schema_urls(name, revision, path, schema_parts)
             vendor_info = {
-                'platform_data': self.platform_data, 'conformance_type': conformance_type,
-                'capabilities': self.capabilities, 'netconf_versions': self.netconf_versions,
+                'platform_data': self.platform_data,
+                'conformance_type': conformance_type,
+                'capabilities': self.capabilities,
+                'netconf_versions': self.netconf_versions,
             }
             try:
                 try:
-<<<<<<< HEAD
                     yang = VendorModule(
-                        name, path, self._schemas, self.dir_paths, self.dumper.yang_modules, vendor_info,
-                        config=self.config, redis_connection=self.redis_connection,
+                        name,
+                        path,
+                        self._schemas,
+                        self.dir_paths,
+                        self.dumper.yang_modules,
+                        vendor_info,
+                        config=self.config,
+                        redis_connection=self.redis_connection,
                         can_be_already_stored_in_db=can_be_already_stored_in_db,
                     )
                 except ParseException:
@@ -762,34 +578,6 @@
         if module_hash_info.file_hash_exists and not module_hash_info.new_implementations_detected:
             return
         return module_hash_info
-=======
-                    try:
-                        vendor_info = {
-                            'platform_data': self.platform_data,
-                            'conformance_type': conformance_type,
-                            'capabilities': self.capabilities,
-                            'netconf_versions': self.netconf_versions,
-                        }
-                        yang = VendorModule(
-                            name,
-                            path,
-                            self._schemas,
-                            self.dir_paths,
-                            self.dumper.yang_modules,
-                            vendor_info,
-                        )
-                    except ParseException:
-                        LOGGER.exception('ParseException while parsing {}'.format(path))
-                        continue
-
-                    self.dumper.add_module(yang)
-                    key = '{}@{}/{}'.format(yang.name, yang.revision, yang.organization)
-                    set_of_names.add(yang.name)
-                    self._parse_imp_inc(self.dumper.yang_modules[key].submodule, set_of_names, True, schema_parts)
-                    self._parse_imp_inc(self.dumper.yang_modules[key].imports, set_of_names, False, schema_parts)
-                except FileNotFoundError:
-                    LOGGER.warning('File {} not found in the repository'.format(name))
->>>>>>> 3643f36a
 
 
 class VendorCapabilities(VendorGrouping):
@@ -799,12 +587,6 @@
         """Parse and load all information from the capabilities xml file and
         implementation data from a platform-metadata json file if present.
         """
-<<<<<<< HEAD
-=======
-        Parse and load all information from the capabilities xml file and
-        implementation data from a platform-metadata json file if present.
-        """
->>>>>>> 3643f36a
 
         self.logger.debug('Starting to parse files from vendor')
         set_of_names = set()
@@ -823,21 +605,7 @@
                 if not module.text:
                     module.text = ''
                 self._parse_raw_capability(module.text)
-<<<<<<< HEAD
                 modules = self.root.iter(f'{tag.split("hello")[0]}capability')
-
-        try:
-            schema_parts = SchemaParts(
-                repo_owner=self.repo_owner, repo_name=self.repo_name,
-                commit_hash=self.commit_hash, submodule_name=self.submodule_name
-            )
-        except AttributeError as e:
-            self.logger.exception(
-                f'Missing attribute, likely caused by a broken path in {self.directory}/platform-metadata.json'
-            )
-            raise e
-=======
-                modules = self.root.iter('{}capability'.format(tag.split('hello')[0]))
 
         try:
             schema_parts = SchemaParts(
@@ -846,11 +614,11 @@
                 commit_hash=self.commit_hash,
                 submodule_name=self.submodule_name,
             )
-        except AttributeError:
-            LOGGER.exception(
+        except AttributeError as e:
+            self.logger.exception(
                 f'Missing attribute, likely caused by a broken path in {self.directory}/platform-metadata.json',
             )
->>>>>>> 3643f36a
+            raise e
 
         # Parse modules
         for module in modules:
@@ -866,11 +634,7 @@
                 revision = revision_and_more.split('&')[0]
             path = get_yang(name, revision, config=self.config)
             if not path:
-<<<<<<< HEAD
                 self.logger.warning(f'File {name} not found in the repository')
-=======
-                LOGGER.warning('File {} not found in the repository'.format(name))
->>>>>>> 3643f36a
                 continue
             module_hash_info = self._check_module_hash(path)
             if not module_hash_info:
@@ -882,26 +646,13 @@
                 path = self.name_rev_to_path[name, revision]
             self._update_schema_urls(name, revision, path, schema_parts)
             vendor_info = {
-                'platform_data': self.platform_data, 'conformance_type': 'implement',
-                'capabilities': self.capabilities, 'netconf_versions': self.netconf_versions,
+                'platform_data': self.platform_data,
+                'conformance_type': 'implement',
+                'capabilities': self.capabilities,
+                'netconf_versions': self.netconf_versions,
             }
             try:
                 try:
-<<<<<<< HEAD
-                    yang = VendorModule(
-                        name, path, self._schemas, self.dir_paths, self.dumper.yang_modules,
-                        vendor_info, data=module_and_more, config=self.config, redis_connection=self.redis_connection,
-                        can_be_already_stored_in_db=can_be_already_stored_in_db,
-                    )
-                except ParseException:
-                    self.logger.exception(f'ParseException while parsing {path}')
-=======
-                    vendor_info = {
-                        'platform_data': self.platform_data,
-                        'conformance_type': 'implement',
-                        'capabilities': self.capabilities,
-                        'netconf_versions': self.netconf_versions,
-                    }
                     yang = VendorModule(
                         name,
                         path,
@@ -910,25 +661,19 @@
                         self.dumper.yang_modules,
                         vendor_info,
                         data=module_and_more,
+                        config=self.config,
+                        redis_connection=self.redis_connection,
+                        can_be_already_stored_in_db=can_be_already_stored_in_db,
                     )
                 except ParseException:
-                    LOGGER.exception('ParseException while parsing {}'.format(path))
->>>>>>> 3643f36a
+                    self.logger.exception(f'ParseException while parsing {path}')
                     continue
                 self.dumper.add_module(yang)
-<<<<<<< HEAD
                 key = f'{yang.name}@{yang.revision}/{yang.organization}'
                 keys.add(key)
                 set_of_names.add(yang.name)
             except FileNotFoundError:
                 self.logger.warning(f'File {name} not found in the repository')
-=======
-                key = '{}@{}/{}'.format(yang.name, yang.revision, yang.organization)
-                keys.add(key)
-                set_of_names.add(yang.name)
-            except FileNotFoundError:
-                LOGGER.warning('File {} not found in the repository'.format(name))
->>>>>>> 3643f36a
 
         for key in keys:
             self._parse_imp_inc(self.dumper.yang_modules[key].submodule, set_of_names, True, schema_parts)
@@ -951,31 +696,15 @@
         set_of_names = set()
         keys = set()
         schema_parts = SchemaParts(
-<<<<<<< HEAD
-            repo_owner=self.repo_owner, repo_name=self.repo_name,
-            commit_hash=self.commit_hash, submodule_name=self.submodule_name
-=======
             repo_owner=self.repo_owner,
             repo_name=self.repo_name,
             commit_hash=self.commit_hash,
             submodule_name=self.submodule_name,
->>>>>>> 3643f36a
         )
         for yang in modules:
             if 'module-set-id' in yang.tag:
                 continue
             name = ''
-<<<<<<< HEAD
-=======
-
-            for mod in yang:
-                if 'name' in mod.tag:
-                    name = mod.text
-                    if not name:
-                        name = ''
-                    break
-
->>>>>>> 3643f36a
             yang_lib_info = {'path': self.directory, 'name': name, 'features': [], 'deviations': []}
             conformance_type = None
             for mod in yang:
@@ -997,11 +726,7 @@
             revision = yang_lib_info.get('revision')
             path = get_yang(name, revision, config=self.config)
             if not path:
-<<<<<<< HEAD
                 self.logger.warning(f'File {name} not found in the repository')
-=======
-                LOGGER.warning('File {} not found in the repository'.format(name))
->>>>>>> 3643f36a
                 continue
             module_hash_info = self._check_module_hash(path)
             if not module_hash_info:
@@ -1012,26 +737,13 @@
                 path = self.name_rev_to_path[name, revision]
             self._update_schema_urls(name, revision, path, schema_parts)
             vendor_info = {
-                'platform_data': self.platform_data, 'conformance_type': conformance_type,
-                'capabilities': self.capabilities, 'netconf_versions': self.netconf_versions,
+                'platform_data': self.platform_data,
+                'conformance_type': conformance_type,
+                'capabilities': self.capabilities,
+                'netconf_versions': self.netconf_versions,
             }
             try:
                 try:
-<<<<<<< HEAD
-                    yang = VendorModule(
-                        name, path, self._schemas, self.dir_paths, self.dumper.yang_modules,
-                        vendor_info, data=yang_lib_info, config=self.config, redis_connection=self.redis_connection,
-                        can_be_already_stored_in_db=can_be_already_stored_in_db,
-                    )
-                except ParseException:
-                    self.logger.exception(f'ParseException while parsing {path}')
-=======
-                    vendor_info = {
-                        'platform_data': self.platform_data,
-                        'conformance_type': conformance_type,
-                        'capabilities': self.capabilities,
-                        'netconf_versions': self.netconf_versions,
-                    }
                     yang = VendorModule(
                         name,
                         path,
@@ -1040,23 +752,18 @@
                         self.dumper.yang_modules,
                         vendor_info,
                         data=yang_lib_info,
+                        config=self.config,
+                        redis_connection=self.redis_connection,
+                        can_be_already_stored_in_db=can_be_already_stored_in_db,
                     )
                 except ParseException:
-                    LOGGER.exception('ParseException while parsing {}'.format(path))
->>>>>>> 3643f36a
+                    self.logger.exception(f'ParseException while parsing {path}')
                     continue
                 self.dumper.add_module(yang)
-<<<<<<< HEAD
                 keys.add(f'{yang.name}@{yang.revision}/{yang.organization}')
                 set_of_names.add(yang.name)
             except FileNotFoundError:
                 self.logger.warning(f'File {name} not found in the repository')
-=======
-                keys.add('{}@{}/{}'.format(yang.name, yang.revision, yang.organization))
-                set_of_names.add(yang.name)
-            except FileNotFoundError:
-                LOGGER.warning('File {} not found in the repository'.format(name))
->>>>>>> 3643f36a
 
         for key in keys:
             self._parse_imp_inc(self.dumper.yang_modules[key].submodule, set_of_names, True, schema_parts)
