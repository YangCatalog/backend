--- conflicted
+++ resolved
@@ -238,68 +238,12 @@
                                            LOGGER, args.save_file_dir, temp_dir, sdo_type=args.sdo, from_api=args.api)
 
     LOGGER.info('Populating yang catalog with data. Starting to add modules')
-<<<<<<< HEAD
-    chunk_size = 250
-    confd_patched = True
-    with open('{}/prepare.json'.format(direc)) as data_file:
-        read = data_file.read()
-        modules_json = json.loads(read).get('module', [])
-        LOGGER.info('Starting to add modules')
-        for x in range(0, len(modules_json), chunk_size):
-            LOGGER.info('Processing chunk {} out of {}'.format((x // chunk_size) + 1, (len(modules_json) // chunk_size) + 1))
-            json_modules_data = json.dumps({
-                'modules':
-                    {
-                        'module': modules_json[x: x + chunk_size]
-                    }
-            })
-
-            if '{"module": []}' not in read:
-                response = confdService.patch_modules(json_modules_data)
-
-                if response.status_code < 200 or response.status_code > 299:
-                    confd_patched = False
-                    path_to_file = '{}/modules-confd-data-{}'.format(direc, x)
-                    with open(path_to_file, 'w') as f:
-                        json.dump(json_modules_data, f)
-                    LOGGER.error('Request with body {} failed to patch modules with {}'
-                                 .format(path_to_file, response.text))
-
-        redisConnection.populate_modules(modules_json)
-
-    # In each json
-    if os.path.exists('{}/normal.json'.format(direc)):
-        with open('{}/normal.json'.format(direc)) as data_file:
-            read = data_file.read()
-            vendors_json = json.loads(read)['vendors'].get('vendor', [])
-            LOGGER.info('Starting to add vendors')
-            for x in range(0, len(vendors_json), chunk_size):
-                LOGGER.info('Processing chunk {} out of {}'.format((x // chunk_size) + 1, (len(vendors_json) // chunk_size) + 1))
-                json_implementations_data = json.dumps({
-                    'vendors':
-                        {
-                            'vendor': vendors_json[x: x + chunk_size]
-                        }
-                })
-
-                # Make a PATCH request to create a root for each file
-                response = confdService.patch_vendors(json_implementations_data)
-
-                if response.status_code < 200 or response.status_code > 299:
-                    confd_patched = False
-                    path_to_file = '{}/vendors-confd-data-{}'.format(direc, x)
-                    with open(path_to_file, 'w') as f:
-                        json.dump(json_modules_data, f)
-                    LOGGER.error('Request with body {} failed to patch vendors with {}'
-                                 .format(path_to_file, response.text))
-
-    if len(body_to_send) > 0:
-=======
     errors = False
     with open('{}/prepare.json'.format(direc)) as data_file:
         read = data_file.read()
     modules = json.loads(read).get('module', [])
     errors = confdService.patch_modules(modules)
+    redisConnection.populate_modules(modules)
 
     # In each json
     if os.path.exists('{}/normal.json'.format(direc)):
@@ -308,7 +252,6 @@
             vendors = json.loads(data.read())['vendors']['vendor']
         errors = confdService.patch_vendors(vendors)
     if body_to_send:
->>>>>>> 551d5e49
         LOGGER.info('Sending files for indexing')
         send_to_indexing2(body_to_send, LOGGER, scriptConf.changes_cache_dir, scriptConf.delete_cache_dir,
                           scriptConf.lock_file)
