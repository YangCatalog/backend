--- conflicted
+++ resolved
@@ -24,10 +24,7 @@
 import os
 import shutil
 import typing as t
-<<<<<<< HEAD
 from configparser import ConfigParser
-=======
->>>>>>> 3643f36a
 
 from parseAndPopulate.dir_paths import DirPaths
 from parseAndPopulate.models.dependency import Dependency
@@ -45,10 +42,7 @@
 from parseAndPopulate.resolvers.semantic_version import SemanticVersionResolver
 from parseAndPopulate.resolvers.submodule import SubmoduleResolver
 from parseAndPopulate.resolvers.yang_version import YangVersionResolver
-<<<<<<< HEAD
 from redisConnections.redisConnection import RedisConnection
-=======
->>>>>>> 3643f36a
 from utility import log, yangParser
 from utility.create_config import create_config
 from utility.util import get_yang, resolve_revision
@@ -57,23 +51,8 @@
 class Module:
     """This is a class of a single module to parse all the basic metadata we can get out of it."""
 
-<<<<<<< HEAD
     # NOTE: Maybe we should consider passing all or some of the arguments togather in some sort of structure,
     #      as passing this many arguments is ugly and error-prone.
-    def __init__(
-            self,
-            name: str,
-            path: str,
-            schemas: dict,
-            dir_paths: DirPaths,
-            yang_modules: dict,
-            additional_info: t.Optional[dict[str, str]],
-            config: ConfigParser = create_config(),
-            redis_connection: t.Optional[RedisConnection] = None,
-            can_be_already_stored_in_db: bool = False,
-=======
-    # NOTE: Maybe we should consider passing all or some of the arguments togeather in some sort of structure,
-    #      as passing this many arguments is ugly and error prone.
     def __init__(
         self,
         name: str,
@@ -81,8 +60,10 @@
         schemas: dict,
         dir_paths: DirPaths,
         yang_modules: dict,
-        additional_info: t.Optional[t.Dict[str, str]],
->>>>>>> 3643f36a
+        additional_info: t.Optional[dict[str, str]],
+        config: ConfigParser = create_config(),
+        redis_connection: t.Optional[RedisConnection] = None,
+        can_be_already_stored_in_db: bool = False,
     ):
         """
         Initialize and parse everything out of a module.
@@ -97,13 +78,7 @@
                 stored in the DB (for example, we already have a stored cache of this module),
                 so we can try to avoid using resolvers and load information from the DB instead
         """
-<<<<<<< HEAD
         self.logger = log.get_logger('modules', os.path.join(dir_paths['log'], 'parseAndPopulate.log'))
-=======
-        global LOGGER
-        LOGGER = log.get_logger('modules', '{}/parseAndPopulate.log'.format(dir_paths['log']))
-        config = create_config()
->>>>>>> 3643f36a
         self._domain_prefix = config.get('Web-Section', 'domain-prefix', fallback='https://yangcatalog.org')
         self._nonietf_dir = config.get('Directory-Section', 'non-ietf-directory')
         self.html_result_dir = dir_paths['result']
@@ -156,17 +131,10 @@
         belongs_to_resolver = BasicResolver(self._parsed_yang, 'belongs_to')
         self.belongs_to = belongs_to_resolver.resolve()
 
-<<<<<<< HEAD
         namespace_resolver = NamespaceResolver(self._parsed_yang, self.logger, name_revision, self.belongs_to)
         self.namespace = namespace_resolver.resolve()
 
         organization_resolver = OrganizationResolver(self._parsed_yang, self.logger, self.namespace)
-=======
-        namespace_resolver = NamespaceResolver(self._parsed_yang, LOGGER, name_revision, self.belongs_to)
-        self.namespace = namespace_resolver.resolve()
-
-        organization_resolver = OrganizationResolver(self._parsed_yang, LOGGER, self.namespace)
->>>>>>> 3643f36a
         self.organization = organization or organization_resolver.resolve()
 
         module_type_resolver = ModuleTypeResolver(self._parsed_yang, self.logger)
@@ -181,37 +149,22 @@
 
         self.schema = self._resolve_schema(name_revision)
 
-<<<<<<< HEAD
         submodule_resolver = SubmoduleResolver(self._parsed_yang, self.logger, self._path, self.schema, self._schemas)
         self.dependencies, self.submodule = submodule_resolver.resolve()
 
         imports_resolver = ImportsResolver(
-            self._parsed_yang, self.logger, self._path, self.schema, self._schemas,
-            self.yang_models_path, self._nonietf_dir,
-=======
-        self.dependencies: t.List[Dependency] = []
-        self.submodule: t.List[Submodule] = []
-        submodule_resolver = SubmoduleResolver(self._parsed_yang, LOGGER, self._path, self.schema, self._schemas)
-        self.dependencies, self.submodule = submodule_resolver.resolve()
-
-        imports_resolver = ImportsResolver(
             self._parsed_yang,
-            LOGGER,
+            self.logger,
             self._path,
             self.schema,
             self._schemas,
             self.yang_models_path,
             self._nonietf_dir,
->>>>>>> 3643f36a
         )
         self.imports = imports_resolver.resolve()
         self.dependencies.extend(self.imports)
 
-<<<<<<< HEAD
         semantic_version_resolver = SemanticVersionResolver(self._parsed_yang, self.logger)
-=======
-        semantic_version_resolver = SemanticVersionResolver(self._parsed_yang, LOGGER)
->>>>>>> 3643f36a
         self.semantic_version = semantic_version_resolver.resolve()
 
         yang_version_resolver = YangVersionResolver(self._parsed_yang, self.logger)
@@ -220,17 +173,10 @@
         self.contact = BasicResolver(self._parsed_yang, 'contact').resolve()
         self.description = BasicResolver(self._parsed_yang, 'description').resolve()
 
-<<<<<<< HEAD
         generated_from_resolver = GeneratedFromResolver(self.logger, self.name, self.namespace)
         self.generated_from = generated_from or generated_from_resolver.resolve()
 
         prefix_resolver = PrefixResolver(self._parsed_yang, self.logger, name_revision, self.belongs_to)
-=======
-        generated_from_resolver = GeneratedFromResolver(LOGGER, self.name, self.namespace)
-        self.generated_from = generated_from or generated_from_resolver.resolve()
-
-        prefix_resolver = PrefixResolver(self._parsed_yang, LOGGER, name_revision, self.belongs_to)
->>>>>>> 3643f36a
         self.prefix = prefix_resolver.resolve()
 
         self.tree = self._resolve_tree(self.module_type)
@@ -268,11 +214,7 @@
         return None
 
     def _save_file(self, save_file_dir: str):
-<<<<<<< HEAD
         file_with_path = f'{save_file_dir}/{self.name}@{self.revision}.yang'
-=======
-        file_with_path = '{}/{}@{}.yang'.format(save_file_dir, self.name, self.revision)
->>>>>>> 3643f36a
         try:
             same = filecmp.cmp(self._path, file_with_path)
             if not same:
@@ -284,30 +226,7 @@
         try:
             return self._schemas[name_revision]
         except KeyError:
-<<<<<<< HEAD
             self.logger.warning(f'Schema URL for {self.name}@{self.revision} has not been resolved')
-
-
-class SdoModule(Module):
-
-    def __init__(
-            self,
-            name: str,
-            path: str,
-            schemas: dict,
-            dir_paths: DirPaths,
-            yang_modules: dict,
-            additional_info: t.Optional[dict[str, str]] = None,
-            config: ConfigParser = create_config(),
-            redis_connection: t.Optional[RedisConnection] = None,
-            can_be_already_stored_in_db: bool = False,
-    ):
-        super().__init__(
-            name, os.path.abspath(path), schemas, dir_paths, yang_modules, additional_info, config=config,
-            redis_connection=redis_connection, can_be_already_stored_in_db=can_be_already_stored_in_db,
-        )
-=======
-            LOGGER.warning('Schema URL for {}@{} has not been resolved'.format(self.name, self.revision))
 
 
 class SdoModule(Module):
@@ -318,30 +237,28 @@
         schemas: dict,
         dir_paths: DirPaths,
         yang_modules: dict,
-        aditional_info: t.Optional[t.Dict[str, str]] = None,
+        additional_info: t.Optional[dict[str, str]] = None,
+        config: ConfigParser = create_config(),
+        redis_connection: t.Optional[RedisConnection] = None,
+        can_be_already_stored_in_db: bool = False,
     ):
-        super().__init__(name, os.path.abspath(path), schemas, dir_paths, yang_modules, aditional_info)
->>>>>>> 3643f36a
+        super().__init__(
+            name,
+            os.path.abspath(path),
+            schemas,
+            dir_paths,
+            yang_modules,
+            additional_info,
+            config=config,
+            redis_connection=redis_connection,
+            can_be_already_stored_in_db=can_be_already_stored_in_db,
+        )
 
 
 class VendorModule(Module):
     """A module with additional vendor information."""
 
     def __init__(
-<<<<<<< HEAD
-            self,
-            name: str,
-            path: str,
-            schemas: dict,
-            dir_paths: DirPaths,
-            yang_modules: dict,
-            vendor_info: t.Optional[dict] = None,
-            additional_info: t.Optional[dict[str, str]] = None,
-            data: t.Optional[t.Union[str, dict]] = None,
-            config: ConfigParser = create_config(),
-            redis_connection: t.Optional[RedisConnection] = None,
-            can_be_already_stored_in_db: bool = False,
-=======
         self,
         name: str,
         path: str,
@@ -349,9 +266,11 @@
         dir_paths: DirPaths,
         yang_modules: dict,
         vendor_info: t.Optional[dict] = None,
-        aditional_info: t.Optional[t.Dict[str, str]] = None,
+        additional_info: t.Optional[dict[str, str]] = None,
         data: t.Optional[t.Union[str, dict]] = None,
->>>>>>> 3643f36a
+        config: ConfigParser = create_config(),
+        redis_connection: t.Optional[RedisConnection] = None,
+        can_be_already_stored_in_db: bool = False,
     ):
         """
         Initialize and parse everything out of a vendor module and
@@ -373,21 +292,23 @@
         if isinstance(data, (str, dict)):
             self._resolve_deviations_and_features(data)
         super().__init__(
-            name, path, schemas, dir_paths, yang_modules, additional_info, config=config,
-            redis_connection=redis_connection, can_be_already_stored_in_db=can_be_already_stored_in_db,
+            name,
+            path,
+            schemas,
+            dir_paths,
+            yang_modules,
+            additional_info,
+            config=config,
+            redis_connection=redis_connection,
+            can_be_already_stored_in_db=can_be_already_stored_in_db,
         )
         if vendor_info is not None:
             self.implementations += ImplementationResolver(vendor_info, self.features, self.deviations).resolve()
 
     def _resolve_deviations_and_features(self, data: t.Union[str, dict]):
         if isinstance(data, str):  # string from a capabilities file
-<<<<<<< HEAD
             self.features = self._resolve_deviations_or_features('features=', data)
             deviation_names = self._resolve_deviations_or_features('deviations=', data)
-=======
-            self.features = self._resolve_deviations_and_features('features=', data)
-            deviation_names = self._resolve_deviations_and_features('deviations=', data)
->>>>>>> 3643f36a
             for deviation_name in deviation_names:
                 deviation = {'name': deviation_name}
                 yang_file = get_yang(deviation_name)
@@ -402,20 +323,7 @@
         elif isinstance(data, dict):  # dict parsed out from an ietf-yang-library file
             self.deviations, self.features = data['deviations'], data['features']
 
-<<<<<<< HEAD
     def _resolve_deviations_or_features(self, search_for: str, data: str) -> list[str]:
-=======
-        elif isinstance(data, dict):  # dict parsed out from a ietf-yang-library file
-            self.deviations = data['deviations']
-            self.features = data['features']
-        super().__init__(name, path, schemas, dir_paths, yang_modules, aditional_info)
-
-        if vendor_info is not None:
-            implementation_resolver = ImplementationResolver(vendor_info, self.features, self.deviations)
-            self.implementations += implementation_resolver.resolve()
-
-    def _resolve_deviations_and_features(self, search_for: str, data: str) -> t.List[str]:
->>>>>>> 3643f36a
         ret = []
         if search_for in data:
             devs_or_features = data.split(search_for)[1]
