# Copyright The IETF Trust 2019, All Rights Reserved
# Copyright 2018 Cisco and its affiliates
#
# Licensed under the Apache Licparse_allense, Version 2.0 (the "License");
# you may not use this file except in compliance with the License.
# You may obtain a copy of the License at
#
#     http://www.apache.org/licenses/LICENSE-2.0
#
# Unless required by applicable law or agreed to in writing, software
# distributed under the License is distributed on an "AS IS" BASIS,
# WITHOUT WARRANTIES OR CONDITIONS OF ANY KIND, either express or implied.
# See the License for the specific language governing permissions and
# limitations under the License.

"""
This is a class of a single module to parse all the basic
metadata we can get out of the module. From this class parse_all
method is called which will call all the other methods that
will get the rest of the metadata.
"""

__author__ = 'Miroslav Kovac'
__copyright__ = 'Copyright 2018 Cisco and its affiliates, Copyright The IETF Trust 2019, All Rights Reserved'
__license__ = 'Apache License, Version 2.0'
__email__ = 'miroslav.kovac@pantheon.tech'

import errno
import json
import os
import re
import sys
import time
import typing as t
from datetime import datetime

import statistic.statistics as stats
from utility import log, repoutil, yangParser
from utility.create_config import create_config
from utility.staticVariables import (IETF_RFC_MAP, MISSING_ELEMENT, NS_MAP,
                                     github_raw, github_url)
from utility.util import find_first_file

from parseAndPopulate.loadJsonFiles import LoadFiles
from parseAndPopulate.parseException import ParseException


class Modules:

    def __init__(self, yang_models_dir: str, log_directory: str, path: str, html_result_dir: str, jsons: LoadFiles,
                 temp_dir: str, is_vendor: bool = False, is_yang_lib: bool = False,
<<<<<<< HEAD
                 data: t.Union[dict, str, None] = None, is_vendor_imp_inc: bool = False):
=======
                 data: t.Union[dict, str, None] = None, is_vendor_imp_inc: bool = False, run_integrity: bool = False):
>>>>>>> 304b09b0
        """
        Preset Modules class to parse yang module and save data to it.
        :param yang_models_dir:     (str) directory with all yang modules from
                                    github https://github.com/YangModels/yang
        :param log_directory:       (str) directory where the log file is saved
        :param path:                (str) path to yang file being parsed
        :param html_result_dir:     (str) path to directory with html result
                                    files
        :param jsons:               (obj) LoadFiles class containing all the json
                                    and html files with parsed results
        :param temp_dir:            (str) path to temporary directory
        :param is_vendor:           (bool) if we parsing vendor files (cisco, huawei, ..)
                                    or sdo files (ietf, ieee, ...)
        :param is_yang_lib:         (bool) if we are parsing file from yang_lib
                                    capability file
        :param data:                (dict) data from yang_lib capability file with additional
                                    information
        :param is_vendor_imp_inc:   (bool) Obsolete
        """
        global LOGGER
        LOGGER = log.get_logger('modules', '{}/parseAndPopulate.log'.format(log_directory))
        config = create_config()
        self._web_uri = config.get('Web-Section', 'my-uri', fallback='https://yangcatalog.org')
        self._temp_dir = temp_dir
        self.is_yang_lib = is_yang_lib
        self.html_result_dir = html_result_dir
        self.jsons = jsons
        self._is_vendor = is_vendor
        self.revision = '*'
        self._path = path
        self.features = []
        self.deviations = []
        self.yang_models = yang_models_dir

        if is_vendor:
            if is_yang_lib:
<<<<<<< HEAD
                assert isinstance(data, dict)
=======
                assert isinstance(data, dict), 'Wrong format of yang_lib data'
>>>>>>> 304b09b0
                self.deviations = data['deviations']
                self.features = data['features']
                self.revision = data['revision']
                if self.revision is None:
                    self.revision = '*'
                self._path = self._find_file(data['name'], self.revision)
            else:
<<<<<<< HEAD
                assert isinstance(data, str)
                self.features = self._resolve_deviations_and_features('features=', data)
                self.deviations = self._resolve_deviations_and_features('deviations=', data)
=======
                assert isinstance(data, str), 'Wrong format of vendor data'
                self.features = self.\
                    __resolve_deviations_and_features('features=', data)
                self.deviations = \
                    self.__resolve_deviations_and_features('deviations=', data)
>>>>>>> 304b09b0

                if 'revision' in data:
                    revision_and_more = data.split('revision=')[1]
                    revision = revision_and_more.split('&')[0]
                    self.revision = revision

                self._path = self._find_file(data.split('&')[0], self.revision)
        else:
            self._path = path

        if is_vendor_imp_inc:
            self._is_vendor = True
        if self._path:
            self.name = None
            self.organization = None
            self.ietf_wg = None
            self.namespace = None
            self.schema = None
            self.generated_from = None
            self.maturity_level = None
            self.document_name = None
            self.author_email = None
            self.reference = None
            self.tree = None
            self.expired = None
            self.expiration_date = None
            self.module_classification = None
            self.compilation_status = None
            self.compilation_result = {}
            self.prefix = None
            self.yang_version = None
            self.description = None
            self.contact = None
            self.belongs_to = None
            self.submodule = []
            self.dependencies = []
            self.module_type = None
            self.tree_type = None
            self.semver = None
            self.derived_semver = None
            self.implementations: t.List[Modules.Implementation] = []
            self.imports = []
            self.json_submodules = json.dumps([])
            self._parsed_yang = yangParser.parse(os.path.abspath(self._path))
            if self._parsed_yang is None:
                raise ParseException(path)
        else:
            raise FileNotFoundError(errno.ENOENT, os.strerror(errno.ENOENT), path.split('&')[0])
            # TODO file does not exist

    def _resolve_deviations_and_features(self, search_for: str, data: str) -> t.List[str]:
        ret = []
        if search_for in data:
            devs_or_features = data.split(search_for)[1]
            devs_or_features = devs_or_features.split('&')[0]
            ret = devs_or_features.split(',')
        return ret

    def parse_all(self, git_commit_hash: str, name: str, keys: set, schema: str, schema_start, to: str, aditional_info: dict = None):
        """
        Parse all data that we can from the module.
        :param git_commit_hash: (str) name of the git commit hash where we can find the module
        :param name:            (str) name of the module (not parsed out of the module)
        :param keys:            (set) set of keys labeled as "<name>@<revision>/<organization>"
        :param schema:          (str) full url to raw github module
        :param to:              (str) directory, where all the modules are saved at
        :param aditional_info   (dict) some aditional information about module given from client
        """
        def get_json(js):
            if js:
                return js
            else:
                return u'missing element'

        if aditional_info:
            author_email = aditional_info.get('author-email')
            maturity_level = aditional_info.get('maturity-level')
            reference = aditional_info.get('reference')
            document_name = aditional_info.get('document-name')
            generated_from = aditional_info.get('generated-from')
            organization = get_json(aditional_info.get('organization'))
            module_classification = aditional_info.get('module-classification')
        else:
            author_email = None
            reference = None
            maturity_level = None
            generated_from = None
            organization = None
            module_classification = None
            document_name = None
        self._resolve_name(name)
        self._resolve_revision()
        self._resolve_module_type()
        self._resolve_belongs_to()
        self._resolve_namespace()
        self._resolve_organization(organization)
        self._resolve_schema(schema, git_commit_hash, schema_start)
        self._resolve_submodule()
        self._resolve_imports(git_commit_hash)
        key = '{}@{}/{}'.format(self.name, self.revision, self.organization)
        if key in keys:
            return
        self._save_file(to)
        self._resolve_generated_from(generated_from)
        self._resolve_compilation_status_and_result()
        self._resolve_yang_version()
        self._resolve_prefix()
        self._resolve_contact()
        self._resolve_description()
        self._resolve_document_name_and_reference(document_name, reference)
        self._resolve_tree()
        self._resolve_module_classification(module_classification)
        self._resolve_working_group()
        self._resolve_author_email(author_email)
        self._resolve_maturity_level(maturity_level)
        self._resolve_semver()
        del self.jsons

    def _resolve_tree(self):
        if self.module_type == 'module':
            self.tree = 'services/tree/{}@{}.yang'.format(self.name, self.revision)

    def _save_file(self, to):
        file_with_path = '{}/{}@{}.yang'.format(to, self.name, self.revision)
        if not os.path.exists(file_with_path):
            with open(self._path, 'r', encoding='utf-8') as f:
                with open(file_with_path, 'w', encoding='utf-8') as f2:
                    f2.write(f.read())

    def _resolve_semver(self):
        yang_file = open(self._path, encoding='utf-8')
        for line in yang_file:
            if re.search('oc-ext:openconfig-version .*;', line):
                self.semver = re.findall('[0-9]+.[0-9]+.[0-9]+', line).pop()
        yang_file.close()

    def _resolve_imports(self, git_commit_hash):
        try:
            self.imports = self._parsed_yang.search('import')
            if len(self.imports) == 0:
                return

            for chunk in self.imports:
                dependency = self.Dependency()
                dependency.name = chunk.arg
                revisions = chunk.search('revision-date')
                if revisions:
                    dependency.revision = revisions[0].arg
                if dependency.revision:
                    yang_file = self._find_file(dependency.name, dependency.revision)
                else:
                    yang_file = self._find_file(dependency.name)
                if yang_file is None:
                    dependency.schema = None
                else:
                    try:
                        if os.path.dirname(yang_file) == os.path.dirname(self._path):
                            schema = '/'.join(self.schema.split('/')[0:-1])
                            schema += '/{}'.format(yang_file.split('/')[-1])

                            dependency.schema = schema
                        else:
                            if '/yangmodels/yang/' in yang_file:
                                suffix = os.path.abspath(yang_file).split('/yangmodels/yang/')[1]
                                # First load/clone YangModels/yang repo
                                owner_name = 'YangModels'
                                repo_name = 'yang'
                                repo_url = '{}/{}/{}'.format(github_url, owner_name, repo_name)
                                repo = repoutil.load(self.yang_models, repo_url)
                                if repo is None:
                                    repo = repoutil.RepoUtil(repo_url)
                                    repo.clone()
                                # Check if repository submodule
                                for submodule in repo.repo.submodules:
                                    if submodule.name in suffix:
                                        repo_url = submodule.url
                                        repo_dir = '{}/{}'.format(self.yang_models, submodule.name)
                                        repo = repoutil.load(repo_dir, repo_url)
                                        owner_name = repo.get_repo_owner()
                                        repo_name = repo.get_repo_dir().split('.git')[0]
                                        suffix = suffix.replace('{}/'.format(submodule.name), '')

                                branch = repo.get_commit_hash(suffix)
                                schema = '{}/{}/{}/{}/{}'.format(github_raw, owner_name, repo_name, branch, suffix)

                                dependency.schema = schema
                            elif git_commit_hash in yang_file:
                                prefix = self.schema.split('/{}/'.format(git_commit_hash))[0]
                                suffix = os.path.abspath(yang_file).split('/{}/'.format(git_commit_hash))[1]
                                dependency.schema = '{}/master/{}'.format(prefix, suffix)
                    except:
                        LOGGER.ERROR('Unable to resolve schema for {}@{}.yang'.format(self.name, self.revision))
                        dependency.schema = None
                        self.dependencies.append(dependency)
                self.dependencies.append(dependency)
        except:
            return

    def add_vendor_information(self, platform_data: list, conformance_type: t.Optional[str],
<<<<<<< HEAD
                               capabilities: list, netconf_version: list, split: list):
=======
                               capability: list, netconf_version: list, integrity_checker, split: list):
>>>>>>> 304b09b0
        """
        If parsing Cisco modules, implementation details are stored in platform_metadata.json file.
        Method add Cisco vendor information to Module
        :param platform_data:       (list) set of platform_data loaded from platform_metadata.json
        :param conformance_type:    (list) string representing conformance type of module
<<<<<<< HEAD
        :param capabilities:        (list) set of netconf capabilities loaded from platform_metadata.json
        :param netconf_version:     (set) set of netconf versions loaded from platform_metadata.json
=======
        :param capability:          (list) set of netconf capabilities loaded from platform_metadata.json
        :param netconf_version:     (set) set of netconf versions loaded from platform_metadata.json
        :param integrity_checker:   (obj) integrity checker object
>>>>>>> 304b09b0
        :param split:               (list) path to .xml capabalities files splitted by character "/"
        """
        for data in platform_data:
            implementation = self.Implementation()
            implementation.vendor = data['vendor']
            implementation.platform = data['platform']
            implementation.software_version = data['software-version']
            implementation.software_flavor = data['software-flavor']
            implementation.os_version = data['os-version']
            implementation.feature_set = data['feature-set']
            implementation.os_type = data['os']
            implementation.feature = self.features
            implementation.capabilities = capabilities
            implementation.netconf_version = netconf_version

            if self.is_yang_lib:
                for deviation in self.deviations:
                    dev = implementation.Deviation()
                    dev.name = deviation['name']
                    dev.revision = deviation['revision']
                    implementation.deviations.append(dev)
            else:
                for name in self.deviations:
                    dev = implementation.Deviation()
                    dev.name = name
                    yang_file = self._find_file(name)

                    if yang_file is None:
                        dev.revision = '1970-01-01'
                    else:
                        try:
                            s = yang_file.split('/')
                            key = '/'.join(split[0:-1])
                            dev.revision = yangParser.parse(os.path.abspath(yang_file)) \
                                .search('revision')[0].arg
                        except:
                            dev.revision = '1970-01-01'
                    implementation.deviations.append(dev)

            implementation.conformance_type = conformance_type
            self.implementations.append(implementation)

    def _resolve_name(self, name):
        LOGGER.debug('Resolving name')
        if self._parsed_yang.arg:
            self.name = self._parsed_yang.arg
        else:
            self.name = name

    def _resolve_revision(self):
        LOGGER.debug('Resolving revision')
        if self.revision == '*':
            try:
                self.revision = self._parsed_yang.search('revision')[0].arg
            except:
                self.revision = '1970-01-01'
            rev_parts = self.revision.split('-')
            try:
                self.revision = datetime(int(rev_parts[0]), int(rev_parts[1]), int(rev_parts[2])).date().isoformat()
            except ValueError:
                try:
                    if int(rev_parts[2]) == 29 and int(rev_parts[1]) == 2:
                        self.revision = datetime(int(rev_parts[0]), int(rev_parts[1]), 28).date().isoformat()
                except ValueError:
                    self.revision = '1970-01-01'

    def _resolve_schema(self, schema, git_commit_hash, schema_start):
        LOGGER.debug('Resolving schema')
        if self.organization == 'etsi':
            suffix = self._path.split('SOL006')[-1]
            self.schema = 'https://forge.etsi.org/rep/nfv/SOL006/raw//master/{}'.format(suffix)
        elif schema:
            split_index = '/{}/'.format(git_commit_hash)
            if '/yangmodels/yang/' in self._path:
                split_index = '/yangmodels/yang/'
            if self._is_vendor:
                suffix = os.path.abspath(self._path).split(split_index)[1]
                if schema_start is not None:
                    git_root_dir = schema_start.split('/')[0]
                    if len(suffix.split(git_root_dir)) > 1:
                        suffix = '{}{}'.format(git_root_dir, suffix.split(git_root_dir)[1])
                self.schema = '{}{}'.format(schema, suffix)
            else:
                self.schema = schema
        else:
            self.schema = None

    def _resolve_module_classification(self, module_classification=None):
        LOGGER.debug('Resolving module classification')
        if module_classification:
            self.module_classification = module_classification
        else:
            self.module_classification = 'unknown'

    def _resolve_maturity_level(self, maturity_level=None):
        LOGGER.debug('Resolving maturity level')
        if maturity_level:
            self.maturity_level = maturity_level
        else:
            yang_name = '{}.yang'.format(self.name)
            yang_name_rev = '{}@{}.yang'.format(self.name, self.revision)
            try:
                maturity_level = self.jsons.status['IETFDraft'][yang_name][0].split(
                    '</a>')[0].split('\">')[1].split('-')[1]
                if 'ietf' in maturity_level:
                    self.maturity_level = 'adopted'
                    return
                else:
                    self.maturity_level = 'initial'
                    return
            except KeyError:
                pass
            # try to find in draft with revision
            try:
                maturity_level = self.jsons.status['IETFDraft'][yang_name_rev][0].split(
                    '</a>')[0].split('\">')[1].split('-')[1]
                if 'ietf' in maturity_level:
                    self.maturity_level = 'adopted'
                    return
                else:
                    self.maturity_level = 'initial'
                    return
            except KeyError:
                pass
            # try to find in rfc with revision
            if self.jsons.status['IETFYANGRFC'].get(yang_name_rev) is not None:
                self.maturity_level = 'ratified'
                return
            # try to find in rfc without revision
            if self.jsons.status['IETFYANGRFC'].get(yang_name) is not None:
                self.maturity_level = 'ratified'
                return
            self.maturity_level = None

    def _resolve_author_email(self, author_email=None):
        LOGGER.debug('Resolving author email')
        if author_email:
            self.author_email = author_email
        else:
            yang_name = '{}.yang'.format(self.name)
            yang_name_rev = '{}@{}.yang'.format(self.name, self.revision)
            try:
                self.author_email = self.jsons.status['IETFDraft'][yang_name][1].split(
                    '\">Email')[0].split('mailto:')[1]
                return
            except KeyError:
                pass
            # try to find in draft with revision
            try:
                self.author_email = self.jsons.status['IETFDraft'][yang_name_rev][1].split(
                    '\">Email')[0].split('mailto:')[1]
                return
            except KeyError:
                pass
            # try to find in draft examples without revision
            try:
                self.author_email = self.jsons.status['IETFDraftExample'][yang_name][
                    1].split('\">Email')[0].split('mailto:')[1]
                return
            except KeyError:
                pass
            # try to find in draft examples with revision
            try:
                self.author_email = self.jsons.status['IETFDraftExample'][yang_name_rev][1].split(
                    '\">Email')[0].split('mailto:')[1]
                return
            except KeyError:
                pass
            self.author_email = None

    def _resolve_working_group(self):
        LOGGER.debug('Resolving working group')
        if self.organization == 'ietf':
            yang_name = '{}.yang'.format(self.name)
            yang_name_rev = '{}@{}.yang'.format(self.name, self.revision)
            try:
                self.ietf_wg = self.jsons.status['IETFDraft'][yang_name][0].split(
                    '</a>')[0].split('\">')[1].split('-')[2]
                return
            except KeyError:
                pass
            # try to find in draft with revision
            try:
                self.ietf_wg = self.jsons.status['IETFDraft'][yang_name_rev][
                    0].split('</a>')[0].split('\">')[1].split('-')[2]
                return
            except KeyError:
                pass
            # try to find in ietf RFC map without revision
            try:
                self.ietf_wg = IETF_RFC_MAP[yang_name]
                return
            except KeyError:
                pass
            # try to find in ietf RFC map with revision
            try:
                self.ietf_wg = IETF_RFC_MAP[yang_name_rev]
                return
            except KeyError:
                pass
            self.ietf_wg = None

    def _resolve_document_name_and_reference(self, document_name=None,
                                              reference=None):
        LOGGER.debug('Resolving document name and reference')
        if document_name:
            self.document_name = document_name
        if reference:
            self.reference = reference

        if document_name is None and reference is None:
            self.document_name, self.reference = \
                self._parse_document_reference()

    def _resolve_submodule(self):
        LOGGER.debug('Resolving submodule')
        try:
            submodules = self._parsed_yang.search('include')
        except:
            return

        if len(submodules) == 0:
            return

        for chunk in submodules:
            dep = self.Dependency()
            sub = self.Submodules()
            sub.name = chunk.arg

            if len(chunk.search('revision-date')) > 0:
                sub.revision = chunk.search('revision-date')[0].arg

            if sub.revision:
                yang_file = self._find_file(sub.name, sub.revision, submodule=True)
                dep.revision = sub.revision
            else:
                yang_file = self._find_file(sub.name, submodule=True)
                try:
                    sub.revision = \
                        yangParser.parse(os.path.abspath(yang_file)).search(
                            'revision')[0].arg
                except:
                    sub.revision = '1970-01-01'
            if yang_file is None:
                LOGGER.error('Module can not be found')
                continue
            try:
                path = '/'.join(self.schema.split('/')[0:-1])
                path += '/{}'.format(yang_file.split('/')[-1])
            except:
                path = None
            if yang_file:
                sub.schema = path
            dep.name = sub.name
            dep.schema = sub.schema
            self.dependencies.append(dep)
            self.submodule.append(sub)
        self.json_submodules = json.dumps([{'name': self.submodule[x].name,
                                            'schema': self.submodule[x].schema,
                                            'revision': self.submodule[
                                                x].revision
                                            } for x in
                                           range(0, len(self.submodule))])

    def _resolve_yang_version(self):
        LOGGER.debug('Resolving yang version')
        try:
            self.yang_version = self._parsed_yang.search('yang-version')[0].arg
        except:
            self.yang_version = '1.0'
        if self.yang_version == '1':
            self.yang_version = '1.0'

    def _resolve_generated_from(self, generated_from=None):
        LOGGER.debug('Resolving generated from')
        if generated_from:
            self.generated_from = generated_from
        else:
            if ':smi' in self.namespace:
                self.generated_from = 'mib'
            elif 'cisco' in self.name.lower():
                self.generated_from = 'native'
            else:
                self.generated_from = 'not-applicable'

    def _resolve_compilation_status_and_result(self):
        LOGGER.debug('Resolving compiation status and result')
        self.compilation_status = self._parse_status()
        if self.compilation_status['status'] not in ['passed', 'passed-with-warnings', 'failed', 'pending', 'unknown']:
            self.compilation_status['status'] = 'unknown'
        if self.compilation_status['status'] != 'passed':
            self.compilation_result = self._parse_result()
            if (self.compilation_result['pyang'] == ''
                and self.compilation_result['yanglint'] == ''
                and self.compilation_result['confdrc'] == ''
                and self.compilation_result['yumadump'] == ''
                and self.organization == 'cisco'
                and (self.generated_from == 'native'
                     or self.generated_from == 'mib')):
                self.compilation_status['status'] = 'passed'
        else:
            self.compilation_result = {'pyang': '', 'pyang_lint': '',
                                       'confdrc': '', 'yumadump': '',
                                       'yanglint': ''}
        self.compilation_result = self._create_compilation_result_file()
        if self.compilation_status['status'] == 'unknown':
            self.compilation_result = ''
        self.compilation_status = self.compilation_status['status']

    def _create_compilation_result_file(self):
        LOGGER.debug('Resolving compilation status')
        if self.compilation_status['status'] in ['unknown', 'pending']:
            return ''
        else:
            result = self.compilation_result
        result['name'] = self.name
        result['revision'] = self.revision
        result['generated'] = time.strftime('%d/%m/%Y')
        context = {'result': result,
                   'ths': self.compilation_status['ths']}
        template = os.path.dirname(os.path.realpath(__file__)) + '/template/compilationStatusTemplate.html'
        rendered_html = stats.render(template, context)
        file_url = '{}@{}_{}.html'.format(self.name, self.revision, self.organization)

        # Don t override status if it was already written once
        file_path = '{}/{}'.format(self.html_result_dir, file_url)
        if os.path.exists(file_path):
            if self.compilation_status['status'] not in ['unknown', 'pending']:
                with open(file_path, 'r', encoding='utf-8') as f:
                    existing_output = f.read()
                if existing_output != rendered_html:
                    with open(file_path, 'w', encoding='utf-8') as f:
                        f.write(rendered_html)
                    os.chmod(file_path, 0o664)
        else:
            with open(file_path, 'w', encoding='utf-8') as f:
                f.write(rendered_html)
            os.chmod(file_path, 0o664)

        return '{}/results/{}'.format(self._web_uri, file_url)

    def _resolve_contact(self):
        LOGGER.debug('Resolving contact')
        try:
            self.contact = self._parsed_yang.search('contact')[0].arg
        except:
            self.contact = None

    def _resolve_description(self):
        LOGGER.debug('Resolving description')
        try:
            self.description = self._parsed_yang.search('description')[0].arg
        except:
            self.description = None

    def _resolve_namespace(self):
        LOGGER.debug('Resolving namespace')
        self.namespace = self._resolve_submodule_case('namespace')

    def _resolve_belongs_to(self):
        LOGGER.debug('Resolving belongs to')
        if self.module_type == 'submodule':
            try:
                self.belongs_to = self._parsed_yang.search('belongs-to')[0].arg
            except:
                self.belongs_to = None

    def _resolve_module_type(self):
        LOGGER.debug('Resolving module type')
        try:
            with open(self._path, 'r', encoding='utf-8') as file_input:
                all_lines = file_input.readlines()
        except:
            LOGGER.critical(
                'Could not open a file {}. Maybe a path is set wrongly'.format(
                    self._path))
            sys.exit(10)
        commented_out = False
        for each_line in all_lines:
            module_position = each_line.find('module')
            submodule_position = each_line.find('submodule')
            cpos = each_line.find('//')
            if commented_out:
                mcpos = each_line.find('*/')
            else:
                mcpos = each_line.find('/*')
            if mcpos != -1 and cpos > mcpos:
                if commented_out:
                    commented_out = False
                else:
                    commented_out = True
            if submodule_position >= 0 and (
                    submodule_position < cpos or cpos == -1) and not commented_out:
                LOGGER.debug(
                    'Module {} is of type submodule'.format(self._path))
                self.module_type = 'submodule'
                return
            if module_position >= 0 and (
                    module_position < cpos or cpos == -1) and not commented_out:
                LOGGER.debug('Module {} is of type module'.format(self._path))
                self.module_type = 'module'
                return
        LOGGER.error('Module {} has wrong format'.format(self._path))
        self.module_type = None

    def _resolve_organization(self, organization=None):
        LOGGER.debug('Resolving organization')
        if organization:
            self.organization = organization.lower()
        else:
            try:
                temp_organization = self._parsed_yang.search('organization')[0].arg.lower()
                if 'cisco' in temp_organization or 'CISCO' in temp_organization:
                    self.organization = 'cisco'
                    return
                elif 'ietf' in temp_organization or 'IETF' in temp_organization:
                    self.organization = 'ietf'
                    return
            except:
                pass
            for ns, org in NS_MAP:
                if ns in self.namespace:
                    self.organization = org
                    return
            if self.organization is None:
                if 'cisco' in self.namespace or 'CISCO' in self.namespace:
                    self.organization = 'cisco'
                    return
                elif 'ietf' in self.namespace or 'IETF' in self.namespace:
                    self.organization = 'ietf'
                    return
                elif 'urn:' in self.namespace:
                    self.organization = \
                        self.namespace.split('urn:')[1].split(':')[0]
                    return
            if self.organization is None:
                self.organization = 'independent'

    def _resolve_prefix(self):
        LOGGER.debug('Resolving prefix')
        self.prefix = self._resolve_submodule_case('prefix')

    def _resolve_submodule_case(self, field):
        if self.module_type == 'submodule':
            LOGGER.debug(
                'Getting parent information because file {} is a submodule'.format(
                    self._path))
            yang_file = self._find_file(self.belongs_to)
            if yang_file is None:
                return None
            parsed_parent_yang = yangParser.parse(os.path.abspath(yang_file))
            try:
                return parsed_parent_yang.search(field)[0].arg
            except:
                if field == 'prefix':
                    return None
                else:
                    return MISSING_ELEMENT
        else:
            try:
                return self._parsed_yang.search(field)[0].arg
            except:
                if field == 'prefix':
                    return None
                else:
                    return MISSING_ELEMENT

    def _parse_status(self):
        LOGGER.debug('Parsing status of module {}'.format(self._path))
        status = {'status': 'unknown'}
        with_revision = [True, False]
        for w_rev in with_revision:
            if status['status'] == 'unknown':
                for name in self.jsons.names:
                    if status['status'] == 'unknown':
                        if name == 'IETFDraft':
                            status = self._get_module_status(w_rev, name, 3)
                        else:
                            status = self._get_module_status(w_rev, name)
                    else:
                        break
            else:
                break
        return status

    def _get_module_status(self, with_revision, name, index=0):
        if name == 'IETFYANGRFC':
            return {'status': 'unknown'}
        status = {}
        if with_revision:
            # try to find with revision
            try:
                yang_name_rev = '{}@{}.yang'.format(self.name, self.revision)
                status['status'] = self.jsons.status[name][yang_name_rev][index]
                if status['status'] == 'PASSED WITH WARNINGS':
                    status['status'] = 'passed-with-warnings'
                status['status'] = status['status'].lower()
                status['ths'] = self.jsons.headers[name]
                return status
            except:
                pass
        else:
            # try to find without revision
            try:
                yang_name = '{}.yang'.format(self.name)
                status['status'] = self.jsons.status[name][yang_name][index]
                if status['status'] == 'PASSED WITH WARNINGS':
                    status['status'] = 'passed-with-warnings'
                status['status'] = status['status'].lower()
                status['ths'] = self.jsons.headers[name]
                return status
            except:
                pass
        return {'status': 'unknown', 'ths': self.jsons.headers[name]}

    def _parse_result(self):
        LOGGER.debug('Parsing compilation status of module {}'.format(self._path))
        res = ''
        with_revision = [True, False]
        for w_rev in with_revision:
            for name in self.jsons.names:
                if name == 'IETFYANGRFC':
                    continue
                if res == '':
                    if name == 'IETFDraft':
                        res = self._parse_res(w_rev, name, 3)
                    else:
                        res = self._parse_res(w_rev, name)
                else:
                    return res
        return {'pyang': '', 'pyang_lint': '', 'confdrc': '', 'yumadump': '',
                'yanglint': ''}

    def _parse_res(self, with_revision, name, index=0):
        result = {}
        if with_revision:
            # try to find with revision
            try:
                yang_name_rev = '{}@{}.yang'.format(self.name, self.revision)
                result['pyang_lint'] = self.jsons.status[name][yang_name_rev][1 + index]
                result['pyang'] = self.jsons.status[name][yang_name_rev][2 + index]
                result['confdrc'] = self.jsons.status[name][yang_name_rev][3 + index]
                result['yumadump'] = self.jsons.status[name][yang_name_rev][4 + index]
                result['yanglint'] = self.jsons.status[name][yang_name_rev][5 + index]
                return result
            except:
                pass
        else:
            # try to find without revision
            try:
                yang_name = '{}.yang'.format(self.name)
                result['pyang_lint'] = self.jsons.status[name][yang_name][1 + index]
                result['pyang'] = self.jsons.status[name][yang_name][2 + index]
                result['confdrc'] = self.jsons.status[name][yang_name][3 + index]
                result['yumadump'] = self.jsons.status[name][yang_name][4 + index]
                result['yanglint'] = self.jsons.status[name][yang_name][5 + index]
                return result
            except:
                pass
        return ''

    def _parse_document_reference(self):
        LOGGER.debug(
            'Parsing document reference of module {}'.format(self._path))
        # try to find in draft without revision
        yang_name = '{}.yang'.format(self.name)
        yang_name_rev = '{}@{}.yang'.format(self.name, self.revision)
        try:
            doc_name = self.jsons.status['IETFDraft'][yang_name][0].split(
                '</a>')[0].split('\">')[1]
            doc_source = self.jsons.status['IETFDraft'][yang_name][0].split(
                'a href=\"')[1].split('\">')[0]
            return [doc_name, doc_source]
        except KeyError:
            pass
        # try to find in draft with revision
        try:
            doc_name = self.jsons.status['IETFDraft'][yang_name_rev][
                0].split('</a>')[0].split('\">')[1]
            doc_source = self.jsons.status['IETFDraft'][yang_name_rev][
                0].split('a href=\"')[1].split('\">')[0]
            return [doc_name, doc_source]
        except KeyError:
            pass
        # try to find in rfc with revision
        try:
            doc_name = self.jsons.status['IETFYANGRFC'][
                yang_name_rev].split('</a>')[0].split('\">')[1]
            doc_source = self.jsons.status['IETFYANGRFC'][
                yang_name_rev].split('a href=\"')[1].split('\">')[0]
            return [doc_name, doc_source]
        except KeyError:
            pass
        # try to find in rfc without revision
        try:
            doc_name = self.jsons.status['IETFYANGRFC'][yang_name].split('</a>')[
                0].split('\">')[1]
            doc_source = self.jsons.status['IETFYANGRFC'][yang_name].split(
                'a href=\"')[1].split('\">')[0]
            return [doc_name, doc_source]
        except KeyError:
            pass
        return [None, None]

    def _find_file(self, name: str, revision: str = '*', submodule: bool = False):
        pattern = '{}.yang'.format(name)
        pattern_with_revision = '{}@{}.yang'.format(name, revision)
        yang_file = find_first_file('/'.join(self._path.split('/')[0:-1]), pattern, pattern_with_revision, self.yang_models)
        return yang_file

    class Submodules:
        def __init__(self):
            self.name = None
            self.revision = None
            self.schema = None

    class Dependency:
        def __init__(self):
            self.name = None
            self.revision = None
            self.schema = None

    class Implementation:
        def __init__(self):
            self.vendor = None
            self.platform = None
            self.software_version = None
            self.software_flavor = None
            self.os_version = None
            self.feature_set = None
            self.os_type = None
            self.feature = []
            self.deviations = []
            self.conformance_type = None
            self.capabilities = None
            self.netconf_version = None

        class Deviation:
            def __init__(self):
                self.name = None
                self.revision = None
                self.schema = None<|MERGE_RESOLUTION|>--- conflicted
+++ resolved
@@ -49,11 +49,7 @@
 
     def __init__(self, yang_models_dir: str, log_directory: str, path: str, html_result_dir: str, jsons: LoadFiles,
                  temp_dir: str, is_vendor: bool = False, is_yang_lib: bool = False,
-<<<<<<< HEAD
                  data: t.Union[dict, str, None] = None, is_vendor_imp_inc: bool = False):
-=======
-                 data: t.Union[dict, str, None] = None, is_vendor_imp_inc: bool = False, run_integrity: bool = False):
->>>>>>> 304b09b0
         """
         Preset Modules class to parse yang module and save data to it.
         :param yang_models_dir:     (str) directory with all yang modules from
@@ -90,11 +86,7 @@
 
         if is_vendor:
             if is_yang_lib:
-<<<<<<< HEAD
-                assert isinstance(data, dict)
-=======
                 assert isinstance(data, dict), 'Wrong format of yang_lib data'
->>>>>>> 304b09b0
                 self.deviations = data['deviations']
                 self.features = data['features']
                 self.revision = data['revision']
@@ -102,17 +94,9 @@
                     self.revision = '*'
                 self._path = self._find_file(data['name'], self.revision)
             else:
-<<<<<<< HEAD
-                assert isinstance(data, str)
+                assert isinstance(data, str), 'Wrong format of vendor data'
                 self.features = self._resolve_deviations_and_features('features=', data)
                 self.deviations = self._resolve_deviations_and_features('deviations=', data)
-=======
-                assert isinstance(data, str), 'Wrong format of vendor data'
-                self.features = self.\
-                    __resolve_deviations_and_features('features=', data)
-                self.deviations = \
-                    self.__resolve_deviations_and_features('deviations=', data)
->>>>>>> 304b09b0
 
                 if 'revision' in data:
                     revision_and_more = data.split('revision=')[1]
@@ -312,24 +296,14 @@
             return
 
     def add_vendor_information(self, platform_data: list, conformance_type: t.Optional[str],
-<<<<<<< HEAD
                                capabilities: list, netconf_version: list, split: list):
-=======
-                               capability: list, netconf_version: list, integrity_checker, split: list):
->>>>>>> 304b09b0
         """
         If parsing Cisco modules, implementation details are stored in platform_metadata.json file.
         Method add Cisco vendor information to Module
         :param platform_data:       (list) set of platform_data loaded from platform_metadata.json
         :param conformance_type:    (list) string representing conformance type of module
-<<<<<<< HEAD
         :param capabilities:        (list) set of netconf capabilities loaded from platform_metadata.json
         :param netconf_version:     (set) set of netconf versions loaded from platform_metadata.json
-=======
-        :param capability:          (list) set of netconf capabilities loaded from platform_metadata.json
-        :param netconf_version:     (set) set of netconf versions loaded from platform_metadata.json
-        :param integrity_checker:   (obj) integrity checker object
->>>>>>> 304b09b0
         :param split:               (list) path to .xml capabalities files splitted by character "/"
         """
         for data in platform_data:
