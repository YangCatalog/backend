"""
This is a class of a single module to parse all the basic
metadata we can get out of the module. From this class parse_all
method is called which will call all the other methods that
will get the rest of the metadata.
"""
# Copyright 2018 Cisco and its affiliates
#
# Licensed under the Apache Licparse_allense, Version 2.0 (the "License");
# you may not use this file except in compliance with the License.
# You may obtain a copy of the License at
#
#     http://www.apache.org/licenses/LICENSE-2.0
#
# Unless required by applicable law or agreed to in writing, software
# distributed under the License is distributed on an "AS IS" BASIS,
# WITHOUT WARRANTIES OR CONDITIONS OF ANY KIND, either express or implied.
# See the License for the specific language governing permissions and
# limitations under the License.

__author__ = "Miroslav Kovac"
__copyright__ = "Copyright 2018 Cisco and its affiliates"
__license__ = "Apache License, Version 2.0"
__email__ = "miroslav.kovac@pantheon.tech"

import errno
import json
import os
import re
import sys
import unicodedata

import requests

import statistic.statistics as stats
from utility import log, yangParser
from utility.util import find_first_file

IETF_RFC_MAP = {
    "iana-crypt-hash@2014-08-06.yang": "NETMOD",
    "iana-if-type@2014-05-08.yang": "NETMOD",
    "ietf-complex-types@2011-03-15.yang": "N/A",
    "ietf-inet-types@2010-09-24.yang": "NETMOD",
    "ietf-inet-types@2013-07-15.yang": "NETMOD",
    "ietf-interfaces@2014-05-08.yang": "NETMOD",
    "ietf-ip@2014-06-16.yang": "NETMOD",
    "ietf-ipfix-psamp@2012-09-05.yang": "IPFIX",
    "ietf-ipv4-unicast-routing@2016-11-04.yang": "NETMOD",
    "ietf-ipv6-router-advertisements@2016-11-04.yang": "NETMOD",
    "ietf-ipv6-unicast-routing@2016-11-04.yang": "NETMOD",
    "ietf-key-chain@2017-06-15.yang": "RTGWG",
    "ietf-l3vpn-svc@2017-01-27.yang": "L3SM",
    "ietf-lmap-common@2017-08-08.yang": "LMAP",
    "ietf-lmap-control@2017-08-08.yang": "LMAP",
    "ietf-lmap-report@2017-08-08.yang": "LMAP",
    "ietf-netconf-acm@2012-02-22.yang": "NETCONF",
    "ietf-netconf-monitoring@2010-10-04.yang": "NETCONF",
    "ietf-netconf-notifications@2012-02-06.yang": "NETCONF",
    "ietf-netconf-partial-lock@2009-10-19.yang": "NETCONF",
    "ietf-netconf-time@2016-01-26.yang": "N/A",
    "ietf-netconf-with-defaults@2011-06-01.yang": "NETCONF",
    "ietf-netconf@2011-06-01.yang": "NETCONF",
    "ietf-restconf-monitoring@2017-01-26.yang": "NETCONF",
    "ietf-restconf@2017-01-26.yang": "NETCONF",
    "ietf-routing@2016-11-04.yang": "NETMOD",
    "ietf-snmp-common@2014-12-10.yang": "NETMOD",
    "ietf-snmp-community@2014-12-10.yang": "NETMOD",
    "ietf-snmp-engine@2014-12-10.yang": "NETMOD",
    "ietf-snmp-notification@2014-12-10.yang": "NETMOD",
    "ietf-snmp-proxy@2014-12-10.yang": "NETMOD",
    "ietf-snmp-ssh@2014-12-10.yang": "NETMOD",
    "ietf-snmp-target@2014-12-10.yang": "NETMOD",
    "ietf-snmp-tls@2014-12-10.yang": "NETMOD",
    "ietf-snmp-tsm@2014-12-10.yang": "NETMOD",
    "ietf-snmp-usm@2014-12-10.yang": "NETMOD",
    "ietf-snmp-vacm@2014-12-10.yang": "NETMOD",
    "ietf-snmp@2014-12-10.yang": "NETMOD",
    "ietf-system@2014-08-06.yang": "NETMOD",
    "ietf-template@2010-05-18.yang": "NETMOD",
    "ietf-x509-cert-to-name@2014-12-10.yang": "NETMOD",
    "ietf-yang-library@2016-06-21.yang": "NETCONF",
    "ietf-yang-metadata@2016-08-05.yang": "NETMOD",
    "ietf-yang-patch@2017-02-22.yang": "NETCONF",
    "ietf-yang-smiv2@2012-06-22.yang": "NETMOD",
    "ietf-yang-types@2010-09-24.yang": "NETMOD",
    "ietf-yang-types@2013-07-15.yang": "NETMOD"
}

NS_MAP = {
    "http://cisco.com/": "cisco",
    "http://www.huawei.com/netconf": "huawei",
    "http://openconfig.net/yang": "openconfig",
    "http://tail-f.com/": "tail-f",
    "http://yang.juniper.net/": "juniper"
}

github = 'https://github.com/'
github_raw = 'https://raw.githubusercontent.com/'
MISSING_ELEMENT = 'missing element'


class Modules:
    def __init__(self, yang_models_dir, log_directory, path, html_result_dir, jsons, temp_dir,
                 is_vendor=False, is_yang_lib=False, data=None,
                 is_vendor_imp_inc=False, run_integrity=False):
        global LOGGER
        LOGGER = log.get_logger('modules', log_directory + '/parseAndPopulate.log')
        self.run_integrity = run_integrity
        self.__temp_dir = temp_dir
        self.__missing_submodules = []
        self.__missing_modules = []
        self.__missing_namespace = None
        self.__missing_revision = None
        self.is_yang_lib = is_yang_lib
        self.html_result_dir = html_result_dir
        self.jsons = jsons
        self.__is_vendor = is_vendor
        self.revision = '*'
        self.__path = path
        self.features = []
        self.deviations = []
        self.yang_models = yang_models_dir

        if is_vendor:
            if is_yang_lib:
                self.deviations = data['deviations']
                self.features = data['features']
                self.revision = data['revision']
                if self.revision is None:
                    self.revision = '*'
                self.__path = self.__find_file(data['name'], self.revision)
            else:
                self.features = self.\
                    __resolve_deviations_and_features('features=', data)
                self.deviations = \
                    self.__resolve_deviations_and_features('deviations=', data)

                if 'revision' in data:
                    revision_and_more = data.split('revision=')[1]
                    revision = revision_and_more.split('&')[0]
                    self.revision = revision

                self.__path = self.__find_file(data.split('&')[0], self.revision)
        else:
            self.__path = path

        if is_vendor_imp_inc:
            self.__is_vendor = True
        if self.__path:
            self.name = None
            self.organization = None
            self.ietf_wg = None
            self.namespace = None
            self.schema = None
            self.generated_from = None
            self.maturity_level = None
            self.document_name = None
            self.author_email = None
            self.reference = None
            self.tree = None
            self.expired = None
            self.expiration_date = None
            self.module_classification = None
            self.compilation_status = None
            self.compilation_result = {}
            self.prefix = None
            self.yang_version = None
            self.description = None
            self.contact = None
            self.belongs_to = None
            self.submodule = []
            self.dependencies = []
            self.module_type = None
            self.tree_type = None
            self.semver = None
            self.derived_semver = None
            self.implementation = []
            self.imports = []
            self.json_submodules = json.dumps([])
            self.__parsed_yang = yangParser.parse(os.path.abspath(self.__path))
            if self.__parsed_yang is None:
                pass
                # TODO file has wrong format. probably end with CODE END
        else:
            raise FileNotFoundError(errno.ENOENT, os.strerror(errno.ENOENT), path.split('&')[0])
            # TODO file does not exist

    def __resolve_deviations_and_features(self, search_for, data):
        my_list = []
        if search_for in data:
            devs_or_features = data.split(search_for)[1]
            devs_or_features = devs_or_features.split('&')[0]
            my_list = devs_or_features.split(',')
        return my_list

    def parse_all(self, git_branch, name, keys, schema, to, api_sdo_json=None):
        def get_json(js):
            if js:
                return js
            else:
                return u'missing element'

        if api_sdo_json:
            author_email = api_sdo_json.get('author-email')
            maturity_level = api_sdo_json.get('maturity-level')
            reference = api_sdo_json.get('reference')
            document_name = api_sdo_json.get('document-name')
            generated_from = api_sdo_json.get('generated-from')
            if sys.version_info >= (3, 4):
                organization = get_json(api_sdo_json.get('organization'))
            else:
                organization = unicodedata.normalize('NFKD', get_json(
                    api_sdo_json.get('organization'))).encode('ascii', 'ignore')
            module_classification = api_sdo_json.get('module-classification')
        else:
            author_email = None
            reference = None
            maturity_level = None
            generated_from = None
            organization = None
            module_classification = None
            document_name = None
        self.__resolve_name(name)
        self.__resolve_revision()
        self.__resolve_module_type()
        self.__resolve_belongs_to()
        self.__resolve_namespace()
        self.__resolve_organization(organization)
        key = '{}@{}/{}'.format(self.name, self.revision, self.organization)
        if key in keys:
            self.__resolve_schema(schema, git_branch)
            self.__resolve_submodule()
            self.__resolve_imports(git_branch)
            return
        self.__resolve_schema(schema, git_branch)
        self.__resolve_submodule()
        self.__resolve_imports(git_branch)
        if not self.run_integrity:
            self.__save_file(to)
            self.__resolve_generated_from(generated_from)
            self.__resolve_compilation_status_and_result()
            self.__resolve_yang_version()
            self.__resolve_prefix()
            self.__resolve_contact()
            self.__resolve_description()
            self.__resolve_document_name_and_reference(document_name, reference)
            self.__resolve_tree()
            self.__resolve_module_classification(module_classification)
            self.__resolve_working_group()
            self.__resolve_author_email(author_email)
            self.__resolve_maturity_level(maturity_level)
            self.__resolve_semver()

    def __resolve_tree(self):
        if self.module_type == 'module':
            self.tree = 'services/tree/{}@{}.yang'.format(self.name,
                                                          self.revision)

    def __save_file(self, to):
        file_with_path = '{}/{}@{}.yang'.format(to, self.name, self.revision)
        if not os.path.exists(file_with_path):
            with open(self.__path, 'r', encoding='utf-8') as f:
                with open(file_with_path, 'w', encoding='utf-8') as f2:
                    f2.write(f.read())

    def __resolve_semver(self):
        yang_file = open(self.__path, encoding='utf-8')
        for line in yang_file:
            if re.search('oc-ext:openconfig-version .*;', line):
                self.semver = re.findall('[0-9]+.[0-9]+.[0-9]+', line).pop()
        yang_file.close()

    def __resolve_imports(self, branch):
        try:
            self.imports = self.__parsed_yang.search('import')
            if len(self.imports) == 0:
                return

            for chunk in self.imports:
                dependency = self.Dependencies()
                dependency.name = chunk.arg
                if len(chunk.search('revision-date')) > 0:
                    dependency.revision = chunk.search('revision-date')[0].arg
                if dependency.revision:
                    yang_file = self.__find_file(dependency.name,
                                                 dependency.revision)
                else:
                    yang_file = self.__find_file(dependency.name)
                if yang_file is None:
                    dependency.schema = None
                else:
                    try:
                        if '/yangmodels/yang/' in yang_file:
                            suffix = os.path.abspath(yang_file).split('/yangmodels/yang/')[1]
                            prefix = self.schema.split('/yang/')[0]
                            dependency.schema = '{}/yang/master/{}'.format(prefix, suffix)
                        elif branch in yang_file:
                            prefix = self.schema.split('/{}/'.format(branch))[0]
                            suffix = os.path.abspath(yang_file).split('/{}/'.format(branch))[1]
                            dependency.schema = '{}/master/{}'.format(prefix, suffix)
                    except:
<<<<<<< HEAD
=======
                        LOGGER.ERROR('Unable to resolve schema for {}@{}.yang'.format(self.name, self.revision))
>>>>>>> 9bda7ca2
                        dependency.schema = None
                        self.dependencies.append(dependency)
                self.dependencies.append(dependency)
        except:
            return

    def add_vendor_information(self, vendor, platform_data, software_version,
                               os_version, feature_set, os_type,
                               confarmance_type, capability, netconf_version,
                               integrity_checker, split):
        for data in platform_data:
            implementation = self.Implementations()
            implementation.vendor = vendor
            implementation.platform = data['platform']
            implementation.software_version = software_version
            implementation.software_flavor = data['software-flavor']
            implementation.os_version = os_version
            implementation.feature_set = feature_set
            implementation.os_type = os_type
            implementation.feature = self.features
            implementation.capability = capability
            implementation.netconf_version = netconf_version

            if self.is_yang_lib:
                for deviation in self.deviations:
                    devs = implementation.Deviations()
                    devs.name = deviation['name']
                    devs.revision = deviation['revision']
                    implementation.deviations.append(devs)
            else:
                for name in self.deviations:
                    devs = implementation.Deviations()
                    devs.name = name
                    yang_file = self.__find_file(name)

                    if yang_file is None:
                        devs.revision = '1970-01-01'
                    else:
                        try:
                            s = yang_file.split('/')
                            key = '/'.join(split[0:-1])
                            integrity_checker.remove_one(key, s[-1])
                            devs.revision = yangParser.parse(os.path.abspath(yang_file)) \
                                .search('revision')[0].arg
                        except:
                            devs.revision = '1970-01-01'
                    implementation.deviations.append(devs)

            implementation.conformance_type = confarmance_type
            self.implementation.append(implementation)

    def __resolve_name(self, name):
        self.name = name

    def __resolve_revision(self):
        if self.revision == '*':
            try:
                self.revision = self.__parsed_yang.search('revision')[0].arg
            except:
                self.__missing_revision = self.name
                self.revision = '1970-01-01'

    def __resolve_schema(self, schema, git_branch):
        if schema:
            split_index = '/{}/'.format(git_branch)
            if '/yangmodels/yang/' in self.__path:
                split_index = '/yangmodels/yang/'
            if self.__is_vendor:
                suffix = os.path.abspath(self.__path).split(split_index)[1]
                self.schema = schema + suffix
            else:
                self.schema = schema
        else:
            self.schema = None

    def __resolve_module_classification(self, module_classification=None):
        if module_classification:
            self.module_classification = module_classification
        else:
            self.module_classification = 'unknown'

    def __resolve_maturity_level(self, maturity_level=None):
        if maturity_level:
            self.maturity_level = maturity_level
        else:
            yang_name = self.name + '.yang'
            yang_name_rev = self.name + '@' + self.revision + '.yang'
            try:
                maturity_level = self.jsons.status['IETFDraft'][yang_name][0].split(
                    '</a>')[0].split('\">')[1].split('-')[1]
                if 'ietf' in maturity_level:
                    self.maturity_level = 'adopted'
                    return
                else:
                    self.maturity_level = 'initial'
                    return
            except KeyError:
                pass
            # try to find in draft with revision
            try:
                maturity_level = self.jsons.status['IETFDraft'][yang_name_rev][0].split(
                    '</a>')[0].split('\">')[1].split('-')[1]
                if 'ietf' in maturity_level:
                    self.maturity_level = 'adopted'
                    return
                else:
                    self.maturity_level = 'initial'
                    return
            except KeyError:
                pass
            # try to find in rfc with revision
            if self.jsons.status['IETFYANGRFC'].get(yang_name_rev) is not None:
                self.maturity_level = 'ratified'
                return
            if self.jsons.status['IETFYANGRFC'].get(yang_name) is not None:
                self.maturity_level = 'ratified'
                return
            self.maturity_level = None

    def __resolve_author_email(self, author_email=None):
        if author_email:
            self.author_email = author_email
        else:
            yang_name = self.name + '.yang'
            yang_name_rev = self.name + '@' + self.revision + '.yang'
            try:
                self.author_email = self.jsons.status['IETFDraft'][yang_name][1].split(
                    '\">Email')[0].split('mailto:')[1]
                return
            except KeyError:
                pass
            # try to find in draft with revision
            try:
                self.author_email = self.jsons.status['IETFDraft'][yang_name_rev][1].split(
                    '\">Email')[0].split('mailto:')[1]
                return
            except KeyError:
                pass
            try:
                self.author_email = self.jsons.status['IETFDraftExample'][yang_name][
                    1].split('\">Email')[0].split('mailto:')[1]
                return
            except KeyError:
                pass
            # try to find in draft with revision
            try:
                self.author_email = self.jsons.status['IETFDraftExample'][yang_name_rev][1].split(
                    '\">Email')[0].split('mailto:')[1]
                return
            except KeyError:
                pass
            self.author_email = None

    def __resolve_working_group(self):
        if self.organization == 'ietf':
            yang_name = self.name + '.yang'
            yang_name_rev = self.name + '@' + self.revision + '.yang'
            try:
                self.ietf_wg = self.jsons.status['IETFDraft'][yang_name][0].split(
                        '</a>')[0].split('\">')[1].split('-')[2]
                return
            except KeyError:
                pass
            # try to find in draft with revision
            try:
                self.ietf_wg = self.jsons.status['IETFDraft'][yang_name_rev][
                        0].split('</a>')[0].split('\">')[1].split('-')[2]
                return
            except KeyError:
                pass
            # try to find in ietf RFC map with revision
            try:
                self.ietf_wg = IETF_RFC_MAP[yang_name]
                return
            except KeyError:
                pass
            # try to find in ietf RFC map with revision
            try:
                self.ietf_wg = IETF_RFC_MAP[yang_name_rev]
                return
            except KeyError:
                pass
            self.ietf_wg = None

    def __resolve_document_name_and_reference(self, document_name=None,
                                              reference=None):
        if document_name:
            self.document_name = document_name
        if reference:
            self.reference = reference

        if document_name is None and reference is None:
            self.document_name, self.reference = \
                self.__parse_document_reference()

    def __resolve_submodule(self):
        try:
            submodules = self.__parsed_yang.search('include')
        except:
            return

        if len(submodules) == 0:
            return

        for chunk in submodules:
            dep = self.Dependencies()
            sub = self.Submodules()
            sub.name = chunk.arg

            if len(chunk.search('revision-date')) > 0:
                sub.revision = chunk.search('revision-date')[0].arg

            if sub.revision:
                yang_file = self.__find_file(sub.name, sub.revision, True)
                dep.revision = sub.revision
            else:
                yang_file = self.__find_file(sub.name, submodule=True)
                try:
                    sub.revision = \
                        yangParser.parse(os.path.abspath(yang_file)).search(
                            'revision')[0].arg
                except:
                    sub.revision = '1970-01-01'
            if yang_file is None:
                LOGGER.error('Module can not be found')
                continue
            path = '/'.join(self.schema.split('/')[0:-1])
            path += '/{}'.format(yang_file.split('/')[-1])
            if yang_file:
                sub.schema = path
            dep.name = sub.name
            dep.schema = sub.schema
            self.dependencies.append(dep)
            self.submodule.append(sub)
        self.json_submodules = json.dumps([{'name': self.submodule[x].name,
                                            'schema': self.submodule[x].schema,
                                            'revision': self.submodule[
                                                x].revision
                                            } for x in
                                           range(0, len(self.submodule))])

    def __resolve_yang_version(self):
        try:
            self.yang_version = self.__parsed_yang.search('yang-version')[0].arg
        except:
            self.yang_version = '1.0'
        if self.yang_version == '1':
            self.yang_version = '1.0'

    def __resolve_generated_from(self, generated_from=None):
        if generated_from:
            self.generated_from = generated_from
        else:
            if ':smi' in self.namespace:
                self.generated_from = 'mib'
            elif 'cisco' in self.name.lower():
                self.generated_from = 'native'
            else:
                self.generated_from = 'not-applicable'

    def __resolve_compilation_status_and_result(self):
        self.compilation_status = self.__parse_status()
        if self.compilation_status['status'] not in ['passed', 'passed-with-warnings', 'failed', 'pending', 'unknown']:
            self.compilation_status['status'] = 'unknown'
        if self.compilation_status['status'] != 'passed':
            self.compilation_result = self.__parse_result()
            if (self.compilation_result['pyang'] == ''
                and self.compilation_result['yanglint'] == ''
                and self.compilation_result['confdrc'] == ''
                and self.compilation_result['yumadump'] == ''
                and self.organization == 'cisco'
                and (self.generated_from == 'native'
                     or self.generated_from == 'mib')):
                self.compilation_status['status'] = 'passed'
        else:
            self.compilation_result = {'pyang': '', 'pyang_lint': '',
                                       'confdrc': '', 'yumadump': '',
                                       'yanglint': ''}
        self.compilation_result = self.__create_compilation_result_file()
        self.compilation_status = self.compilation_status['status']

    def __create_compilation_result_file(self):
        if self.compilation_status['status'] == 'passed' \
                and self.compilation_result['pyang_lint'] == '':
            return ''
        else:
            result = self.compilation_result
        result['name'] = self.name
        result['revision'] = self.revision
        context = {'result': result,
                   'ths': self.compilation_status['ths']}
        template = os.path.dirname(os.path.realpath(__file__)) + '/template/compilationStatusTemplate.html'
        rendered_html = stats.render(template, context)
        file_url = '{}@{}_{}.html'.format(self.name, self.revision,
                                          self.organization)

        # Don t override status if it was already written once
        if os.path.exists('{}/{}'.format(self.html_result_dir, file_url)):
            if self.compilation_status['status'] in ['unknown', 'pending']:
                self.compilation_status['status'] = None
            else:
                with open('{}/{}'.format(self.html_result_dir, file_url), 'w', encoding='utf-8') as f:
                    f.write(rendered_html)
        else:
            with open('{}/{}'.format(self.html_result_dir, file_url), 'w', encoding='utf-8') as f:
                f.write(rendered_html)
        return 'https://yangcatalog.org/results/{}'.format(file_url)

    def __resolve_contact(self):
        try:
            self.contact = self.__parsed_yang.search('contact')[0].arg
        except:
            self.contact = None

    def __resolve_description(self):
        try:
            self.description = self.__parsed_yang.search('description')[0].arg
        except:
            self.description = None

    def __resolve_namespace(self):
        self.namespace = self.__resolve_submodule_case('namespace')
        if self.namespace == MISSING_ELEMENT:
            self.__missing_namespace = self.name + ' : ' + MISSING_ELEMENT

    def __resolve_belongs_to(self):
        if self.module_type == 'submodule':
            try:
                self.belongs_to = self.__parsed_yang.search('belongs-to')[0].arg
            except:
                self.belongs_to = None

    def __resolve_module_type(self):
        LOGGER.debug('Searching for module type')
        try:
            file_input = open(self.__path, "r", encoding='utf-8')
        except:
            LOGGER.critical(
                'Could not open a file {}. Maybe a path is set wrongly'.format(
                    self.__path))
            sys.exit(10)
        all_lines = file_input.readlines()
        file_input.close()
        commented_out = False
        for each_line in all_lines:
            module_position = each_line.find('module')
            submodule_position = each_line.find('submodule')
            cpos = each_line.find('//')
            if commented_out:
                mcpos = each_line.find('*/')
            else:
                mcpos = each_line.find('/*')
            if mcpos != -1 and cpos > mcpos:
                if commented_out:
                    commented_out = False
                else:
                    commented_out = True
            if submodule_position >= 0 and (
                            submodule_position < cpos or cpos == -1) and not commented_out:
                LOGGER.debug(
                    'Module {} is of type submodule'.format(self.__path))
                self.module_type = 'submodule'
                return
            if module_position >= 0 and (
                            module_position < cpos or cpos == -1) and not commented_out:
                LOGGER.debug('Module {} is of type module'.format(self.__path))
                self.module_type = 'module'
                return
        LOGGER.error('Module {} has wrong format'.format(self.__path))
        self.module_type = None

    def __resolve_organization(self, organization=None):
        if organization:
            self.organization = organization
        else:
            try:
                temp_organization = self.__parsed_yang.search('organization')[0].arg.lower()
                if 'cisco' in temp_organization or 'CISCO' in temp_organization:
                    self.organization = 'cisco'
                    return
                elif 'ietf' in temp_organization or 'IETF' in temp_organization:
                    self.organization = 'ietf'
                    return
            except:
                pass
            for ns, org in NS_MAP.items():
                if ns in self.namespace:
                    self.organization = org
                    return
            if self.organization is None:
                if 'cisco' in self.namespace or 'CISCO' in self.namespace:
                    self.organization = 'cisco'
                    return
                elif 'ietf' in self.namespace or 'IETF' in self.namespace:
                    self.organization = 'ietf'
                    return
                elif 'urn:' in self.namespace:
                    self.organization = \
                        self.namespace.split('urn:')[1].split(':')[0]
                    return
            if self.organization is None:
                self.organization = 'independent'

    def __resolve_prefix(self):
        self.prefix = self.__resolve_submodule_case('prefix')

    def __resolve_submodule_case(self, field):
        if self.module_type == 'submodule':
            LOGGER.debug(
                'Getting parent information because file {} is a submodule'.format(
                    self.__path))
            yang_file = self.__find_file(self.belongs_to)
            if yang_file is None:
                return None
            parsed_parent_yang = yangParser.parse(os.path.abspath(yang_file))
            try:
                return parsed_parent_yang.search(field)[0].arg
            except:
                if field == 'prefix':
                    return None
                else:
                    return MISSING_ELEMENT
        else:
            try:
                return self.__parsed_yang.search(field)[0].arg
            except:
                if field == 'prefix':
                    return None
                else:
                    return MISSING_ELEMENT

    def __parse_status(self):
        LOGGER.debug('Parsing status of module {}'.format(self.__path))
        status = {'status': 'unknown'}
        with_revision = [True, False]
        for w_rev in with_revision:
            if status['status'] == 'unknown':
                for name in self.jsons.names:
                    if status['status'] == 'unknown':
                        if name == 'IETFDraft':
                            status = self.__get_module_status(w_rev, name, 3)
                        else:
                            status = self.__get_module_status(w_rev, name)
                    else:
                        break
            else:
                break
        return status

    def __get_module_status(self, with_revision, name, index=0):
        if name == 'IETFYANGRFC':
            return {'status': 'unknown'}
        status = {}
        if with_revision:
        # try to find with revision
            try:
                status['status'] = self.jsons.status[name][self.name + '@' + self.revision + '.yang'][
                    index]
                if status['status'] == 'PASSED WITH WARNINGS':
                    status['status'] = 'passed-with-warnings'
                status['status'] = status['status'].lower()
                status['ths'] = self.jsons.headers[name]
                return status
            except:
                pass
        else:
            # try to find without revision
            try:
                status['status'] = self.jsons.status[name][self.name + '.yang'][index]
                if status['status'] == 'PASSED WITH WARNINGS':
                    status['status'] = 'passed-with-warnings'
                status['status'] = status['status'].lower()
                status['ths'] = self.jsons.headers[name]
                return status
            except:
                pass
        return {'status': 'unknown', 'ths': self.jsons.headers[name]}

    def __parse_result(self):
        LOGGER.debug('Parsing compulation status of module {}'.format(self.__path))
        res = ''
        with_revision = [True, False]
        for w_rev in with_revision:
            for name in self.jsons.names:
                if name == 'IETFYANGRFC':
                    continue
                if res == '':
                    if name == 'IETFDraft':
                        res = self.__parse_res(w_rev, name, 3)
                    else:
                        res = self.__parse_res(w_rev, name)
                else:
                    return res
        return {'pyang': '', 'pyang_lint': '', 'confdrc': '', 'yumadump': '',
                'yanglint': ''}

    def __parse_res(self, with_revision, name, index=0):
        result = {}
        if with_revision:
            # try to find with revision
            try:
                yang_name = self.name + '@' + self.revision + '.yang'
                result['pyang_lint'] = self.jsons.status[name][yang_name][1 + index]
                result['pyang'] = self.jsons.status[name][yang_name][2 + index]
                result['confdrc'] = self.jsons.status[name][yang_name][3 + index]
                result['yumadump'] = self.jsons.status[name][yang_name][4 + index]
                result['yanglint'] = self.jsons.status[name][yang_name][5 + index]
                return result
            except:
                pass
        else:
        # try to find without revision
            try:
                yang_name = self.name + '.yang'
                result['pyang_lint'] = self.jsons.status[name][yang_name][1 + index]
                result['pyang'] = self.jsons.status[name][yang_name][2 + index]
                result['confdrc'] = self.jsons.status[name][yang_name][3 + index]
                result['yumadump'] = self.jsons.status[name][yang_name][4 + index]
                result['yanglint'] = self.jsons.status[name][yang_name][5 + index]
                return result
            except:
                pass
        return ''

    def __parse_document_reference(self):
        LOGGER.debug(
            'Parsing document reference of module {}'.format(self.__path))
        # try to find in draft without revision
        yang_name = self.name + '.yang'
        yang_name_rev = self.name + '@' + self.revision + '.yang'
        try:
            doc_name = self.jsons.status['IETFDraft'][yang_name][0].split(
                '</a>')[0].split('\">')[1]
            doc_source = self.jsons.status['IETFDraft'][yang_name][0].split(
                'a href=\"')[1].split('\">')[0]
            return [doc_name, doc_source]
        except KeyError:
            pass
        # try to find in draft with revision
        try:
            doc_name = self.jsons.status['IETFDraft'][yang_name_rev][
                0].split('</a>')[0].split('\">')[1]
            doc_source = self.jsons.status['IETFDraft'][yang_name_rev][
                0].split('a href=\"')[1].split('\">')[0]
            return [doc_name, doc_source]
        except KeyError:
            pass
            # try to find in rfc with revision
            try:
                doc_name = self.jsons.status['IETFYANGRFC'][
                    yang_name_rev].split('</a>')[0].split('\">')[1]
                doc_source = self.jsons.status['IETFYANGRFC'][
                    yang_name_rev].split('a href=\"')[1].split('\">')[0]
                return [doc_name, doc_source]
            except KeyError:
                pass
            try:
                doc_name = self.jsons.status['IETFYANGRFC'][yang_name].split('</a>')[
                    0].split('\">')[1]
                doc_source = self.jsons.status['IETFYANGRFC'][yang_name].split(
                    'a href=\"')[1].split('\">')[0]
                return [doc_name, doc_source]
            except KeyError:
                pass
        return [None, None]

    def __find_file(self, name, revision='*', submodule=False,
                    normal_search=True):
        yang_file = find_first_file('/'.join(self.__path.split('/')[0:-1]),
                                    name + '.yang'
                                    , name + '@' + revision + '.yang')
        if yang_file is None:
            if normal_search:
                if submodule:
                    self.__missing_submodules.append(name)
                else:
                    self.__missing_modules.append(name)
            yang_file = find_first_file(self.yang_models, name + '.yang',
                                        name + '@' + revision + '.yang')
        return yang_file

    class Submodules:
        def __init__(self):
            self.name = None
            self.revision = None
            self.schema = None

    class Dependencies:
        def __init__(self):
            self.name = None
            self.revision = None

    class Implementations:
        def __init__(self):
            self.vendor = None
            self.platform = None
            self.software_version = None
            self.software_flavor = None
            self.os_version = None
            self.feature_set = None
            self.os_type = None
            self.feature = []
            self.deviations = []
            self.conformance_type = None
            self.capability = None
            self.netconf_version = None

        class Deviations:
            def __init__(self):
                self.name = None
                self.revision = None
                self.schema = None

    def resolve_integrity(self, integrity_checker, split, os_version):
        key = '/'.join(split[0:-1])
        key2 = key + '/' + split[-1]
        if self.name not in self.__missing_modules:
            integrity_checker.remove_one(key, self.__path.split('/')[-1])
        integrity_checker.add_submodule(key2, self.__missing_submodules)
        integrity_checker.add_module(key2, self.__missing_modules)
        integrity_checker.add_revision(key2, self.__missing_revision)

        if self.__missing_namespace is None:
            for ns, org in NS_MAP.items():
                if os_version is '1651':
                    if 'urn:' not in self.namespace\
                            and ns not in self.namespace:
                        self.__missing_namespace = self.name + ' : ' + self.namespace
                    else:
                        self.__missing_namespace = None
                        break
                else:
                    if (ns not in self.namespace and 'urn:' not in self.namespace)\
                            or 'urn:cisco' in self.namespace:
                        self.__missing_namespace = self.name + ' : ' + self.namespace
                    else:
                        self.__missing_namespace = None
                        break

        integrity_checker.add_namespace(key2, self.__missing_namespace)<|MERGE_RESOLUTION|>--- conflicted
+++ resolved
@@ -299,10 +299,7 @@
                             suffix = os.path.abspath(yang_file).split('/{}/'.format(branch))[1]
                             dependency.schema = '{}/master/{}'.format(prefix, suffix)
                     except:
-<<<<<<< HEAD
-=======
                         LOGGER.ERROR('Unable to resolve schema for {}@{}.yang'.format(self.name, self.revision))
->>>>>>> 9bda7ca2
                         dependency.schema = None
                         self.dependencies.append(dependency)
                 self.dependencies.append(dependency)
