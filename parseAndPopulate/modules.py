# Copyright The IETF Trust 2019, All Rights Reserved
# Copyright 2018 Cisco and its affiliates
#
# Licensed under the Apache License, Version 2.0 (the "License");
# you may not use this file except in compliance with the License.
# You may obtain a copy of the License at
#
#     http://www.apache.org/licenses/LICENSE-2.0
#
# Unless required by applicable law or agreed to in writing, software
# distributed under the License is distributed on an "AS IS" BASIS,
# WITHOUT WARRANTIES OR CONDITIONS OF ANY KIND, either express or implied.
# See the License for the specific language governing permissions and
# limitations under the License.


__author__ = 'Miroslav Kovac'
__copyright__ = 'Copyright 2018 Cisco and its affiliates, Copyright The IETF Trust 2019, All Rights Reserved'
__license__ = 'Apache License, Version 2.0'
__email__ = 'miroslav.kovac@pantheon.tech'

import filecmp
import json
import os
import shutil
import typing as t
from configparser import ConfigParser

from parseAndPopulate.dir_paths import DirPaths
from parseAndPopulate.models.dependency import Dependency
from parseAndPopulate.models.implementation import Implementation
from parseAndPopulate.models.submodule import Submodule
from parseAndPopulate.resolvers.basic import BasicResolver
from parseAndPopulate.resolvers.generated_from import GeneratedFromResolver
from parseAndPopulate.resolvers.implementations import ImplementationResolver
from parseAndPopulate.resolvers.imports import ImportsResolver
from parseAndPopulate.resolvers.module_type import ModuleTypeResolver
from parseAndPopulate.resolvers.namespace import NamespaceResolver
from parseAndPopulate.resolvers.organization import OrganizationResolver
from parseAndPopulate.resolvers.prefix import PrefixResolver
from parseAndPopulate.resolvers.revision import RevisionResolver
from parseAndPopulate.resolvers.semantic_version import SemanticVersionResolver
from parseAndPopulate.resolvers.submodule import SubmoduleResolver
from parseAndPopulate.resolvers.yang_version import YangVersionResolver
from redisConnections.redisConnection import RedisConnection
from utility import log, yangParser
from utility.create_config import create_config
from utility.util import get_yang, resolve_revision


class Module:
    """This is a class of a single module to parse all the basic metadata we can get out of it."""

    # NOTE: Maybe we should consider passing all or some of the arguments togather in some sort of structure,
    #      as passing this many arguments is ugly and error-prone.
    def __init__(
        self,
        name: str,
        path: str,
        schemas: dict,
        dir_paths: DirPaths,
        yang_modules: dict,
        additional_info: t.Optional[dict[str, str]],
        config: ConfigParser = create_config(),
        redis_connection: t.Optional[RedisConnection] = None,
        can_be_already_stored_in_db: bool = False,
    ):
        """
        Initialize and parse everything out of a module.

        Arguments:
            :param name:            (str) name of the module (not parsed out of the module)
            :param path:            (str) path to yang file being parsed
            :param dir_paths:       (dict) paths to various needed directories according to configuration
            :param yang_modules:    (dict) yang modules we've already parsed
            :param additional_info:  (dict) some additional information about module given from client
            :param can_be_already_stored_in_db:  (bool) True if there's a chance that this module is already
                stored in the DB (for example, we already have a stored cache of this module),
                so we can try to avoid using resolvers and load information from the DB instead
        """
        self.logger = log.get_logger('modules', os.path.join(dir_paths['log'], 'parseAndPopulate.log'))
        self._domain_prefix = config.get('Web-Section', 'domain-prefix', fallback='https://yangcatalog.org')
        self._nonietf_dir = config.get('Directory-Section', 'non-ietf-directory')
        self.html_result_dir = dir_paths['result']
        self._schemas = schemas
        self._path = path
        self.yang_models_path = dir_paths['yang_models']
        self.dependencies: list[Dependency] = []
        self.submodule: list[Submodule] = []
        self.imports: list[Dependency] = []
        self.semantic_version: t.Optional[str] = None
        self.schema: t.Optional[str] = None
        self.contact: t.Optional[str] = None
        self.description: t.Optional[str] = None
        self.prefix: t.Optional[str] = None
        self.tree: t.Optional[str] = None
        self.can_be_already_stored_in_db = can_be_already_stored_in_db
        self._redis_connection = (
            redis_connection if redis_connection or not can_be_already_stored_in_db else RedisConnection(config=config)
        )

        self._parse_yang()
        self.implementations: list[Implementation] = []
        self._parse_all(name, yang_modules, additional_info)

    def _parse_yang(self):
        try:
            self._parsed_yang = yangParser.parse(self._path)
        except yangParser.ParseException:
<<<<<<< HEAD
            if not os.path.isfile(self._path):
                LOGGER.error(f'Missing yang file {self._path}')
            else:
                LOGGER.warning(f'pyang error on {self._path}')
=======
            self.logger.exception(f'Missing yang file {self._path}')
>>>>>>> a2817274
            raise

    def _parse_all(self, name: str, yang_modules: dict, additional_info: t.Optional[dict[str, str]]):
        additional_info = additional_info or {}
        self.author_email = additional_info.get('author-email')
        self.maturity_level = additional_info.get('maturity-level')
        self.reference = additional_info.get('reference')
        self.document_name = additional_info.get('document-name')
        self.module_classification = additional_info.get('module-classification', 'unknown')
        generated_from = additional_info.get('generated-from')
        organization = additional_info.get('organization')
        self.compilation_status = 'unknown'
        self.compilation_result = None
        self.ietf_wg = None

        self.name: str = self._parsed_yang.arg or name
        revision_resolver = RevisionResolver(self._parsed_yang, self.logger)
        self.revision = revision_resolver.resolve()
        name_revision = f'{self.name}@{self.revision}'

        belongs_to_resolver = BasicResolver(self._parsed_yang, 'belongs_to')
        self.belongs_to = belongs_to_resolver.resolve()

        namespace_resolver = NamespaceResolver(self._parsed_yang, self.logger, name_revision, self.belongs_to)
        self.namespace = namespace_resolver.resolve()

        organization_resolver = OrganizationResolver(self._parsed_yang, self.logger, self.namespace)
        self.organization = organization or organization_resolver.resolve()

        module_type_resolver = ModuleTypeResolver(self._parsed_yang, self.logger)
        self.module_type = module_type_resolver.resolve()

        key = f'{self.name}@{self.revision}/{self.organization}'
        if key in yang_modules:
            return
        if (
            self.can_be_already_stored_in_db
            and self._redis_connection
            and (module_data := self._redis_connection.get_module(key)) != '{}'
        ):
            self._populate_information_from_db(json.loads(module_data))
            return

        self.schema = self._resolve_schema(name_revision)

        submodule_resolver = SubmoduleResolver(self._parsed_yang, self.logger, self._path, self.schema, self._schemas)
        self.dependencies, self.submodule = submodule_resolver.resolve()

        imports_resolver = ImportsResolver(
            self._parsed_yang,
            self.logger,
            self._path,
            self.schema,
            self._schemas,
            self.yang_models_path,
            self._nonietf_dir,
        )
        self.imports = imports_resolver.resolve()
        self.dependencies.extend(self.imports)

        semantic_version_resolver = SemanticVersionResolver(self._parsed_yang, self.logger)
        self.semantic_version = semantic_version_resolver.resolve()

        yang_version_resolver = YangVersionResolver(self._parsed_yang, self.logger)
        self.yang_version = yang_version_resolver.resolve()

        self.contact = BasicResolver(self._parsed_yang, 'contact').resolve()
        self.description = BasicResolver(self._parsed_yang, 'description').resolve()

        generated_from_resolver = GeneratedFromResolver(self.logger, self.name, self.namespace)
        self.generated_from = generated_from or generated_from_resolver.resolve()

        prefix_resolver = PrefixResolver(self._parsed_yang, self.logger, name_revision, self.belongs_to)
        self.prefix = prefix_resolver.resolve()

        self.tree = self._resolve_tree(self.module_type)

    def _populate_information_from_db(self, module_data_from_db: dict):
        dependencies_keys = ('submodule', 'dependencies')
        for key, value in module_data_from_db.items():
            if key == 'implementations':
                continue
            elif key == 'ietf':
                self.ietf_wg = value['ietf-wg']
            elif key == 'yang-tree':
                self.tree = value
            elif key in dependencies_keys:
                if key == 'dependencies':
                    attribute = self.dependencies
                    dependency_class = Dependency
                else:
                    attribute = self.submodule
                    dependency_class = Submodule
                dependencies = []
                for dependency in value:
                    dependency_instance = dependency_class()
                    dependency_instance.name = dependency.get('name')
                    dependency_instance.revision = dependency.get('revision')
                    dependency_instance.schema = dependency.get('schema')
                    dependencies.append(dependency_instance)
                attribute += dependencies
            else:
                setattr(self, key.replace('-', '_'), value)

    def _resolve_tree(self, module_type: t.Optional[str]) -> t.Optional[str]:
        if module_type == 'module':
            return f'{self._domain_prefix}/api/services/tree/{self.name}@{self.revision}.yang'
        return None

    def _save_file(self, save_file_dir: str):
        file_with_path = f'{save_file_dir}/{self.name}@{self.revision}.yang'
        try:
            same = filecmp.cmp(self._path, file_with_path)
            if not same:
                shutil.copy(self._path, file_with_path)
        except FileNotFoundError:
            shutil.copy(self._path, file_with_path)

    def _resolve_schema(self, name_revision: str) -> t.Optional[str]:
        try:
            return self._schemas[name_revision]
        except KeyError:
            self.logger.warning(f'Schema URL for {self.name}@{self.revision} has not been resolved')


class SdoModule(Module):
    def __init__(
        self,
        name: str,
        path: str,
        schemas: dict,
        dir_paths: DirPaths,
        yang_modules: dict,
        additional_info: t.Optional[dict[str, str]] = None,
        config: ConfigParser = create_config(),
        redis_connection: t.Optional[RedisConnection] = None,
        can_be_already_stored_in_db: bool = False,
    ):
        super().__init__(
            name,
            os.path.abspath(path),
            schemas,
            dir_paths,
            yang_modules,
            additional_info,
            config=config,
            redis_connection=redis_connection,
            can_be_already_stored_in_db=can_be_already_stored_in_db,
        )


class VendorModule(Module):
    """A module with additional vendor information."""

    def __init__(
        self,
        name: str,
        path: str,
        schemas: dict,
        dir_paths: DirPaths,
        yang_modules: dict,
        vendor_info: t.Optional[dict] = None,
        additional_info: t.Optional[dict[str, str]] = None,
        data: t.Optional[t.Union[str, dict]] = None,
        config: ConfigParser = create_config(),
        redis_connection: t.Optional[RedisConnection] = None,
        can_be_already_stored_in_db: bool = False,
    ):
        """
        Initialize and parse everything out of a vendor module and
        add information from platform-metadata json files provided with Cisco modules.

        Arguments:
            :param name:                (str) name of the module (not parsed out of the module)
            :param path:                (str) path to yang file being parsed
            :param dir_paths:           (dict) paths to various needed directories according to configuration
            :param yang_modules:        (dict) yang modules we've already parsed
            :param additional_info:      (dict) some additional information about module given from client
            :param vendor_info:         (dict) dict with additional vendor information
        """

        # these are required for self._find_file() to work
        self.yang_models = dir_paths['yang_models']
        self.deviations = []
        self.features = []
        if isinstance(data, (str, dict)):
            self._resolve_deviations_and_features(data)
        super().__init__(
            name,
            path,
            schemas,
            dir_paths,
            yang_modules,
            additional_info,
            config=config,
            redis_connection=redis_connection,
            can_be_already_stored_in_db=can_be_already_stored_in_db,
        )
        if vendor_info is not None:
            self.implementations += ImplementationResolver(vendor_info, self.features, self.deviations).resolve()

    def _resolve_deviations_and_features(self, data: t.Union[str, dict]):
        if isinstance(data, str):  # string from a capabilities file
            self.features = self._resolve_deviations_or_features('features=', data)
            deviation_names = self._resolve_deviations_or_features('deviations=', data)
            for deviation_name in deviation_names:
                deviation = {'name': deviation_name}
                yang_file = get_yang(deviation_name)
                if yang_file is None:
                    deviation['revision'] = '1970-01-01'
                else:
                    try:
                        deviation['revision'] = resolve_revision(os.path.abspath(yang_file))
                    except FileNotFoundError:
                        deviation['revision'] = '1970-01-01'
                self.deviations.append(deviation)
        elif isinstance(data, dict):  # dict parsed out from an ietf-yang-library file
            self.deviations, self.features = data['deviations'], data['features']

    def _resolve_deviations_or_features(self, search_for: str, data: str) -> list[str]:
        ret = []
        if search_for in data:
            devs_or_features = data.split(search_for)[1]
            devs_or_features = devs_or_features.split('&')[0]
            ret = devs_or_features.split(',')
        return ret<|MERGE_RESOLUTION|>--- conflicted
+++ resolved
@@ -107,14 +107,10 @@
         try:
             self._parsed_yang = yangParser.parse(self._path)
         except yangParser.ParseException:
-<<<<<<< HEAD
             if not os.path.isfile(self._path):
-                LOGGER.error(f'Missing yang file {self._path}')
+                self.logger.error(f'Missing yang file {self._path}')
             else:
-                LOGGER.warning(f'pyang error on {self._path}')
-=======
-            self.logger.exception(f'Missing yang file {self._path}')
->>>>>>> a2817274
+                self.logger.warning(f'pyang error on {self._path}')
             raise
 
     def _parse_all(self, name: str, yang_modules: dict, additional_info: t.Optional[dict[str, str]]):
