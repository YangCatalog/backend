--- conflicted
+++ resolved
@@ -39,13 +39,8 @@
 from parseAndPopulate.dir_paths import DirPaths
 from parseAndPopulate.dumper import Dumper
 from parseAndPopulate.file_hasher import FileHasher
-<<<<<<< HEAD
-from parseAndPopulate.groupings import (IanaDirectory, SdoDirectory,
-                                        VendorCapabilities, VendorYangLibrary)
+from parseAndPopulate.groupings import IanaDirectory, SdoDirectory, VendorCapabilities, VendorYangLibrary
 from redisConnections.redisConnection import RedisConnection
-=======
-from parseAndPopulate.groupings import IanaDirectory, SdoDirectory, VendorCapabilities, VendorYangLibrary
->>>>>>> 3643f36a
 from utility.create_config import create_config
 from utility.scriptConfig import Arg, BaseScriptConfig
 from utility.util import parse_name, parse_revision, strip_comments
@@ -121,52 +116,41 @@
         'save': args.save_file_dir,
     }
 
-<<<<<<< HEAD
     logger = log.get_logger('parse_directory', f'{dir_paths["log"]}/parseAndPopulate.log')
 
     redis_connection = RedisConnection(config=config)
-=======
-    logger = log.get_logger('parse_directory', '{}/parseAndPopulate.log'.format(dir_paths['log']))
->>>>>>> 3643f36a
 
     start = time.time()
     dumper = Dumper(dir_paths['log'], 'prepare')
     file_hasher = FileHasher(
-<<<<<<< HEAD
-        'backend_files_modification_hashes', dir_paths['cache'], args.save_file_hash, dir_paths['log']
-=======
         'backend_files_modification_hashes',
         dir_paths['cache'],
         args.save_file_hash,
         dir_paths['log'],
->>>>>>> 3643f36a
     )
 
     logger.info('Saving all yang files so the save-file-dir')
     name_rev_to_path, path_to_name_rev = save_files(args.dir, dir_paths['save'])
     logger.info('Starting to iterate through files')
     if args.sdo:
-<<<<<<< HEAD
         parse_sdo(args.dir, dumper, file_hasher, args.api, dir_paths, path_to_name_rev, logger, config=config)
     else:
         parse_vendor(
-            args.dir, dumper, file_hasher, args.api, dir_paths, name_rev_to_path, logger,
-            config=config, redis_connection=redis_connection
+            args.dir,
+            dumper,
+            file_hasher,
+            args.api,
+            dir_paths,
+            name_rev_to_path,
+            logger,
+            config=config,
+            redis_connection=redis_connection,
         )
-=======
-        parse_sdo(args.dir, dumper, file_hasher, args.api, dir_paths, path_to_name_rev, logger)
-    else:
-        parse_vendor(args.dir, dumper, file_hasher, args.api, dir_paths, name_rev_to_path, logger)
->>>>>>> 3643f36a
     dumper.dump_modules(dir_paths['json'])
     dumper.dump_vendors(dir_paths['json'])
 
     end = time.time()
-<<<<<<< HEAD
     logger.info(f'Time taken to parse all the files {int(end - start)} seconds')
-=======
-    logger.info('Time taken to parse all the files {} seconds'.format(int(end - start)))
->>>>>>> 3643f36a
 
     # Dump updated hashes into temporary directory
     if len(file_hasher.updated_hashes) > 0:
@@ -174,7 +158,8 @@
 
 
 def save_files(
-        search_directory: str, save_file_dir: str
+    search_directory: str,
+    save_file_dir: str,
 ) -> tuple[dict[tuple[str, str], str], dict[str, tuple[str, str]]]:
     """
     Copy all found yang files to the save_file_dir.
@@ -208,16 +193,6 @@
 
 
 def parse_sdo(
-<<<<<<< HEAD
-        search_directory: str,
-        dumper: Dumper,
-        file_hasher: FileHasher,
-        api: bool,
-        dir_paths: DirPaths,
-        path_to_name_rev: dict,
-        logger: Logger,
-        config: ConfigParser = create_config(),
-=======
     search_directory: str,
     dumper: Dumper,
     file_hasher: FileHasher,
@@ -225,7 +200,7 @@
     dir_paths: DirPaths,
     path_to_name_rev: dict,
     logger: Logger,
->>>>>>> 3643f36a
+    config: ConfigParser = create_config(),
 ):
     """Parse all yang modules in an SDO directory."""
     logger.info(f'Parsing SDO directory {search_directory}')
@@ -238,17 +213,6 @@
 
 
 def parse_vendor(
-<<<<<<< HEAD
-        search_directory: str,
-        dumper: Dumper,
-        file_hasher: FileHasher,
-        api: bool,
-        dir_paths: DirPaths,
-        name_rev_to_path: dict,
-        logger: Logger,
-        config: ConfigParser = create_config(),
-        redis_connection: t.Optional[RedisConnection] = None
-=======
     search_directory: str,
     dumper: Dumper,
     file_hasher: FileHasher,
@@ -256,7 +220,8 @@
     dir_paths: DirPaths,
     name_rev_to_path: dict,
     logger: Logger,
->>>>>>> 3643f36a
+    config: ConfigParser = create_config(),
+    redis_connection: t.Optional[RedisConnection] = None,
 ):
     """Parse all yang modules in a vendor directory."""
     redis_connection = redis_connection or RedisConnection(config=config)
@@ -266,14 +231,28 @@
                 path = os.path.join(root, basename)
                 logger.info(f'Found xml metadata file "{path}"')
                 grouping = VendorCapabilities(
-                    root, path, dumper, file_hasher, api, dir_paths, name_rev_to_path, config=config,
+                    root,
+                    path,
+                    dumper,
+                    file_hasher,
+                    api,
+                    dir_paths,
+                    name_rev_to_path,
+                    config=config,
                     redis_connection=redis_connection,
                 )
             elif fnmatch.fnmatch(basename, '*ietf-yang-library*.xml'):
                 path = os.path.join(root, basename)
                 logger.info(f'Found xml metadata file "{path}"')
                 grouping = VendorYangLibrary(
-                    root, path, dumper, file_hasher, api, dir_paths, name_rev_to_path, config=config,
+                    root,
+                    path,
+                    dumper,
+                    file_hasher,
+                    api,
+                    dir_paths,
+                    name_rev_to_path,
+                    config=config,
                     redis_connection=redis_connection,
                 )
             else:
