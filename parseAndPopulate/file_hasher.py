# Copyright The IETF Trust 2021, All Rights Reserved
#
# Licensed under the Apache License, Version 2.0 (the "License");
# you may not use this file except in compliance with the License.
# You may obtain a copy of the License at
#
#     http://www.apache.org/licenses/LICENSE-2.0
#
# Unless required by applicable law or agreed to in writing, software
# distributed under the License is distributed on an "AS IS" BASIS,
# WITHOUT WARRANTIES OR CONDITIONS OF ANY KIND, either express or implied.
# See the License for the specific language governing permissions and
# limitations under the License.

__author__ = 'Slavomir Mazur'
__copyright__ = 'Copyright The IETF Trust 2021, All Rights Reserved'
__license__ = 'Apache License, Version 2.0'
__email__ = 'slavomir.mazur@pantheon.tech'

import hashlib
import json
import os
import threading
import typing as t
from dataclasses import dataclass

import pyang

from utility import log

BLOCK_SIZE = 65536  # The size of each read from the file


@dataclass
class VendorModuleHashCheckForParsing:
    file_hash_exists: bool
    new_implementations_detected: bool


class FileHasher:
    def __init__(self, file_name: str, cache_dir: str, is_active: bool, log_directory: str):
        """
        The format of the cache file is:
        {
            path: {
                hash: [implementations]
            }
        }

        Arguments:
            :param file_name        (str) name of the file to which the modules hashes are dumped
            :param cache_dir        (str) directory where json file with hashes is saved
            :param is_active        (bool) whether FileHasher is active or not
            (use hashes to skip module parsing or not)
            :param log_directory    (str) directory where the log file is saved
        """
        self.file_name = file_name
        self.cache_dir = cache_dir
        self.disabled = not is_active
        self.logger = log.get_logger(__name__, os.path.join(log_directory, 'parseAndPopulate.log'))
        self.lock = threading.Lock()
        self.validators_versions_bytes = self.get_versions()
        self.files_hashes = self.load_hashed_files_list()
        self.updated_hashes = {}

    def hash_file(self, path: str) -> str:
        """Create hash from content of the given file and validators versions.
        Each time either the content of the file or the validator version change,
        the resulting hash will be different.

        Arguments:
            :param path             (str) Full path to the file to be hashed
            :return                 SHA256 hash of the content of the given file
            :rtype                  str
        """
        file_hash = hashlib.sha256()
        try:
            with open(path, 'rb') as f:
                fb = f.read(BLOCK_SIZE)
                while len(fb) > 0:
                    file_hash.update(fb)
                    fb = f.read(BLOCK_SIZE)
        except FileNotFoundError:
            return ''
        file_hash.update(self.validators_versions_bytes)

        return file_hash.hexdigest()

<<<<<<< HEAD
    def load_hashed_files_list(self, path: str = '') -> dict:
        """ Load dumped list of files content hashes from .json file.
=======
    def load_hashed_files_list(self, path: str = ''):
        """Load dumped list of files content hashes from .json file.
>>>>>>> 3643f36a
        Several threads can access this file at once, so locking the file while accessing is necessary.

        Argument:
            :param path  (str) Optional - Full path to the json file with dumped files hashes
        """
        if path == '':
            path = f'{self.cache_dir}/{self.file_name}.json'

        self.lock.acquire()
        try:
            with open(path, 'r') as f:
                hashed_files_list = json.load(f)
            self.logger.info(f'Dictionary of {len(hashed_files_list)} hashes loaded successfully')
        except FileNotFoundError:
            self.logger.error(f'{path} file was not found')
            hashed_files_list = {}
        self.lock.release()

        return hashed_files_list

    def merge_and_dump_hashed_files_list(self, new_hashes: dict, dst_dir: str = ''):
        """Dumped updated list of files content hashes into .json file.
        Several threads can access this file at once, so locking the file while accessing is necessary.

        Arguments:
            :param files_hashes (dict) Dictionary of the hashes to be dumped
            :param dst_dir      (str) Optional - directory where the .json file with hashes is saved
        """
        dst_dir = self.cache_dir if dst_dir == '' else dst_dir

        # Load existing hashes, merge with new one, then dump all to the .json file
        self.lock.acquire()
        try:
            with open(f'{dst_dir}/{self.file_name}.json', 'r') as f:
                old_hashes = json.load(f)
        except FileNotFoundError:
            self.logger.error(f'{self.file_name}.json file was not found')
            old_hashes = {}

        merged_hashes = old_hashes
        for path in new_hashes:
            file_path_cache = merged_hashes.setdefault(path, {})  # get per path cache
            for hash in new_hashes[path]:
                implementations = file_path_cache.setdefault(hash, [])  # get per hash cache
                implementations.extend(new_hashes[path][hash])

        with open(f'{dst_dir}/{self.file_name}.json', 'w') as f:
            json.dump(merged_hashes, f, indent=2, sort_keys=True)
            self.logger.info(f'Dictionary of {len(merged_hashes)} hashes successfully dumped into .json file')
        self.lock.release()

    def dump_tmp_hashed_files_list(self, files_hashes: dict, dst_dir: str = ''):
        """Dump new hashes into temporary json file.

        Arguments:
            :param files_hashes (dict) Dictionary of the hashes to be dumped
            :param dst_dir      (str) Optional - directory where the .json file with hashes is saved
        """
        dst_dir = self.cache_dir if dst_dir == '' else dst_dir

        with open(os.path.join(dst_dir, 'temp_hashes.json'), 'w') as f:
            json.dump(files_hashes, f, indent=2, sort_keys=True)
        self.logger.info(f'{len(files_hashes)} hashes dumped into temp_hashes.json file')

    def get_versions(self):
<<<<<<< HEAD
        """ Return encoded validators versions dictionary."""
        validators = {'pyang_version': pyang.__version__}
=======
        """Return encoded validators versions dictionary."""
        validators = {}
        validators['pyang_version'] = pyang.__version__
>>>>>>> 3643f36a
        return json.dumps(validators).encode('utf-8')

    def should_parse_sdo_module(self, path: str) -> bool:
        """Decide whether SDO module at the given path should be parsed or not.
        Check whether file content hash has changed and keep it for the future use.

        Argument:
            :param path     (str) Full path to the file to be hashed
            :rtype           bool
        """
        file_hash = self.hash_file(path)
        if not file_hash:
            return False
        hashes = self.files_hashes.get(path, {})
        if file_hash not in hashes:
            self.updated_hashes.setdefault(path, {})[file_hash] = []  # empty implementations
            return True

        return self.disabled

<<<<<<< HEAD
    def check_vendor_module_hash_for_parsing(
            self, path: str, implementation_keys: t.Optional[list[str]] = None
    ) -> VendorModuleHashCheckForParsing:
        """Checks whether hash of the vendor module at the given path exists,
        and whether the stored hash has all the implementations from implementation_keys.
=======
    def should_parse_vendor_module(self, path: str, implementation_keys: list[str]) -> bool:
        """Decide whether vendor module at the given path should be parsed or not.
        Check whether file content hash has changed and keep it for the future use.
>>>>>>> 3643f36a

        Arguments:
            :param path (str) Full path to the file to be hashed
            :param implementation_keys (list[str]) List of implementations of the module
        """
        file_hash = self.hash_file(path)
        if not file_hash:
            # So we assume that there are no new implementations for this vendor module and there's no need to parse it
            return VendorModuleHashCheckForParsing(file_hash_exists=True, new_implementations_detected=False)

        implementation_keys = implementation_keys if implementation_keys is not None else []
        file_hash_info: dict[str, list[str]] = self.files_hashes.get(path, {})
        file_hash_exists = file_hash in file_hash_info
        if not file_hash_exists:
            self.updated_hashes.setdefault(path, {})[file_hash] = implementation_keys
            return VendorModuleHashCheckForParsing(file_hash_exists=False, new_implementations_detected=True)

        new_implementation = False
        existing_keys = file_hash_info.get(file_hash, [])
        for implementation_key in implementation_keys:
            if implementation_key in existing_keys:
                continue
            self.updated_hashes.setdefault(path, {}).setdefault(file_hash, []).append(implementation_key)
            new_implementation = True
        return VendorModuleHashCheckForParsing(
            file_hash_exists=True, new_implementations_detected=new_implementation or self.disabled
        )<|MERGE_RESOLUTION|>--- conflicted
+++ resolved
@@ -86,13 +86,8 @@
 
         return file_hash.hexdigest()
 
-<<<<<<< HEAD
     def load_hashed_files_list(self, path: str = '') -> dict:
-        """ Load dumped list of files content hashes from .json file.
-=======
-    def load_hashed_files_list(self, path: str = ''):
         """Load dumped list of files content hashes from .json file.
->>>>>>> 3643f36a
         Several threads can access this file at once, so locking the file while accessing is necessary.
 
         Argument:
@@ -141,7 +136,7 @@
 
         with open(f'{dst_dir}/{self.file_name}.json', 'w') as f:
             json.dump(merged_hashes, f, indent=2, sort_keys=True)
-            self.logger.info(f'Dictionary of {len(merged_hashes)} hashes successfully dumped into .json file')
+        self.logger.info(f'Dictionary of {len(merged_hashes)} hashes successfully dumped into .json file')
         self.lock.release()
 
     def dump_tmp_hashed_files_list(self, files_hashes: dict, dst_dir: str = ''):
@@ -158,14 +153,8 @@
         self.logger.info(f'{len(files_hashes)} hashes dumped into temp_hashes.json file')
 
     def get_versions(self):
-<<<<<<< HEAD
-        """ Return encoded validators versions dictionary."""
+        """Return encoded validators versions dictionary."""
         validators = {'pyang_version': pyang.__version__}
-=======
-        """Return encoded validators versions dictionary."""
-        validators = {}
-        validators['pyang_version'] = pyang.__version__
->>>>>>> 3643f36a
         return json.dumps(validators).encode('utf-8')
 
     def should_parse_sdo_module(self, path: str) -> bool:
@@ -186,17 +175,13 @@
 
         return self.disabled
 
-<<<<<<< HEAD
     def check_vendor_module_hash_for_parsing(
-            self, path: str, implementation_keys: t.Optional[list[str]] = None
+        self,
+        path: str,
+        implementation_keys: t.Optional[list[str]] = None,
     ) -> VendorModuleHashCheckForParsing:
         """Checks whether hash of the vendor module at the given path exists,
         and whether the stored hash has all the implementations from implementation_keys.
-=======
-    def should_parse_vendor_module(self, path: str, implementation_keys: list[str]) -> bool:
-        """Decide whether vendor module at the given path should be parsed or not.
-        Check whether file content hash has changed and keep it for the future use.
->>>>>>> 3643f36a
 
         Arguments:
             :param path (str) Full path to the file to be hashed
@@ -222,5 +207,6 @@
             self.updated_hashes.setdefault(path, {}).setdefault(file_hash, []).append(implementation_key)
             new_implementation = True
         return VendorModuleHashCheckForParsing(
-            file_hash_exists=True, new_implementations_detected=new_implementation or self.disabled
+            file_hash_exists=True,
+            new_implementations_detected=new_implementation or self.disabled,
         )