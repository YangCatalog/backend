--- conflicted
+++ resolved
@@ -47,65 +47,4 @@
             new_dependency.schema = f'{self.domain_prefix}/all_modules/{new_dependency.name}@{revision}.yang'
             imports.append(new_dependency)
 
-<<<<<<< HEAD
-        return imports
-
-    def _get_openconfig_schema_parts(self, yang_file: str) -> t.Optional[str]:
-        """Get SchemaParts object if imported file was found in openconfig/public repository."""
-        suffix = os.path.abspath(yang_file).split('/openconfig/public/')[-1]
-        # Load/clone openconfig/public repo
-        repo_owner = 'openconfig'
-        repo_name = 'public'
-        repo_url = os.path.join(github_url, repo_owner, repo_name)
-        repo_dir = os.path.join(self.nonietf_dir, 'openconfig/public')
-        try:
-            repo = repoutil.load(repo_dir, repo_url)
-        except InvalidGitRepositoryError:
-            self.logger.error('Unable to load {} repository'.format(repo_url))
-            repo = repoutil.RepoUtil(repo_url, clone_options=repoutil.RepoUtil.CloneOptions(local_dir=repo_dir))
-
-        new_schema_parts = SchemaParts(
-            repo_owner=repo_owner,
-            repo_name=repo_name,
-            commit_hash=repo.get_commit_hash(suffix),
-        )
-        return os.path.join(new_schema_parts.schema_base_hash, suffix)
-
-    def _get_yangmodels_schema_parts(self, yang_file: str) -> t.Optional[str]:
-        """Get SchemaParts object if imported file was found in YangModels/yang repository.
-        This repository also contains several git submodules, so it is necessary to check
-        whether file is part of submodule or not.
-        """
-        suffix = os.path.abspath(yang_file).split('/yangmodels/yang/')[-1]
-        # Load/clone YangModels/yang repo
-        repo_owner = 'YangModels'
-        repo_name = 'yang'
-        repo_url = os.path.join(github_url, repo_owner, repo_name)
-        try:
-            repo = repoutil.load(self.yang_models_dir, repo_url)
-        except InvalidGitRepositoryError:
-            self.logger.error('Unable to load {} repository'.format(repo_url))
-            repo = repoutil.RepoUtil(
-                repo_url,
-                clone_options=repoutil.RepoUtil.CloneOptions(local_dir=self.yang_models_dir),
-            )
-
-        # Check if repository is a submodule
-        for submodule in repo.repo.submodules:
-            if submodule.name in suffix:
-                repo_url = submodule.url.lower()
-                repo_dir = os.path.join(self.yang_models_dir, submodule.name)
-                repo = repoutil.load(repo_dir, repo_url)
-                repo_owner = repo.get_repo_owner()
-                repo_name = repo.get_repo_dir().split('.git')[0]
-                suffix = suffix.replace('{}/'.format(submodule.name), '')
-
-        new_schema_parts = SchemaParts(
-            repo_owner=repo_owner,
-            repo_name=repo_name,
-            commit_hash=repo.get_commit_hash(suffix),
-        )
-        return os.path.join(new_schema_parts.schema_base_hash, suffix)
-=======
-        return imports
->>>>>>> ffafd905
+        return imports