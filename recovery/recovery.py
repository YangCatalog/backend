# Copyright The IETF Trust 2019, All Rights Reserved
# Copyright 2018 Cisco and its affiliates
#
# Licensed under the Apache License, Version 2.0 (the "License");
# you may not use this file except in compliance with the License.
# You may obtain a copy of the License at
#
#     http://www.apache.org/licenses/LICENSE-2.0
#
# Unless required by applicable law or agreed to in writing, software
# distributed under the License is distributed on an "AS IS" BASIS,
# WITHOUT WARRANTIES OR CONDITIONS OF ANY KIND, either express or implied.
# See the License for the specific language governing permissions and
# limitations under the License.

"""
Backup or restore all yangcatalog data.
Redis .rdb files are prioritized. JSON dumps are used if .rdb files aren't present.
Load additionally makes a PATCH request to write the yang-catalog@2018-04-03 module to ConfD.
This script runs as a daily cronjob.
"""

__author__ = 'Miroslav Kovac'
__copyright__ = 'Copyright 2018 Cisco and its affiliates, Copyright The IETF Trust 2019, All Rights Reserved'
__license__ = 'Apache License, Version 2.0'
__email__ = 'miroslav.kovac@pantheon.tech'


import gzip
import json
import os
<<<<<<< HEAD
import sys
import time
=======
import typing as t
>>>>>>> 06e7a7dd
from argparse import Namespace
from configparser import ConfigParser
from datetime import datetime

import utility.log as log
from redisConnections.redisConnection import RedisConnection
from utility.create_config import create_config
<<<<<<< HEAD
from utility.script_config_dict import script_config_dict
from utility.scriptConfig import ScriptConfig
from utility.staticVariables import JobLogStatuses, backup_date_format
=======
from utility.scriptConfig import Arg, BaseScriptConfig
from utility.staticVariables import backup_date_format
>>>>>>> 06e7a7dd
from utility.util import get_list_of_backups, job_log

BASENAME = os.path.basename(__file__)
FILENAME = BASENAME.split('.py')[0]
DEFAULT_SCRIPT_CONFIG = ScriptConfig(
    help=script_config_dict[FILENAME]['help'],
    args=script_config_dict[FILENAME]['args'],
    arglist=None if __name__ == '__main__' else [],
    mutually_exclusive_args=script_config_dict[FILENAME]['mutually_exclusive_args'],
)
current_file_basename = os.path.basename(__file__)


class Recovery:
    def __init__(
        self,
        args: Namespace,
        config: ConfigParser = create_config(),
        redis_connection: RedisConnection = RedisConnection(),
    ):
        self.job_log_messages = []
        self.yang_catalog_module_name = 'yang-catalog@2018-04-03/ietf'
        self.process_type = ''

        self.args = args
        self.log_directory = config.get('Directory-Section', 'logs')
        self.temp_dir = config.get('Directory-Section', 'temp')
        self.cache_directory = config.get('Directory-Section', 'cache')
        self.redis_host = config.get('DB-Section', 'redis-host')
        self.redis_port = config.get('DB-Section', 'redis-port')
        self.var_yang = config.get('Directory-Section', 'var')

        self.redis_connection = redis_connection
        self.redis_backups = os.path.join(self.cache_directory, 'redis')
        self.redis_json_backup = os.path.join(self.cache_directory, 'redis-json')
        self.logger = log.get_logger('recovery', os.path.join(self.log_directory, 'yang.log'))

    @job_log(file_basename=current_file_basename)
    def start_process(self):
        self.logger.info(f'Starting {self.process_type} process of Redis database')
        self._start_process()
        self.logger.info(f'{self.process_type} process of Redis database finished successfully')
        return self.job_log_messages

    def _start_process(self):
        """Main logic of the script"""
        raise NotImplementedError


class BackupDatabaseData(Recovery):
    def __init__(self, args: Namespace, config: ConfigParser = create_config()):
        super().__init__(args, config)
        self.job_log_filename = 'recovery - save'
        self.process_type = 'save'

    def _start_process(self):
        self.args.file = self.args.file or datetime.utcnow().strftime(backup_date_format)
        os.makedirs(self.redis_backups, exist_ok=True)
        self._backup_redis_rdb_file()
        self._backup_redis_modules()
        self.logger.info('Save completed successfully')

    def _backup_redis_rdb_file(self):
        # Redis dump.rdb file backup
        redis_rdb_file = os.path.join(self.var_yang, 'redis', 'dump.rdb')
        if os.path.exists(redis_rdb_file):
            redis_copy_file = os.path.join(self.redis_backups, f'{self.args.rdb_file}.rdb.gz')
            with gzip.open(redis_copy_file, 'w') as save_file:
                with open(redis_rdb_file, 'rb') as original:
                    save_file.write(original.read())
            self.logger.info('Backup of Redis dump.rdb file created')
            return
        self.logger.warning('Redis dump.rdb file does not exists')

    def _backup_redis_modules(self):
        # Backup content of Redis into JSON file
        redis_modules_raw = self.redis_connection.get_all_modules()
        redis_vendors_raw = self.redis_connection.get_all_vendors()
        redis_modules_dict = json.loads(redis_modules_raw)
        redis_modules = list(redis_modules_dict.values())
        redis_vendors = json.loads(redis_vendors_raw)

        os.makedirs(self.redis_json_backup, exist_ok=True)
        with open(os.path.join(self.redis_json_backup, f'{self.args.file}.json'), 'w') as f:
            data = {'yang-catalog:catalog': {'modules': redis_modules, 'vendors': redis_vendors}}
            json.dump(data, f)

        self.job_log_messages.extend(
            [
                {'label': 'Saved modules', 'message': len(redis_modules)},
                {'label': 'Saved vendors', 'message': len(redis_vendors.get('vendor', []))},
            ],
        )


class LoadDataFromBackupToDatabase(Recovery):
    def __init__(self, args: Namespace, config: ConfigParser = create_config()):
        super().__init__(args, config)
        self.process_type = 'load'

    def _start_process(self):
        if self.args.file:
            self.args.file = os.path.join(self.redis_json_backup, f'{self.args.file}.json')
        else:
            list_of_backups = get_list_of_backups(self.redis_json_backup)
            if not list_of_backups:
                error_message = 'Didn\'t find any backups, finishing execution of the script'
                self.logger.error(error_message)
                raise RuntimeError(error_message)
            self.args.file = os.path.join(self.redis_json_backup, list_of_backups[-1])
        redis_modules = self.redis_connection.get_all_modules()
        yang_catalog_module = self.redis_connection.get_module(self.yang_catalog_module_name)
        if '{}' in (redis_modules, yang_catalog_module):
            self._populate_data_from_redis_backup_to_redis()

    def _populate_data_from_redis_backup_to_redis(self):
        # RDB not exists - load from JSON
        modules, vendors = self._load_data_from_redis_backup()
        if modules or vendors:
            self.redis_connection.populate_modules(modules)
            self.redis_connection.populate_implementation(vendors)
            self.redis_connection.reload_modules_cache()
            self.redis_connection.reload_vendors_cache()
            self.logger.info('All the modules data set to Redis successfully')
        self.job_log_messages.extend(
            [
                {'label': 'Loaded modules', 'message': len(modules)},
                {'label': 'Loaded vendors', 'message': len(vendors)},
            ],
        )

    def _load_data_from_redis_backup(self) -> tuple[list, list]:
        modules = []
        vendors = []
        if self.args.file.endswith('.json'):
            with open(self.args.file, 'r') as file_load:
                self.logger.info(f'Loading file {file_load.name}')
                catalog_data = json.load(file_load)
                modules = catalog_data.get('yang-catalog:catalog', {}).get('modules', {}).get('module', [])
                vendors = catalog_data.get('yang-catalog:catalog', {}).get('vendors', {}).get('vendor', [])
        else:
            self.logger.info('Unable to load modules - ending')
        return modules, vendors


def main(script_conf: ScriptConfig = DEFAULT_SCRIPT_CONFIG.copy(), config: ConfigParser = create_config()):
    args = script_conf.args
    if args.save:
        BackupDatabaseData(args, config).start_process()
    elif args.load:
        LoadDataFromBackupToDatabase(args, config).start_process()


if __name__ == '__main__':
    main()<|MERGE_RESOLUTION|>--- conflicted
+++ resolved
@@ -29,12 +29,6 @@
 import gzip
 import json
 import os
-<<<<<<< HEAD
-import sys
-import time
-=======
-import typing as t
->>>>>>> 06e7a7dd
 from argparse import Namespace
 from configparser import ConfigParser
 from datetime import datetime
@@ -42,14 +36,9 @@
 import utility.log as log
 from redisConnections.redisConnection import RedisConnection
 from utility.create_config import create_config
-<<<<<<< HEAD
 from utility.script_config_dict import script_config_dict
 from utility.scriptConfig import ScriptConfig
-from utility.staticVariables import JobLogStatuses, backup_date_format
-=======
-from utility.scriptConfig import Arg, BaseScriptConfig
 from utility.staticVariables import backup_date_format
->>>>>>> 06e7a7dd
 from utility.util import get_list_of_backups, job_log
 
 BASENAME = os.path.basename(__file__)
