# Copyright The IETF Trust 2019, All Rights Reserved
# Copyright 2018 Cisco and its affiliates
#
# Licensed under the Apache License, Version 2.0 (the "License");
# you may not use this file except in compliance with the License.
# You may obtain a copy of the License at
#
#     http://www.apache.org/licenses/LICENSE-2.0
#
# Unless required by applicable law or agreed to in writing, software
# distributed under the License is distributed on an "AS IS" BASIS,
# WITHOUT WARRANTIES OR CONDITIONS OF ANY KIND, either express or implied.
# See the License for the specific language governing permissions and
# limitations under the License.

"""
This script will save or load all the modules that
we currently have in our yangcatalog. This script
should be run every day so we always have backup of
all the modules
"""

__author__ = 'Miroslav Kovac'
__copyright__ = 'Copyright 2018 Cisco and its affiliates, Copyright The IETF Trust 2019, All Rights Reserved'
__license__ = 'Apache License, Version 2.0'
__email__ = 'miroslav.kovac@pantheon.tech'

import argparse
import datetime
import json
import logging
import os
import shutil
import time
from time import sleep

import redis
import utility.log as log
from requests import ConnectionError
from utility.confdService import ConfdService
from utility.create_config import create_config
from utility.staticVariables import backup_date_format
from utility.util import get_list_of_backups, job_log


class ScriptConfig:

    def __init__(self):
        self.help = 'This serves to save or load all the information in yangcatalog.org to JSON file in' \
                    ' case the server will go down and we would lose all the information we' \
                    ' have got. We have two options in here. Saving makes a GET request to the ConfD' \
                    ' and save modules to the file with name that would be passed as a argument or it will be set to' \
                    ' the current datetime. Load will first load data to Redis either from saved JSON file or' \
                    ' from snapshot of Redis. Then it will make PATCH request to write all the data to the ConfD.' \
                    ' This runs as a daily cronjob to save latest state of ConfD and Redis.'
        config = create_config()
        self.log_directory = config.get('Directory-Section', 'logs')
        self.temp_dir = config.get('Directory-Section', 'temp')
        self.cache_directory = config.get('Directory-Section', 'cache')
        self.redis_host = config.get('DB-Section', 'redis-host')
        self.redis_port = config.get('DB-Section', 'redis-port')
        parser = argparse.ArgumentParser(description=self.help)
        parser.add_argument('--name_save',
                            default=datetime.datetime.utcnow().strftime(backup_date_format),
                            type=str, help='Set name of the file to save. Default name is date and time in UTC')
        parser.add_argument('--name_load', type=str, default='',
                            help='Set name of the file to load. Default will take a last saved file')
        parser.add_argument('--type', default='save', type=str, choices=['save', 'load'],
                            help='Set whether you want to save a file or load a file. Default is save')

        self.args, _ = parser.parse_known_args()
        self.defaults = [parser.get_default(key) for key in self.args.__dict__.keys()]

    def get_args_list(self):
        args_dict = {}
        keys = [key for key in self.args.__dict__.keys()]
        types = [type(value).__name__ for value in self.args.__dict__.values()]

        i = 0
        for key in keys:
            args_dict[key] = dict(type=types[i], default=self.defaults[i])
            i += 1
        return args_dict

    def get_help(self):
        ret = {}
        ret['help'] = self.help
        ret['options'] = {}
        ret['options']['type'] = 'Set whether you want to save a file or load a file. Default is save'
        ret['options']['name_load'] = 'Set name of the file to load. Default will take a last saved file'
        ret['options']['name_save'] = 'Set name of the file to save. Default name is date and time in UTC'
        return ret


def feed_confd_modules(modules_data: list, confdService: ConfdService, LOGGER: logging.Logger):
    for x in range(0, len(modules_data), 1000):
        LOGGER.info('Processing chunk {} out of {}'.format((x // 1000) + 1, (len(modules_data) // 1000) + 1))
        json_modules_data = json.dumps({
            'modules':
                {
                    'module': modules_data[x: x + 1000]
                }
        })

        response = confdService.patch_modules(json_modules_data)
        if not 200 <= response.status_code < 300:
            LOGGER.info('Request failed with {}'.format(response.text))


def feed_confd_vendors(vendors_data: list, confdService: ConfdService, LOGGER: logging.Logger):
    # is there a reason for patching each software version separately?
    for vendor in vendors_data:
        vendor_name = vendor['name']
        for platform in vendor['platforms']['platform']:
            platform_name = platform['name']
            x = 1
            for software_version in platform['software-versions']['software-version']:
                LOGGER.info(
                    'Processing {} {} {} out of {}'.format(vendor_name, platform_name, x,
                                                           len(platform['software-versions']['software-version'])))
                x += 1
                json_implementations_data = json.dumps({
                    'vendors': {
                        'vendor': [{
                            'name': vendor_name,
                            'platforms': {
                                'platform': [{
                                    'name': platform_name,
                                    'software-versions': {
                                        'software-version': [software_version]
                                    }
                                }]
                            }
                        }]
                    }
                })

                response = confdService.patch_vendors(json_implementations_data)

                if not 200 <= response.status_code < 300:
                    LOGGER.info('Request failed with {}'.format(response.text))


<<<<<<< HEAD
def feed_redis_from_confd(redis_cache: redis.Redis, catalog_data: dict, LOGGER: logging.Logger):
=======
def feed_redis_from_json(redis_cache: redis.Redis, catalog_data: collections.OrderedDict, LOGGER: logging.Logger):
>>>>>>> 1e27954f
    redis_cache.set('modules-data', '{}')
    redis_cache.set('vendors-data', '{}')
    redis_cache.set('all-catalog-data', '{}')

    for module in catalog_data['yang-catalog:catalog']['modules']['module']:
        if module['name'] == 'yang-catalog' and module['revision'] == '2018-04-03':
            redis_cache.set('yang-catalog@2018-04-03/ietf', json.dumps(module))
            break
    LOGGER.debug('yang-catalog@2018-04-03/ietf module set')

    catalog = catalog_data['yang-catalog:catalog']
    modules = catalog['modules']
    vendors = catalog.get('vendors', {})
    redis_cache.set('modules-data', json.dumps(modules))
    redis_cache.set('vendors-data', json.dumps(vendors))
    redis_cache.set('all-catalog-data', json.dumps(catalog_data))

    if len(modules) != 0:
        existing_keys = ['modules-data', 'vendors-data', 'all-catalog-data']
        # recreate keys to redis if there are any
        for mod in modules['module']:
            key = '{}@{}/{}'.format(mod['name'], mod['revision'], mod['organization'])
            existing_keys.append(key)
            value = json.dumps(mod)
            redis_cache.set(key, value)
        list_to_delete_keys_from_redis = []
        for key in redis_cache.scan_iter():
            if key.decode('utf-8') not in existing_keys:
                list_to_delete_keys_from_redis.append(key)
        if len(list_to_delete_keys_from_redis) != 0:
            redis_cache.delete(*list_to_delete_keys_from_redis)

    LOGGER.info('All the modules data set to Redis successfully')


def feed_confd_from_json(catalog_data: dict, confdService: ConfdService, LOGGER: logging.Logger):
    for counter in range(5, 0, -1):
        try:
            catalog = catalog_data.get('yang-catalog:catalog')

            LOGGER.info('Starting to add modules')
            feed_confd_modules(catalog['modules']['module'], confdService, LOGGER)

            LOGGER.info('Starting to add vendors')
            feed_confd_vendors(catalog['vendors']['vendor'], confdService, LOGGER)

            break
        except Exception:
            LOGGER.exception('Failed to load data. Counter: {}'.format(counter))
            time.sleep(10)
    else:
        LOGGER.error('Failed to load vendor data')

    LOGGER.info('Cache loaded to ConfD. Starting to load data into Redis.')


def main(scriptConf=None):
    start_time = int(time.time())
    if scriptConf is None:
        scriptConf = ScriptConfig()
    args = scriptConf.args
    cache_directory = scriptConf.cache_directory
    log_directory = scriptConf.log_directory
    temp_dir = scriptConf.temp_dir
    redis_host = scriptConf.redis_host
    redis_port = scriptConf.redis_port
    confdService = ConfdService()

    confd_backups = os.path.join(cache_directory, 'confd')
    redis_backups = os.path.join(cache_directory, 'redis')

    LOGGER = log.get_logger('recovery', '{}'.format(os.path.join(log_directory, 'yang.log')))
    LOGGER.info('Starting {} process of ConfD database'.format(args.type))

    tries = 4
    try:
        response = confdService.head_confd()
        LOGGER.info('Status code for HEAD request {} '.format(response.status_code))
    except ConnectionError as e:
        if tries == 0:
            LOGGER.exception('Unable to connect to ConfD for over 5 minutes')
            e = 'Unable to connect to ConfD'
            filename = '{} - save'.format(os.path.basename(__file__).split('.py')[0])
            job_log(start_time, temp_dir, error=str(e), status='Fail', filename=filename)
            raise e
        tries -= 1
        sleep(60)

    if 'save' == args.type:
        # ConfD backup
        jsn = confdService.get_catalog_data().json()
<<<<<<< HEAD
        file_save.write(json.dumps(jsn))
        file_save.close()
        num_of_modules = len(jsn['yang-catalog:catalog'].get('modules', {}).get('module', []))
        num_of_vendors = len(jsn['yang-catalog:catalog'].get('vendors', {}).get('vendor', []))
=======
        confd_backup_file = os.path.join(confd_backups, '{}.json'.format(args.name_save))
        with open(confd_backup_file, 'w') as file_save:
            json.dump(jsn, file_save)
        LOGGER.info('Data dumped into {}'.format(confd_backup_file))
        num_of_modules = 0 if not jsn['yang-catalog:catalog'].get('modules', {}).get('module') \
            else len(jsn['yang-catalog:catalog'].get('modules').get('module'))
        num_of_vendors = 0 if not jsn['yang-catalog:catalog'].get('vendors', {}).get('vendor') \
            else len(jsn['yang-catalog:catalog'].get('vendors').get('vendor'))
>>>>>>> 1e27954f
        messages = [
            {'label': 'Saved modules', 'message': num_of_modules},
            {'label': 'Saved vendors', 'message': num_of_vendors}
        ]

        # Redis backup
        redis_backup_file = os.path.join(redis_backups, 'dump.rdb')
        if os.path.exists(redis_backup_file):
            redis_copy_file = os.path.join(redis_backups, args.name_save)
            shutil.copy2(redis_backup_file, redis_copy_file)
        LOGGER.info('Save completed successfully')
        filename = '{} - save'.format(os.path.basename(__file__).split('.py')[0])
        job_log(start_time, temp_dir, messages=messages, status='Success', filename=filename)
    else:
        if args.name_load:
            file_name = os.path.join(confd_backups, args.name_load)
        else:
            list_of_backups = get_list_of_backups(confd_backups)
            file_name = os.path.join(confd_backups, ''.join(list_of_backups[-1]))

        catalog_data = None
        response = confdService.head_catalog()
        if response.status_code == 204:
            with open(file_name, 'r') as file_load:
                LOGGER.info('Loading file {}'.format(file_load.name))
                catalog_data = json.load(file_load, object_pairs_hook=OrderedDict)

            LOGGER.info('Loading data into ConfD')
            catalog = catalog_data.get('yang-catalog:catalog')

            LOGGER.info('Starting to add modules')
            feed_confd_modules(catalog['modules']['module'], confdService, LOGGER)

            LOGGER.info('Starting to add vendors')
            feed_confd_vendors(catalog['vendors']['vendor'], confdService, LOGGER)

        redis_cache = redis.Redis(host=redis_host, port=redis_port)

        data = redis_cache.get('modules-data')
<<<<<<< HEAD
        redis_modules = (data or b'{}').decode('utf-8')
        data = redis_cache.get('vendors-data')
        redis_vendors = (data or  b'{"vendor": []}').decode('utf-8')
=======
        redis_modules = '{}' if data is None else data.decode('utf-8')
>>>>>>> 1e27954f
        data = redis_cache.get('yang-catalog@2018-04-03/ietf')
        yang_catalog_module = (data or b'{}').decode('utf-8')

        if '{}' in (redis_modules, yang_catalog_module):
            # Feed Redis fron ConfD
<<<<<<< HEAD
            LOGGER.info('Loading data from JSON file into ConfD and Redis')
            with open(file_name, 'r') as file_load:
                LOGGER.info('Loading file {}'.format(file_load.name))
                catalog_data = json.load(file_load)
            feed_confd_from_json(catalog_data, confdService, LOGGER)
            feed_redis_from_confd(redis_cache, catalog_data, LOGGER)
        else:
            LOGGER.info('Loading data from Redis into ConfD')
            clean_redis_modules = json.loads(redis_modules)
            clean_redis_vendors = json.loads(redis_vendors)

            LOGGER.info('Starting to add modules')
            feed_confd_modules(clean_redis_modules['module'], confdService, LOGGER)

            LOGGER.info('Starting to add vendors')
            feed_confd_vendors(clean_redis_vendors['vendor'], confdService, LOGGER)
=======
            LOGGER.info('Loading data from JSON file into Redis')
            if catalog_data is None:
                with open(file_name, 'r') as file_load:
                    LOGGER.info('Loading file {}'.format(file_load.name))
                    catalog_data = json.load(file_load, object_pairs_hook=OrderedDict)
            feed_redis_from_json(redis_cache, catalog_data, LOGGER)
>>>>>>> 1e27954f

    LOGGER.info('Job finished successfully')


if __name__ == '__main__':
    main()<|MERGE_RESOLUTION|>--- conflicted
+++ resolved
@@ -141,11 +141,7 @@
                     LOGGER.info('Request failed with {}'.format(response.text))
 
 
-<<<<<<< HEAD
-def feed_redis_from_confd(redis_cache: redis.Redis, catalog_data: dict, LOGGER: logging.Logger):
-=======
-def feed_redis_from_json(redis_cache: redis.Redis, catalog_data: collections.OrderedDict, LOGGER: logging.Logger):
->>>>>>> 1e27954f
+def feed_redis_from_json(redis_cache: redis.Redis, catalog_data: dict, LOGGER: logging.Logger):
     redis_cache.set('modules-data', '{}')
     redis_cache.set('vendors-data', '{}')
     redis_cache.set('all-catalog-data', '{}')
@@ -237,21 +233,12 @@
     if 'save' == args.type:
         # ConfD backup
         jsn = confdService.get_catalog_data().json()
-<<<<<<< HEAD
-        file_save.write(json.dumps(jsn))
-        file_save.close()
-        num_of_modules = len(jsn['yang-catalog:catalog'].get('modules', {}).get('module', []))
-        num_of_vendors = len(jsn['yang-catalog:catalog'].get('vendors', {}).get('vendor', []))
-=======
         confd_backup_file = os.path.join(confd_backups, '{}.json'.format(args.name_save))
         with open(confd_backup_file, 'w') as file_save:
             json.dump(jsn, file_save)
         LOGGER.info('Data dumped into {}'.format(confd_backup_file))
-        num_of_modules = 0 if not jsn['yang-catalog:catalog'].get('modules', {}).get('module') \
-            else len(jsn['yang-catalog:catalog'].get('modules').get('module'))
-        num_of_vendors = 0 if not jsn['yang-catalog:catalog'].get('vendors', {}).get('vendor') \
-            else len(jsn['yang-catalog:catalog'].get('vendors').get('vendor'))
->>>>>>> 1e27954f
+        num_of_modules = len(jsn['yang-catalog:catalog'].get('modules', {}).get('module', []))
+        num_of_vendors = len(jsn['yang-catalog:catalog'].get('vendors', {}).get('vendor', []))
         messages = [
             {'label': 'Saved modules', 'message': num_of_modules},
             {'label': 'Saved vendors', 'message': num_of_vendors}
@@ -291,43 +278,19 @@
         redis_cache = redis.Redis(host=redis_host, port=redis_port)
 
         data = redis_cache.get('modules-data')
-<<<<<<< HEAD
-        redis_modules = (data or b'{}').decode('utf-8')
-        data = redis_cache.get('vendors-data')
-        redis_vendors = (data or  b'{"vendor": []}').decode('utf-8')
-=======
         redis_modules = '{}' if data is None else data.decode('utf-8')
->>>>>>> 1e27954f
         data = redis_cache.get('yang-catalog@2018-04-03/ietf')
         yang_catalog_module = (data or b'{}').decode('utf-8')
 
         if '{}' in (redis_modules, yang_catalog_module):
             # Feed Redis fron ConfD
-<<<<<<< HEAD
-            LOGGER.info('Loading data from JSON file into ConfD and Redis')
-            with open(file_name, 'r') as file_load:
-                LOGGER.info('Loading file {}'.format(file_load.name))
-                catalog_data = json.load(file_load)
-            feed_confd_from_json(catalog_data, confdService, LOGGER)
-            feed_redis_from_confd(redis_cache, catalog_data, LOGGER)
-        else:
-            LOGGER.info('Loading data from Redis into ConfD')
-            clean_redis_modules = json.loads(redis_modules)
-            clean_redis_vendors = json.loads(redis_vendors)
-
-            LOGGER.info('Starting to add modules')
-            feed_confd_modules(clean_redis_modules['module'], confdService, LOGGER)
-
-            LOGGER.info('Starting to add vendors')
-            feed_confd_vendors(clean_redis_vendors['vendor'], confdService, LOGGER)
-=======
+
             LOGGER.info('Loading data from JSON file into Redis')
             if catalog_data is None:
                 with open(file_name, 'r') as file_load:
                     LOGGER.info('Loading file {}'.format(file_load.name))
                     catalog_data = json.load(file_load, object_pairs_hook=OrderedDict)
             feed_redis_from_json(redis_cache, catalog_data, LOGGER)
->>>>>>> 1e27954f
 
     LOGGER.info('Job finished successfully')
 
