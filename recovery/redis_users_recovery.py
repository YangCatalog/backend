--- conflicted
+++ resolved
@@ -31,14 +31,9 @@
 
 import utility.log as log
 from utility.create_config import create_config
-<<<<<<< HEAD
 from utility.script_config_dict import script_config_dict
 from utility.scriptConfig import ScriptConfig
-from utility.staticVariables import JobLogStatuses, backup_date_format
-=======
-from utility.scriptConfig import Arg, BaseScriptConfig
 from utility.staticVariables import backup_date_format
->>>>>>> 06e7a7dd
 from utility.util import get_list_of_backups, job_log
 
 BASENAME = os.path.basename(__file__)
@@ -53,16 +48,12 @@
 
 
 class RedisUsersRecovery:
-<<<<<<< HEAD
     def __init__(
         self,
         script_conf: ScriptConfig = DEFAULT_SCRIPT_CONFIG.copy(),
         config: ConfigParser = create_config(),
     ):
         self.start_time = None
-=======
-    def __init__(self, script_conf: BaseScriptConfig = ScriptConfig(), config: ConfigParser = create_config()):
->>>>>>> 06e7a7dd
         self.args = script_conf.args
         self.log_directory = config.get('Directory-Section', 'logs')
         self.temp_dir = config.get('Directory-Section', 'temp')
