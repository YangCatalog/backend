--- conflicted
+++ resolved
@@ -450,13 +450,7 @@
             return self.__response_type[0]
 
     def load_config(self):
-<<<<<<< HEAD
-        config = ConfigParser.ConfigParser()
-        config._interpolation = ConfigParser.ExtendedInterpolation()
-        config.read(self.__config_path)
-=======
         config = create_config(self.__config_path)
->>>>>>> d841346d
         self.__log_directory = config.get('Directory-Section', 'logs')
         self.LOGGER = log.get_logger('receiver', self.__log_directory + '/yang.log')
         self.LOGGER.info('reloading config')
