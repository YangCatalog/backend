--- conflicted
+++ resolved
@@ -522,11 +522,7 @@
 
     def on_request(self, channel, method, properties, body):
         process_reload_cache = multiprocessing.Process(
-<<<<<<< HEAD
-            target=self.on_request_thread_safe, args=(ch, method, properties, body))
-=======
             target=self.on_request_thread_safe, args=(properties, body))
->>>>>>> 304b09b0
         process_reload_cache.start()
 
     def on_request_thread_safe(self, properties, body_raw: bytes):
@@ -602,11 +598,7 @@
                     direc = arguments[2]
                     shutil.rmtree(direc)
                 else:
-<<<<<<< HEAD
-                    assert False
-=======
                     assert False, 'Invalid request type'
->>>>>>> 304b09b0
 
                 if final_response.split('#split#')[0] == self._response_type[1]:
                     response = self.make_cache(credentials)
