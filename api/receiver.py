# Copyright The IETF Trust 2019, All Rights Reserved
# Copyright 2018 Cisco and its affiliates
#
# Licensed under the Apache License, Version 2.0 (the "License");
# you may not use this file except in compliance with the License.
# You may obtain a copy of the License at
#
#     http://www.apache.org/licenses/LICENSE-2.0
#
# Unless required by applicable law or agreed to in writing, software
# distributed under the License is distributed on an "AS IS" BASIS,
# WITHOUT WARRANTIES OR CONDITIONS OF ANY KIND, either express or implied.
# See the License for the specific language governing permissions and
# limitations under the License.

"""
Rabbitmq is needed to be installed for this script to work.
This script is part of messaging algorithm works together
with sender.py. Api endpoints that take too long time to
process will send a request to process data to this Receiver
with some message id. Once receiver is done processing data
it will send back the response using the message id.

Receiver is used to add, update or remove yang modules.
This process take a long time depending on the number
of the yang modules. This script is also used to automatically
add or update new IETF and Openconfig modules.
"""

__author__ = "Miroslav Kovac"
__copyright__ = "Copyright 2018 Cisco and its affiliates, Copyright The IETF Trust 2019, All Rights Reserved"
__license__ = "Apache License, Version 2.0"
__email__ = "miroslav.kovac@pantheon.tech"

import argparse
import errno
import functools
import json
import logging
import multiprocessing
import os
import shutil
import subprocess
import sys
import time
from datetime import datetime
from distutils.dir_util import copy_tree

import pika
import requests
import utility.log as log
from parseAndPopulate.modulesComplicatedAlgorithms import \
    ModulesComplicatedAlgorithms
from utility import messageFactory
from utility.create_config import create_config
from utility.staticVariables import confd_headers, json_headers
from utility.util import prepare_to_indexing, send_to_indexing2


class Receiver:

    def __init__(self, config_path):
        self.__config_path = config_path
        self.load_config()
        self.LOGGER.info('Starting receiver')
        self.channel = None
        self.connection = None

    def copytree(self, src, dst):
        for item in os.listdir(src):
            s = os.path.join(src, item)
            d = os.path.join(dst, item)
            if os.path.isdir(s):
                copy_tree(s, d)
            else:
                shutil.copy2(s, d)

    def process_sdo(self, arguments, all_modules):
        """Processes SDOs. Calls populate script which calls script to parse all the modules
        on the given path which is one of the params. Populate script will also send the
        request to populate confd on given ip and port. It will also copy all the modules to
        parent directory of this project /api/sdo. It will also call indexing script to
        update searching.
                Arguments:
                    :param arguments: (list) list of arguments sent from api sender
                    :return (__response_type) one of the response types which is either
                        'Failed' or 'Finished successfully'
        """
        self.LOGGER.info('Processing sdo')
        tree_created = True if arguments[-4] == 'True' else False
        arguments = arguments[:-4]
        direc = arguments[6]
        arguments.append('--api-ip')
        arguments.append(self.__api_ip)
        arguments.append("--result-html-dir")
        arguments.append(self.__result_dir)
        arguments.append('--api-port')
        arguments.append(repr(self.__api_port))
        arguments.append('--api-protocol')
        arguments.append(self.__api_protocol)
        arguments.append('--save-file-dir')
        arguments.append(self.__save_file_dir)
        if self.__notify_indexing:
            arguments.append('--notify-indexing')

        with open(self.temp_dir + "/process-sdo-api-stderr.txt", "w") as f:
            try:
                self.LOGGER.info('processing arguments {}'.format(arguments))
                subprocess.check_call(arguments, stderr=f)
            except subprocess.CalledProcessError as e:
                shutil.rmtree(direc)
                self.LOGGER.error('Server error: {}'.format(e))
                return self.__response_type[0] + '#split#Server error while parsing or populating data'

        try:
            os.makedirs(self.temp_dir + '/sdo/')
        except OSError as e:
            # be happy if someone already created the path
            if e.errno != errno.EEXIST:
                return self.__response_type[0] + '#split#Server error - could not create directory'

        if tree_created:
            self.copytree(direc + "/temp/", self.temp_dir + "/sdo")
            with open(direc + '/prepare.json', 'r') as f:
                all_modules.update(json.load(f))

        return self.__response_type[1]

    def process_vendor(self, arguments, all_modules):
        """Processes vendors. Calls populate script which calls script to parse all
        the modules that are contained in the given hello message xml file or in
        ietf-yang-module xml file which is one of the params. Populate script will
        also send the request to populate confd on given ip and port. It will also
        copy all the modules to parent directory of this project /api/sdo.
        It will also call indexing script to update searching.
                Arguments:
                    :param arguments: (list) list of arguments sent from api sender
                    :return (__response_type) one of the response types which is
                     either 'Failed' or 'Finished successfully'
        """
        self.LOGGER.debug('Processing vendor')
        tree_created = True if arguments[-5] == 'True' else False
        integrity_file_location = arguments[-4]

        arguments = arguments[:-5]
        direc = arguments[5]
        arguments.append('--api-ip')
        arguments.append(self.__api_ip)
        arguments.append("--result-html-dir")
        arguments.append(self.__result_dir)
        arguments.append('--save-file-dir')
        arguments.append(self.__save_file_dir)
        if self.__notify_indexing:
            arguments.append('--notify-indexing')

        with open(self.temp_dir + "/process-vendor-api-stderr.txt", "w") as f:
            try:
                subprocess.check_call(arguments, stderr=f)
            except subprocess.CalledProcessError as e:
                shutil.rmtree(direc)
                self.LOGGER.error('Server error: {}'.format(e))
                return self.__response_type[0] + '#split#Server error while parsing or populating data'
        try:
            os.makedirs(self.temp_dir + '/vendor/')
        except OSError as e:
            # be happy if someone already created the path
            if e.errno != errno.EEXIST:
                self.LOGGER.error('Server error: {}'.format(e))
                return self.__response_type[0] + '#split#Server error - could not create directory'

        self.copytree(direc + "/temp/", self.temp_dir + "/vendor")
        #    subprocess.call(["cp", "-r", direc + "/temp/.", temp_dir + "/vendor/"])

        if tree_created:
            with open(direc + '/prepare.json',
                      'r') as f:
                all_modules.update(json.load(f))

        integrity_file_name = datetime.utcnow().strftime("%Y-%m-%dT%H:%m:%S.%f")[:-3] + 'Z'

        if integrity_file_location != './':
            shutil.move('./integrity.html', integrity_file_location + 'integrity' + integrity_file_name + '.html')
        return self.__response_type[1]

    def process_vendor_deletion(self, arguments):
        """Deletes vendors. It calls the delete request to confd to delete all the module
        in vendor branch of the yang-catalog.yang module on given path. If the module was
        added by vendor and it doesn't contain any other implementations it will delete the
        whole module in modules branch of the yang-catalog.yang module. It will also call
        indexing script to update searching.
                Arguments:
                    :param arguments: (list) list of arguments sent from api sender
                    :return (__response_type) one of the response types which is either
                        'Failed' or 'Finished successfully'
        """
        vendor, platform, software_version, software_flavor = arguments[0:4]
        credentials = arguments[7:9]
        path_to_delete = arguments[9]

        try:
            with open('./cache/catalog.json', 'r') as catalog:
                vendors_data = json.load(catalog)['yang-catalog:catalog']['vendors']
        except IOError:
            self.LOGGER.warning('Cache file does not exist')
            # Try to create a cache if not created yet and load data again
            response = self.make_cache(credentials)
            if response.status_code != 201:
                return self.__response_type[0] + '#split#Server error-> could not reload cache'
            else:
                try:
                    with open('./cache/catalog.json', 'r') as catalog:
                        vendors_data = json.load(catalog)['yang-catalog:catalog']['vendors']
                except:
                    self.LOGGER.error('Unexpected error: {}'.format(sys.exc_info()[0]))
                    return self.__response_type[0] + '#split#' + sys.exc_info()[0]

        modules = set()
        modules_that_succeeded = []
        self.iterate_in_depth(vendors_data, modules)

        response = requests.delete(path_to_delete, auth=(credentials[0], credentials[1]))
        if response.status_code == 404:
            pass
            # return __response_type[0] + '#split#not found'

        for mod in modules:
            try:
                path = self.__confd_protocol + '://' + self.__confd_ip + ':' + repr(
                    self.__confd_port) + '/restconf/data/yang-catalog:catalog/modules/module=' \
                    + mod
                modules_data = requests.get(path, auth=(credentials[0], credentials[1]),
                                            headers=confd_headers).json()
                implementations = modules_data['yang-catalog:module']['implementations']['implementation']
                count_of_implementations = len(implementations)
                count_deleted = 0
                for imp in implementations:
                    imp_key = ''
                    if vendor and vendor != imp['vendor']:
                        continue
                    else:
                        imp_key += imp['vendor']
                    if platform != 'None' and platform != imp['platform']:
                        continue
                    else:
                        imp_key += ',' + imp['platform']
                    if software_version != 'None' and software_version != imp['software-version']:
                        continue
                    else:
                        imp_key += ',' + imp['software-version']
                    if software_flavor != 'None' and software_flavor != imp['software-flavor']:
                        continue
                    else:
                        imp_key += ',' + imp['software-flavor']

                    url = path + '/implementations/implementation=' + imp_key
                    response = requests.delete(url, auth=(credentials[0], credentials[1]))

                    if response.status_code != 204:
                        self.LOGGER.error('Couldn\'t delete implementation of module on path {} because of error: {}'
                                          .format(path + '/implementations/implementation=' + imp_key, response.text))
                        continue
                    count_deleted += 1

                if (count_deleted == count_of_implementations and
                        count_of_implementations != 0):
                    name, revision, organization = mod.split(',')
                    if organization == vendor:
                        response = requests.delete(path, auth=(credentials[0], credentials[1]))
                        to_add = '{}@{}/{}'.format(name, revision, organization)
                        modules_that_succeeded.append(to_add)
                        if response.status_code != 204:
                            self.LOGGER.error(
                                'Could not delete module on path {} because of error: {}'.format(path, response.text))
                            continue
            except:
                self.LOGGER.error('Yang file {} doesn\'t exist although it should exist'.format(mod))
        all_mods = requests.get('{}search/modules'.format(self.__yangcatalog_api_prefix)).json()

        for mod in modules:
            name_rev_org_with_commas = mod.split('/')[-1]
            name, rev, org = name_rev_org_with_commas.split(',')
            for existing_module in all_mods['module']:
                if existing_module.get('dependents') is not None:
                    dependents = existing_module['dependents']
                    for dep in dependents:
                        if dep['name'] == name and dep['revision'] == rev:
                            path = '{}://{}:{}/restconf/data/yang-catalog:catalog/modules/module={},{},{}/dependents={}'
                            response = requests.delete(path.format(self.__confd_protocol, self.__confd_ip, self.__confd_port,
                                                                   existing_module['name'], existing_module['revision'],
                                                                   existing_module['organization'], dep['name']))
                            if response.status_code != 204:
                                self.LOGGER.error('Couldn\'t delete module on path {}. Error : {}'
                                                  .format(path, response.text))
                                return self.__response_type[0] + '#split#' + response.text
        if self.__notify_indexing:
            confd_url = '{}://{}:{}'.format(self.__confd_protocol, self.__confd_ip, self.__confd_port)
            body_to_send = prepare_to_indexing(self.__yangcatalog_api_prefix, modules_that_succeeded,
                                               credentials, self.LOGGER, self.__save_file_dir, self.temp_dir,
                                               confd_url, delete=True)
            if len(body_to_send) > 0:
                send_to_indexing2(body_to_send, self.LOGGER, self.__changes_cache_dir, self.__delete_cache_dir,
                                 self.__lock_file)
        return self.__response_type[1]

    def iterate_in_depth(self, value, modules):
        """Iterates through the branch to get to the level with modules
                Arguments:
                    :param value: (dict) data through which we will need to iterate
                    :param modules: (set) set that will contain all the modules that
                     need to be deleted
        """
        if sys.version_info >= (3, 4):
            items = value.items()
        else:
            items = value.iteritems()
        for key, val in items:
            if key == 'protocols':
                continue
            if isinstance(val, list):
                for v in val:
                    self.iterate_in_depth(v, modules)
            if isinstance(val, dict):
                if key == 'modules':
                    for mod in val['module']:
                        name = mod['name']
                        revision = mod['revision']
                        organization = mod['organization']
                        modules.add(name + ',' + revision + ',' + organization)
                else:
                    self.iterate_in_depth(val, modules)

    def make_cache(self, credentials):
        """After we delete or add modules we need to reload all the modules to the file
        for qucker search. This module is then loaded to the memory.
                Arguments:
                    :param response: (str) Contains string 'work' which will be sent back if
                        everything went through fine
                    :param credentials: (list) Basic authorization credentials - username, password
                        respectively
                    :return 'work' if everything went through fine otherwise send back the reason why
                        it failed.
        """
        path = self.__yangcatalog_api_prefix + 'load-cache'
        response = requests.post(path, auth=(credentials[0], credentials[1]),
                                 headers=json_headers)
        code = response.status_code

        if code != 200 and code != 201 and code != 204:
            self.LOGGER.error('Could not load json to memory-cache. Error: {} {}'.format(response.text, code))
        return response

    def process_module_deletion(self, arguments: list):
        """ Deleteing one or more modules. It calls the delete request to ConfD to delete module on
        given path. This will delete whole module in modules branch of the
        yang-catalog.yang module. It will also call indexing script to update searching.

        Argument:
            :param arguments    (list) list of arguments sent from API sender
            :return (__response_type) one of the response types which
                is either 'Finished successfully' or 'Partially done'
        """
        credentials = arguments[3:5]
        path_to_delete = arguments[5]
        confd_url = '{}://{}:{}'.format(self.__confd_protocol, self.__confd_ip, self.__confd_port)
        reason = ''
        paths = []
        modules = json.loads(path_to_delete)['modules']
<<<<<<< HEAD
        for mod in modules:
            paths.append('{}/restconf/data/yang-catalog:catalog/modules/module={},{},{}'.format(
                confd_url, mod['name'], mod['revision'], mod['organization']))
=======
>>>>>>> 14cc50a7
        all_mods = requests.get('{}search/modules'.format(self.__yangcatalog_api_prefix)).json()

        def module_in(name: str, revision: str, modules: list):
            for module in modules:
                if module['name'] == name and module.get('revision') == revision:
                    return True
            return False

        @functools.lru_cache(maxsize=None)
        def can_delete(name: str, revision: str):
            for existing_module in all_mods['module']:
                for dep_type in ['dependencies', 'submodule']:
                    is_dep = module_in(name, revision, existing_module.get(dep_type, []))
                    if is_dep:
                        if module_in(existing_module['name'], existing_module['revision'], modules):
                            if can_delete(existing_module['name'], existing_module['revision']):
                                continue
                        else:
                            self.LOGGER.error('{}@{} module has reference in another module\'s {}: {}@{}'
                                                    .format(name, revision, dep_type,
                                                            existing_module.get('name'), existing_module.get('revision')))
                            return False
            return True

        modules_to_delete = []
        for module in modules:
            if can_delete(module.get('name'), module.get('revision')):
                modules_to_delete.append(module)

        for mod in modules_to_delete:
            paths.append('{}/restconf/data/yang-catalog:catalog/modules/module={},{},{}'.format(
                confd_url, mod['name'], mod['revision'], mod['organization']))

        for mod in modules_to_delete:
            for existing_module in all_mods['module']:
                if existing_module.get('dependents') is not None:
                    dependents = existing_module['dependents']
                    for dependent in dependents:
                        if dependent['name'] == mod['name'] and dependent['revision'] == mod['revision']:
                            path = '{}/restconf/data/yang-catalog:catalog/modules/module={},{},{}/dependents={}'.format(
                                confd_url,
                                existing_module['name'], existing_module['revision'],
                                existing_module['organization'], dependent['name'])
                            response = requests.delete(path,
                                                       auth=(credentials[0], credentials[1]), headers=confd_headers)
                            if response.status_code == 204:
                                self.LOGGER.info('Dependent on path {} deleted successfully'.format(path))
                            elif response.status_code == 404:
                                self.LOGGER.debug('Dependent on path {} already deleted'.format(path))
                            else:
                                self.LOGGER.error("Couldn't delete module dependents on path {}. Error: {}"
                                                  .format(path, response.text))
        modules_to_index = []
        for path in paths:
            response = requests.delete(path, auth=(credentials[0], credentials[1]), headers=confd_headers)
            if response.status_code == 204:
                self.LOGGER.info('Module on path {} deleted successfully'.format(path))
            elif response.status_code == 404:
                self.LOGGER.debug('Module on path {} already deleted'.format(path))
            else:
                self.LOGGER.error("Couldn't delete module on path {}. Error: {}".format(path, response.text))
                if reason == '':
                    reason = 'modules-not-deleted:'
                module = path.split('module=')[-1]
                reason += ':{}'.format(module)

            name, revision, organization = path.split('module=')[-1].split(',')
            modules_to_index.append('{}@{}/{}'.format(name, revision, organization))
        if self.__notify_indexing:
            confd_url = '{}://{}:{}'.format(self.__confd_protocol, self.__confd_ip, self.__confd_port)
            body_to_send = prepare_to_indexing(self.__yangcatalog_api_prefix, modules_to_index, credentials,
                                               self.LOGGER, self.__save_file_dir, self.temp_dir,
                                               confd_url, delete=True)

            if len(body_to_send) > 0:
                send_to_indexing2(body_to_send, self.LOGGER, self.__changes_cache_dir, self.__delete_cache_dir,
                                 self.__lock_file)
        if reason == '':
            return self.__response_type[1]
        else:
            return self.__response_type[2] + '#split#' + reason


    def run_ietf(self):
        """
        Runs ietf and openconfig scripts that should update all the new ietf
        and openconfig modules
        :return: response success or failed
        """
        try:
            with open(self.temp_dir + "/run-ietf-api-stderr.txt", "w") as f:
                draft_pull_local = os.path.dirname(
                    os.path.realpath(__file__)) + '/../ietfYangDraftPull/draftPullLocal.py'
                arguments = ['python', draft_pull_local]
                subprocess.check_call(arguments, stderr=f)
            with open(self.temp_dir + "/run-openconfig-api-stderr.txt", "w") as f:
                openconfig_pull_local = os.path.dirname(
                    os.path.realpath(__file__)) + '/../ietfYangDraftPull/openconfigPullLocal.py'
                arguments = ['python', openconfig_pull_local]
                subprocess.check_call(arguments, stderr=f)
            return self.__response_type[1]
        except subprocess.CalledProcessError as e:
            self.LOGGER.error('Server error: {}'.format(e))
            return self.__response_type[0]

    def load_config(self):
        config = create_config(self.__config_path)
        self.__log_directory = config.get('Directory-Section', 'logs')
        self.LOGGER = log.get_logger('receiver', self.__log_directory + '/yang.log')
        self.LOGGER.info('reloading config')
        logging.getLogger('pika').setLevel(logging.INFO)
        self.__confd_ip = config.get('Web-Section', 'confd-ip')
        self.__confd_port = int(config.get('Web-Section', 'confd-port'))
        self.__protocol = config.get('General-Section', 'protocol-api')
        self.__api_ip = config.get('Web-Section', 'ip')
        self.__api_port = int(config.get('Web-Section', 'api-port'))
        self.__api_protocol = config.get('General-Section', 'protocol-api')
        self.__confd_protocol = config.get('General-Section', 'protocol-confd')
        self.__key = config.get('Secrets-Section', 'update-signature')
        self.__notify_indexing = config.get('General-Section', 'notify-index')
        self.__result_dir = config.get('Web-Section', 'result-html-dir')
        self.__save_file_dir = config.get('Directory-Section', 'save-file-dir')
        self.__yang_models = config.get('Directory-Section', 'yang-models-dir')
        self.__is_uwsgi = config.get('General-Section', 'uwsgi')
        self.__rabbitmq_host = config.get('RabbitMQ-Section', 'host', fallback='127.0.0.1')
        self.__rabbitmq_port = int(config.get('RabbitMQ-Section', 'port', fallback='5672'))
        self.__rabbitmq_virtual_host = config.get('RabbitMQ-Section', 'virtual-host', fallback='/')
        self.__changes_cache_dir = config.get('Directory-Section', 'changes-cache')
        self.__delete_cache_dir = config.get('Directory-Section', 'delete-cache')
        self.__lock_file = config.get('Directory-Section', 'lock')
        rabbitmq_username = config.get('RabbitMQ-Section', 'username', fallback='guest')
        rabbitmq_password = config.get('Secrets-Section', 'rabbitMq-password', fallback='guest')
        self.temp_dir = config.get('Directory-Section', 'temp')
        self.__confd_credentials = config.get('Secrets-Section', 'confd-credentials').strip('"').split()
        self.json_ytree = config.get('Directory-Section', 'json-ytree')

        if self.__notify_indexing == 'True':
            self.__notify_indexing = True
        else:
            self.__notify_indexing = False
        separator = ':'
        suffix = self.__api_port
        if self.__is_uwsgi == 'True':
            separator = '/'
            suffix = 'api'
        self.__yangcatalog_api_prefix = '{}://{}{}{}/'.format(self.__api_protocol, self.__api_ip,
                                                              separator, suffix)
        self.__response_type = ['Failed', 'Finished successfully', 'Partially done']
        self.__rabbitmq_credentials = pika.PlainCredentials(
            username=rabbitmq_username,
            password=rabbitmq_password)
        try:
            self.channel.close()
        except Exception:
            pass
        try:
            self.connection.close()
        except Exception:
            pass
        self.LOGGER.info('config reloaded succesfully')

    def on_request(self, ch, method, props, body):
        process_reload_cache = multiprocessing.Process(target=self.on_request_thread_safe, args=(ch, method, props, body,))
        process_reload_cache.start()

    def on_request_thread_safe(self, ch, method, props, body):
        """Function called when something was sent from API sender. This function
        will process all the requests that would take too long to process for API.
        When the processing is done we will sent back the result of the request
        which can be either 'Failed' or 'Finished successfully' with corespondent
        correlation id. If the request 'Failed' it will sent back also a reason why
        it failed.
                Arguments:
                    :param body: (str) String of arguments that need to be processed
                    separated by '#'.
        """
        try:
            if sys.version_info >= (3, 4):
                body = body.decode(encoding='utf-8', errors='strict')
            self.LOGGER.info('Received request with body {}'.format(body))
            arguments = body.split('#')
            if body == 'run_ietf':
                self.LOGGER.info('Running all ietf and openconfig modules')
                final_response = self.run_ietf()
            elif body == 'reload_config':
                self.load_config()
            elif 'run_ping' == arguments[0]:
                final_response = self.run_ping(arguments[1])
            elif 'run_script' == arguments[0]:
                final_response = self.run_script(arguments[1:])
            elif 'github' == arguments[-1]:
                self.LOGGER.info('Github automated message starting to populate')
                paths_plus = arguments[arguments.index('repoLocalDir'):]
                self.LOGGER.info('paths plus {}'.format(paths_plus))
                arguments = arguments[:arguments.index('repoLocalDir')]
                self.LOGGER.info('arguments {}'.format(arguments))
                paths = paths_plus[1:-2]
                self.LOGGER.info('paths {}'.format(paths))
                try:
                    for path in paths:
                        with open(self.temp_dir + "/log_trigger.txt", "w") as f:
                            local_dir = paths_plus[-2]
                            arguments = arguments + ["--dir", local_dir + "/" + path]
                            if self.__notify_indexing:
                                arguments.append('--notify-indexing')
                            subprocess.check_call(arguments, stderr=f)
                    final_response = self.__response_type[1]
                except subprocess.CalledProcessError as e:
                    final_response = self.__response_type[0]
                    mf = messageFactory.MessageFactory()
                    mf.send_automated_procedure_failed(arguments, self.temp_dir + "/log_no_sdo_api.txt")
                    self.LOGGER.error(
                        'check log_trigger.txt Error calling process populate.py because {}\n\n with error {}'.format(
                            e.output, e.stderr))
                except:
                    final_response = self.__response_type[0]
                    self.LOGGER.error("check log_trigger.txt failed to process github message with error {}".format(
                        sys.exc_info()[0]))
            else:
                all_modules = {}
                if arguments[-3] == 'DELETE':
                    self.LOGGER.info('Deleting single module')
                    if 'http' in arguments[0]:
                        final_response = self.process_module_deletion(arguments)
                        credentials = arguments[3:5]
                    else:
                        final_response = self.process_vendor_deletion(arguments)
                        credentials = arguments[7:9]
                elif '--sdo' in arguments[2]:
                    final_response = self.process_sdo(arguments, all_modules)
                    credentials = arguments[11:13]
                    direc = arguments[6]
                    shutil.rmtree(direc)
                else:
                    final_response = self.process_vendor(arguments, all_modules)
                    credentials = arguments[10:12]
                    direc = arguments[5]
                    shutil.rmtree(direc)
                if final_response.split('#split#')[0] == self.__response_type[1]:
                    res = self.make_cache(credentials)
                    code = res.status_code
                    if code != 200 and code != 201 and code != 204:
                        final_response = self.__response_type[0] + '#split#Server error-> could not reload cache'

                    if all_modules:
                        self.LOGGER.info('Running ModulesComplicatedAlgorithms from receiver.py script')
                        confd_prefix = '{}://{}:{}'.format(self.__confd_protocol, self.__confd_ip, self.__confd_port)
                        complicated_algorithms = ModulesComplicatedAlgorithms(self.__log_directory,
                                                                              self.__yangcatalog_api_prefix,
                                                                              self.__confd_credentials, confd_prefix,
                                                                              self.__save_file_dir, direc,
                                                                              all_modules, self.__yang_models,
                                                                              self.temp_dir, self.json_ytree)
                        complicated_algorithms.parse_non_requests()
                        complicated_algorithms.parse_requests()
                        complicated_algorithms.populate()
        except Exception:
            final_response = self.__response_type[0]
            self.LOGGER.exception('receiver.py failed')
        self.LOGGER.info('Receiver is done with id - {} and message = {}'
                         .format(props.correlation_id, str(final_response)))

        f = open('{}/correlation_ids'.format(self.temp_dir), 'r')
        lines = f.readlines()
        f.close()
        with open('{}/correlation_ids'.format(self.temp_dir), 'w') as f:
            for line in lines:
                if props.correlation_id in line:
                    new_line = '{} -- {} - {}\n'.format(datetime.now()
                                                        .ctime(),
                                                        props.correlation_id,
                                                        str(final_response))
                    f.write(new_line)
                else:
                    f.write(line)

    def start_receiving(self):
        while True:
            try:
                self.connection = pika.BlockingConnection(pika.ConnectionParameters(
                    host=self.__rabbitmq_host,
                    port=self.__rabbitmq_port,
                    heartbeat=10,
                    credentials=self.__rabbitmq_credentials))
                self.channel = self.connection.channel()
                self.channel.queue_declare(queue='module_queue')

                self.channel.basic_qos(prefetch_count=1)
                self.channel.basic_consume('module_queue', self.on_request, auto_ack=True)

                self.LOGGER.info('Awaiting RPC request')

                self.channel.start_consuming()
            except Exception as e:
                self.LOGGER.error('Exception: {}'.format(str(e)))
                time.sleep(10)
                try:
                    self.channel.close()
                except Exception:
                    pass
                try:
                    self.connection.close()
                except Exception:
                    pass

    def run_script(self, arguments):
        module_name = arguments[0]
        script_name = arguments[1]
        body_input = json.loads(arguments[2])
        try:
            # Load submodule and its config
            module = __import__(module_name, fromlist=[script_name])
            submodule = getattr(module, script_name)
            script_conf = submodule.ScriptConfig()
            script_args_list = script_conf.get_args_list()

            for key in body_input:
                if (key != 'credentials' and body_input[key] != script_args_list[key]['default']):
                    script_conf.args.__setattr__(key, body_input[key])

            submodule.main(scriptConf=script_conf)
            return self.__response_type[1]
        except subprocess.CalledProcessError as e:
            self.LOGGER.error('Server error: {}'.format(e))
            return self.__response_type[0]

    def run_ping(self, message):
        if message == 'ping':
            return self.__response_type[1]
        else:
            return self.__response_type[0]


if __name__ == '__main__':
    parser = argparse.ArgumentParser()
    parser.add_argument('--config-path', type=str, default=os.environ['YANGCATALOG_CONFIG_PATH'],
                        help='Set path to config file')
    args, extra_args = parser.parse_known_args()
    config_path = args.config_path
    receiver = Receiver(config_path)
    receiver.start_receiving()<|MERGE_RESOLUTION|>--- conflicted
+++ resolved
@@ -365,12 +365,6 @@
         reason = ''
         paths = []
         modules = json.loads(path_to_delete)['modules']
-<<<<<<< HEAD
-        for mod in modules:
-            paths.append('{}/restconf/data/yang-catalog:catalog/modules/module={},{},{}'.format(
-                confd_url, mod['name'], mod['revision'], mod['organization']))
-=======
->>>>>>> 14cc50a7
         all_mods = requests.get('{}search/modules'.format(self.__yangcatalog_api_prefix)).json()
 
         def module_in(name: str, revision: str, modules: list):
