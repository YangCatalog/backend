# Copyright The IETF Trust 2019, All Rights Reserved
# Copyright 2018 Cisco and its affiliates
#
# Licensed under the Apache License, Version 2.0 (the "License");
# you may not use this file except in compliance with the License.
# You may obtain a copy of the License at
#
#     http://www.apache.org/licenses/LICENSE-2.0
#
# Unless required by applicable law or agreed to in writing, software
# distributed under the License is distributed on an "AS IS" BASIS,
# WITHOUT WARRANTIES OR CONDITIONS OF ANY KIND, either express or implied.
# See the License for the specific language governing permissions and
# limitations under the License.

"""
RabbitMQ is needed to be installed for this script to work.
This script is part of messaging algorithm which works together
with sender.py. Some API endpoints that take too long to process
request so sender.py will send a request to process data to this Receiver.
Once receiver is done with processing data it will send back the
response using the message id.

Receiver is used to add, update or remove yang modules and vendors.
This process take a long time depending on the number
of the yang modules. This script is also used to automatically
add or update new IETF and Openconfig modules or run other scripts as subprocesses.
"""

__author__ = "Miroslav Kovac"
__copyright__ = "Copyright 2018 Cisco and its affiliates, Copyright The IETF Trust 2019, All Rights Reserved"
__license__ = "Apache License, Version 2.0"
__email__ = "miroslav.kovac@pantheon.tech"

import argparse
import errno
import functools
import json
import logging
import multiprocessing
import os
import shutil
import subprocess
import sys
import time
from datetime import datetime
from distutils.dir_util import copy_tree

import pika
import requests
import utility.log as log
from parseAndPopulate.modulesComplicatedAlgorithms import \
    ModulesComplicatedAlgorithms
from redisConnections.redisConnection import RedisConnection
from utility import messageFactory
from utility.confdService import ConfdService
from utility.create_config import create_config
from utility.staticVariables import json_headers
from utility.util import prepare_to_indexing, send_to_indexing2


class Receiver:

    def __init__(self, config_path: str):
        self.__config_path = config_path
        self.load_config()
        self.channel = None
        self.connection = None
        self.confdService = ConfdService()
        self.redisConnection = RedisConnection()
        self.LOGGER.info('Receiver started')

    def copytree(self, src: str, dst: str):
        for item in os.listdir(src):
            s = os.path.join(src, item)
            d = os.path.join(dst, item)
            if os.path.isdir(s):
                copy_tree(s, d)
            else:
                shutil.copy2(s, d)

    def process_sdo(self, arguments: list, all_modules: dict):
        """Process SDO modules. Calls populate.py script which will parse all the modules
        on the given path given by "dir" param. Populate script will also send the
        request to populate ConfD/Redis running on given IP and port. It will also copy all the modules to
        parent directory of this project /api/sdo and finally also call indexing script to update searching.

        Arguments:
            :param arguments    (list) list of arguments sent from API sender
            :return (__response_type) one of the response types which is either
                'Failed' or 'Finished successfully'
        """
        direc = arguments[3]
        tree_created = arguments[-1] == 'True'
        sdo = '--sdo' in arguments
        api = '--api' in arguments

        script_name = 'populate'
        module = __import__('parseAndPopulate', fromlist=[script_name])
        submodule = getattr(module, script_name)
        script_conf = submodule.ScriptConfig()
        # Set populate script arguments
        script_conf.args.__setattr__('sdo', sdo)
        script_conf.args.__setattr__('api', api)
        script_conf.args.__setattr__('dir', direc)
        script_conf.args.__setattr__('force-parsing', True)
        if self.__notify_indexing:
            script_conf.args.__setattr__('notify-indexing', True)

        self.LOGGER.info('Runnning populate.py script with following configuration:\n{}'.format(
            script_conf.args.__dict__))
        try:
            submodule.main(scriptConf=script_conf)
        except Exception:
            self.LOGGER.exception('Problem while running populate script')
            return '{}#split#Server error while running populate script'.format(self.__response_type[0])

        try:
            os.makedirs('{}/sdo'.format(self.temp_dir))
        except OSError as e:
            # be happy if someone already created the path
            if e.errno != errno.EEXIST:
                return '{}#split#Server error - could not create sdo directory'.format(self.__response_type[0])

        if tree_created:
            self.copytree('{}/temp'.format(direc), '{}/sdo'.format(self.temp_dir))
            with open('{}/prepare.json'.format(direc), 'r') as f:
                all_modules.update(json.load(f))

        return self.__response_type[1]

    def process_vendor(self, arguments: list, all_modules: dict):
        """Process vendor metadata. Calls populate.py script which will parse all
        the modules that are contained in the given hello message xml file or in
        ietf-yang-module xml which are stored on path given by "dir" param. Populate script will also send the
        request to populate ConfD/Redis running on given IP and port. It will also copy all the modules to
        parent directory of this project /api/sdo and finally also call indexing script to update searching.

        Arguments:
            :param arguments    (list) list of arguments sent from API sender
            :return (__response_type) one of the response types which is either
                'Failed' or 'Finished successfully'
        """
        direc = arguments[2]
        tree_created = True if arguments[-1] == 'True' else False
        sdo = '--sdo' in arguments
        api = '--api' in arguments

        script_name = 'populate'
        module = __import__('parseAndPopulate', fromlist=[script_name])
        submodule = getattr(module, script_name)
        script_conf = submodule.ScriptConfig()
        # Set populate script arguments
        script_conf.args.__setattr__('sdo', sdo)
        script_conf.args.__setattr__('api', api)
        script_conf.args.__setattr__('dir', direc)
        script_conf.args.__setattr__('force-parsing', True)
        if self.__notify_indexing:
            script_conf.args.__setattr__('notify-indexing', True)

        self.LOGGER.info('Runnning populate.py script with following configuration:\n{}'.format(
            script_conf.args.__dict__))
        try:
            submodule.main(scriptConf=script_conf)
        except Exception:
            self.LOGGER.exception('Problem while running populate script')
            return '{}#split#Server error while running populate script'.format(self.__response_type[0])

        try:
            os.makedirs('{}/vendor'.format(self.temp_dir))
        except OSError as e:
            # be happy if someone already created the path
            if e.errno != errno.EEXIST:
                return '{}#split#Server error - could not create vendor directory'.format(self.__response_type[0])

        if tree_created:
            self.copytree('{}/temp'.format(direc), '{}/vendor'.format(self.temp_dir))
            with open('{}/prepare.json'.format(direc), 'r') as f:
                all_modules.update(json.load(f))

        return self.__response_type[1]

    def process_vendor_deletion(self, arguments: list):
        """Deleting vendors metadata. It calls the delete request to ConfD to delete all the module
        in vendor branch of the yang-catalog.yang module on given path. If the module was
        added by vendor and it doesn't contain any other implementations it will delete the
        whole module in modules branch of the yang-catalog.yang module. It will also call
        indexing script to update searching.

        Argument:
            :param arguments    (list) list of arguments sent from API sender
            :return (__response_type) one of the response types which
                is either 'Finished successfully' or 'Partially done'
        """
        credentials = arguments[1:3]
        vendor, platform, software_version, software_flavor = arguments[3:7]
        confd_suffix = arguments[-1]

        path = '{}search'.format(self.__yangcatalog_api_prefix)
        if vendor != 'None':
            path += '/vendors/vendor/{}'.format(vendor)
        if platform != 'None':
            path += '/platforms/platform/{}'.format(platform)
        if software_version != 'None':
            path += '/software-versions/software-version/{}'.format(software_version)
        if software_flavor != 'None':
            path += '/software-flavors/software-flavor/{}'.format(software_flavor)

        vendor_data = requests.get(path, headers=json_headers).json()

        confd_keys = set()
        redis_keys = set()
        deleted_modules = []
        self.iterate_in_depth(vendor_data, confd_keys, redis_keys)

        # Delete implementation
        for confd_key, redis_key in zip(confd_keys, redis_keys):
            try:
                raw_data = self.redisConnection.get_module(redis_key)
                modules_data = json.loads(raw_data)
                implementations = modules_data.get('implementations', {}).get('implementation', [])

                count_of_implementations = len(implementations)
                count_deleted = 0
                for imp in implementations:
                    imp_key = ''
                    if vendor and vendor != imp['vendor']:
                        continue
                    else:
                        imp_key += imp['vendor']
                    if platform != 'None' and platform != imp['platform']:
                        continue
                    else:
                        imp_key += ',' + imp['platform']
                    if software_version != 'None' and software_version != imp['software-version']:
                        continue
                    else:
                        imp_key += ',' + imp['software-version']
                    if software_flavor != 'None' and software_flavor != imp['software-flavor']:
                        continue
                    else:
                        imp_key += ',' + imp['software-flavor']
                    # Delete module implementation from ConfD
                    response = self.confdService.delete_implementation(confd_key, imp_key)
                    if response.status_code != 204:
                        self.LOGGER.error('Could not delete implementation {} of module {} because of error: {}'
                                          .format(imp_key, confd_key, response.text))

                    # Delete module implementation from Redis
                    response = self.redisConnection.delete_implementation(redis_key, imp_key)
                    if response:
                        self.LOGGER.info('Implementation {} deleted successfully'.format(imp_key))
                    elif response == 0:
                        self.LOGGER.debug('Implementation {} already deleted'.format(imp_key))
                    count_deleted += 1

                if (count_deleted == count_of_implementations and count_of_implementations != 0):
                    organization = confd_key.split(',')[-1]
                    if organization == vendor:
                        deletion_problem = False
                        # Delete module from ConfD
                        response = self.confdService.delete_module(confd_key)
                        if response.status_code == 204:
                            self.LOGGER.info('Module {} deleted successfully'.format(confd_key))
                        elif response.status_code == 404:
                            self.LOGGER.debug('Module {} already deleted'.format(confd_key))
                        else:
                            self.LOGGER.error('Couldn\'t delete module {}. Error: {}'.format(confd_key, response.text))
                            deletion_problem = True

                        # Delete module from Redis
                        response = self.redisConnection.delete_modules([redis_key])
                        if response == 1:
                            self.LOGGER.info('Module {} deleted successfully'.format(redis_key))
                        elif response == 0:
                            self.LOGGER.debug('Module {} already deleted'.format(redis_key))

                        if not deletion_problem:
                            deleted_modules.append(redis_key)
            except Exception:
                self.LOGGER.exception('YANG file {} doesn\'t exist although it should exist'.format(confd_key))
        all_modules = requests.get('{}search/modules'.format(self.__yangcatalog_api_prefix)).json()

        # Delete dependets
        for confd_key, redis_key in zip(confd_keys, redis_keys):
            name, revision, _ = confd_key.split(',')
            for existing_module in all_modules['module']:
                if existing_module.get('dependents') is not None:
                    dependents = existing_module['dependents']
                    for dep in dependents:
                        if dep['name'] == name and dep['revision'] == revision:
                            mod_key = '{},{},{}'.format(existing_module['name'], existing_module['revision'],
                                                        existing_module['organization'])
                            # Delete module's dependent from ConfD
                            response = self.confdService.delete_dependent(mod_key, dep['name'])
                            if response.status_code == 204:
                                self.LOGGER.info('Dependent {} of module {} deleted successfully'.format(dep['name'], mod_key))
                            elif response.status_code == 404:
                                self.LOGGER.debug('Dependent {} of module {} already deleted'.format(dep['name'], mod_key))
                            else:
                                self.LOGGER.error('Couldn\'t delete dependents {} of module {}. Error: {}'
                                                  .format(dep['name'], mod_key, response.text))

                            # Delete module's dependent from Redis
                            self.redisConnection.delete_dependent(redis_key, dep['name'])

        # Delete vendor branch from ConfD
        response = self.confdService.delete_vendor_data(confd_suffix)
        if response.status_code == 404:
            self.LOGGER.info('Path {} already deleted'.format(confd_suffix))

        # Delete vendor branch from Redis
        # TODO: Remove from Redis here

        if self.__notify_indexing:
            body_to_send = prepare_to_indexing(self.__yangcatalog_api_prefix, deleted_modules,
                                               self.LOGGER, self.__save_file_dir, self.temp_dir, delete=True)
            if len(body_to_send) > 0:
                send_to_indexing2(body_to_send, self.LOGGER, self.__changes_cache_path, self.__delete_cache_path,
                                  self.__lock_file)
        return self.__response_type[1]

    def iterate_in_depth(self, value: dict, confd_keys: set, redis_keys: set):
        """Iterates through the branch to get to the level with modules.

        Arguments:
            :param value        (dict) data through which we will need to iterate
            :param confd_keys   (set) set that will contain all the modules that need to be deleted
            :param redis_keys   (set) set that will contain all the modules that need to be deleted
        """
        for key, val in value.items():
            if key == 'protocols':
                continue
            if isinstance(val, list):
                for v in val:
                    self.iterate_in_depth(v, confd_keys, redis_keys)
            if isinstance(val, dict):
                if key == 'modules':
                    for mod in val['module']:
                        confd_key = '{},{},{}'.format(mod['name'], mod['revision'], mod['organization'])
                        redis_key = '{}@{}/{}'.format(mod['name'], mod['revision'], mod['organization'])
                        confd_keys.add(confd_key)
                        redis_keys.add(redis_key)
                else:
                    self.iterate_in_depth(val, confd_keys, redis_keys)

    def make_cache(self, credentials: list):
        """After we delete or add modules we need to reload all the modules to the file
        for quicker search. This module is then loaded to the memory.

        Argument:
            :param credentials      (list) Basic authorization credentials - username and password
            :return 'work' string if everything went through fine otherwise send back the reason why
                it failed.
        """
        path = self.__yangcatalog_api_prefix + 'load-cache'
        response = requests.post(path, auth=(credentials[0], credentials[1]), headers=json_headers)
        code = response.status_code

        if code != 200 and code != 201 and code != 204:
            self.LOGGER.error('Could not load json to memory-cache. Error: {} {}'.format(response.text, code))
        return response

    def process_module_deletion(self, arguments: list):
        """Deleting one or more modules. It sends the delete request to ConfD to delete module on
        given path. This will delete whole module in modules branch of the
        yang-catalog:yang module. It will also call indexing script to update searching.

        Argument:
            :param arguments    (list) list of arguments sent from API sender
            :return (__response_type) one of the response types which
                is either 'Finished successfully' or 'Partially done'
        """
        try:
            credentials = arguments[1:3]
            path_to_delete = arguments[3]
            modules = json.loads(path_to_delete)['modules']
            all_modules_raw = self.redisConnection.get_all_modules()
            all_modules = json.loads(all_modules_raw)
        except Exception:
            self.LOGGER.exception('Problem while processing arguments')
            return '{}#split#Server error -> Unable to parse arguments'.format(self.__response_type[0])

        def module_in(name: str, revision: str, modules: list):
            for module in modules:
                if module['name'] == name and module.get('revision') == revision:
                    return True
            return False

        @functools.lru_cache(maxsize=None)
        def can_delete(name: str, revision: str):
            """ Check whether module with given 'name' and 'revison' which should be removed
            is or is not depedency/submodule of some other existing module.
            If module-to-be-deleted has reference in another existing module, it cannot be deleted.
            However, it can be deleted if also referenced existing module will be deleted too.
            """
            for redis_key, existing_module in all_modules.items():
                for dep_type in ['dependencies', 'submodule']:
                    is_dep = module_in(name, revision, existing_module.get(dep_type, []))
                    if is_dep:
                        if module_in(existing_module['name'], existing_module['revision'], modules):
                            if can_delete(existing_module['name'], existing_module['revision']):
                                continue
                        else:
                            self.LOGGER.error('{}@{} module has reference in another module\'s {}: {}'
                                              .format(name, revision, dep_type, redis_key))
                            return False
            return True

        modules_not_deleted = []
        modules_to_delete = []
        mod_keys_to_delete = []
        redis_keys_to_delete = []
        for module in modules:
            mod_key = '{},{},{}'.format(module['name'], module['revision'], module['organization'])
            redis_key = '{}@{}/{}'.format(module['name'], module['revision'], module['organization'])
            if can_delete(module.get('name'), module.get('revision')):
                mod_keys_to_delete.append(mod_key)
                redis_keys_to_delete.append(redis_key)
                modules_to_delete.append(module)
            else:
                modules_not_deleted.append(mod_key)

        for mod in modules_to_delete:
            for redis_key, existing_module in all_modules.items():
                if existing_module.get('dependents') is not None:
                    dependents = existing_module['dependents']
                    dependents_dict = ['{}@{}'.format(m['name'], m.get('revision', '')) for m in dependents]
                    searched_dependent = '{}@{}'.format(mod['name'], mod.get('revision', ''))
                    if searched_dependent in dependents_dict:
                        mod_key = '{},{},{}'.format(existing_module['name'], existing_module['revision'],
                                                    existing_module['organization'])
                        response = self.confdService.delete_dependent(mod_key, mod['name'])

                        if response.status_code == 204:
                            self.LOGGER.info('Dependent {} of module {} deleted successfully'.format(mod['name'], mod_key))
                        elif response.status_code == 404:
                            self.LOGGER.debug('Dependent {} of module {} already deleted'.format(mod['name'], mod_key))
                        else:
                            self.LOGGER.error('Couldn\'t delete dependents {} of module {}. Error: {}'
                                              .format(mod['name'], mod_key, response.text))
                        self.redisConnection.delete_dependent(redis_key, mod['name'])
        modules_to_index = []
        for mod_key, redis_key in zip(mod_keys_to_delete, redis_keys_to_delete):
            response = self.confdService.delete_module(mod_key)
            if response.status_code == 204:
                self.LOGGER.info('Module {} deleted successfully'.format(mod_key))
            elif response.status_code == 404:
                self.LOGGER.debug('Module {} already deleted'.format(mod_key))
            else:
                self.LOGGER.error('Couldn\'t delete module {}. Error: {}'.format(mod_key, response.text))
                modules_not_deleted.append(mod_key)

            response = self.redisConnection.delete_modules([redis_key])
            if response == 1:
                self.LOGGER.info('Module {} deleted successfully'.format(redis_key))
            elif response == 0:
                self.LOGGER.debug('Module {} already deleted'.format(redis_key))
            modules_to_index.append(redis_key)

        if self.__notify_indexing:
            body_to_send = prepare_to_indexing(self.__yangcatalog_api_prefix, modules_to_index,
                                               self.LOGGER, self.__save_file_dir, self.temp_dir, delete=True)

            if len(body_to_send) > 0:
                send_to_indexing2(body_to_send, self.LOGGER, self.__changes_cache_path, self.__delete_cache_path,
                                  self.__lock_file)
        if len(modules_not_deleted) == 0:
            return self.__response_type[1]
        else:
            reason = 'modules-not-deleted:{}'.format(':'.join(modules_not_deleted))
            return '{}#split#{}'.format(self.__response_type[2], reason)

    def run_ietf(self):
        """
        Runs ietf and openconfig scripts that should update all the new ietf
        and openconfig modules
        :return: response success or failed
        """
        try:
            with open(self.temp_dir + '/run-ietf-api-stderr.txt', 'w') as f:
                draft_pull_local = os.path.dirname(
                    os.path.realpath(__file__)) + '/../ietfYangDraftPull/draftPullLocal.py'
                arguments = ['python', draft_pull_local]
                subprocess.check_call(arguments, stderr=f)
            with open(self.temp_dir + '/run-openconfig-api-stderr.txt', 'w') as f:
                openconfig_pull_local = os.path.dirname(
                    os.path.realpath(__file__)) + '/../ietfYangDraftPull/openconfigPullLocal.py'
                arguments = ['python', openconfig_pull_local]
                subprocess.check_call(arguments, stderr=f)
            return self.__response_type[1]
        except subprocess.CalledProcessError as e:
            self.LOGGER.error('Server error: {}'.format(e))
            return self.__response_type[0]

    def load_config(self):
        config = create_config(self.__config_path)
        self.__log_directory = config.get('Directory-Section', 'logs')
        self.LOGGER = log.get_logger('receiver', os.path.join(self.__log_directory, 'receiver.log'))
        self.LOGGER.info('Loading config')
        logging.getLogger('pika').setLevel(logging.INFO)
        self.__api_ip = config.get('Web-Section', 'ip')
        self.__api_port = int(config.get('Web-Section', 'api-port'))
        self.__api_protocol = config.get('General-Section', 'protocol-api')
        self.__notify_indexing = config.get('General-Section', 'notify-index')
        self.__save_file_dir = config.get('Directory-Section', 'save-file-dir')
        self.__yang_models = config.get('Directory-Section', 'yang-models-dir')
        self.__is_uwsgi = config.get('General-Section', 'uwsgi')
        self.__rabbitmq_host = config.get('RabbitMQ-Section', 'host', fallback='127.0.0.1')
        self.__rabbitmq_port = int(config.get('RabbitMQ-Section', 'port', fallback='5672'))
<<<<<<< HEAD
        self.__rabbitmq_virtual_host = config.get('RabbitMQ-Section', 'virtual-host', fallback='/')
        self.__changes_cache_path = config.get('Directory-Section', 'changes-cache')
        self.__delete_cache_path = config.get('Directory-Section', 'delete-cache')
=======
        self.__changes_cache_dir = config.get('Directory-Section', 'changes-cache')
        self.__delete_cache_dir = config.get('Directory-Section', 'delete-cache')
>>>>>>> 01519c34
        self.__lock_file = config.get('Directory-Section', 'lock')
        rabbitmq_username = config.get('RabbitMQ-Section', 'username', fallback='guest')
        rabbitmq_password = config.get('Secrets-Section', 'rabbitMq-password', fallback='guest')
        self.temp_dir = config.get('Directory-Section', 'temp')
        self.json_ytree = config.get('Directory-Section', 'json-ytree')

        if self.__notify_indexing == 'True':
            self.__notify_indexing = True
        else:
            self.__notify_indexing = False
        separator = ':'
        suffix = self.__api_port
        if self.__is_uwsgi == 'True':
            separator = '/'
            suffix = 'api'
        self.__yangcatalog_api_prefix = '{}://{}{}{}/'.format(self.__api_protocol, self.__api_ip, separator, suffix)
        self.__response_type = ['Failed', 'Finished successfully', 'Partially done']
        self.__rabbitmq_credentials = pika.PlainCredentials(
            username=rabbitmq_username,
            password=rabbitmq_password)
        try:
            self.channel.close()
        except Exception:
            pass
        try:
            self.connection.close()
        except Exception:
            pass
        self.LOGGER.info('Config loaded succesfully')

    def on_request(self, ch, method, properties, body):
        process_reload_cache = multiprocessing.Process(
            target=self.on_request_thread_safe, args=(ch, method, properties, body,))
        process_reload_cache.start()

    def on_request_thread_safe(self, channel, method, properties, body):
        """Function called when something was sent from API sender. This function
        will process all the requests that would take too long to process for API.
        When the processing is done we will sent back the result of the request
        which can be either 'Failed' or 'Finished successfully' with corespondent
        correlation ID. If the request 'Failed' it will sent back also a reason why
        it failed.
                Arguments:
                    :param body: (str) String of arguments that need to be processed
                    separated by '#'.
        """
        final_response = None
        try:
            if sys.version_info >= (3, 4):
                body = body.decode(encoding='utf-8', errors='strict')
            self.LOGGER.info('Received request with body {}'.format(body))
            arguments = body.split('#')
            if body == 'run_ietf':
                self.LOGGER.info('Running all ietf and openconfig modules')
                final_response = self.run_ietf()
            elif body == 'reload_config':
                self.load_config()
            elif 'run_ping' == arguments[0]:
                final_response = self.run_ping(arguments[1])
            elif 'run_script' == arguments[0]:
                final_response = self.run_script(arguments[1:])
            elif 'github' == arguments[-1]:
                self.LOGGER.info('Github automated message starting to populate')
                paths_plus = arguments[arguments.index('repoLocalDir'):]
                self.LOGGER.info('paths plus {}'.format(paths_plus))
                arguments = arguments[:arguments.index('repoLocalDir')]
                self.LOGGER.info('arguments {}'.format(arguments))
                paths = paths_plus[1:-2]
                self.LOGGER.info('paths {}'.format(paths))
                try:
                    for path in paths:
                        with open(self.temp_dir + '/log_trigger.txt', 'w') as f:
                            local_dir = paths_plus[-2]
                            arguments = arguments + ['--dir', local_dir + '/' + path]
                            if self.__notify_indexing:
                                arguments.append('--notify-indexing')
                            subprocess.check_call(arguments, stderr=f)
                    final_response = self.__response_type[1]
                except subprocess.CalledProcessError as e:
                    final_response = self.__response_type[0]
                    mf = messageFactory.MessageFactory()
                    mf.send_automated_procedure_failed(arguments, self.temp_dir + '/log_no_sdo_api.txt')
                    self.LOGGER.error(
                        'check log_trigger.txt Error calling process populate.py because {}\n\n with error {}'.format(
                            e.output, e.stderr))
                except:
                    final_response = self.__response_type[0]
                    self.LOGGER.error('check log_trigger.txt failed to process github message with error {}'.format(
                        sys.exc_info()[0]))
            else:
                all_modules = {}
                if arguments[0] == 'DELETE-VENDORS':
                    final_response = self.process_vendor_deletion(arguments)
                    credentials = arguments[1:3]
                if arguments[0] == 'DELETE-MODULES':
                    final_response = self.process_module_deletion(arguments)
                    credentials = arguments[1:3]
                if arguments[0] == 'POPULATE-MODULES':
                    final_response = self.process_sdo(arguments, all_modules)
                    credentials = arguments[6:8]
                    direc = arguments[3]
                    shutil.rmtree(direc)
                if arguments[0] == 'POPULATE-VENDORS':
                    final_response = self.process_vendor(arguments, all_modules)
                    credentials = arguments[5:7]
                    direc = arguments[2]
                    shutil.rmtree(direc)

                if final_response.split('#split#')[0] == self.__response_type[1]:
                    res = self.make_cache(credentials)
                    code = res.status_code
                    if code != 200 and code != 201 and code != 204:
                        final_response = '{}#split#Server error-> could not reload cache'.format(self.__response_type[0])

                    # TODO: This probably can be already done in populate.py
                    if all_modules:
                        self.LOGGER.info('Running ModulesComplicatedAlgorithms from receiver.py script')
                        complicated_algorithms = ModulesComplicatedAlgorithms(self.__log_directory,
                                                                              self.__yangcatalog_api_prefix,
                                                                              credentials,
                                                                              self.__save_file_dir, direc,
                                                                              all_modules, self.__yang_models,
                                                                              self.temp_dir, self.json_ytree)
                        complicated_algorithms.parse_non_requests()
                        complicated_algorithms.parse_requests()
                        complicated_algorithms.populate()
        except Exception:
            final_response = self.__response_type[0]
            self.LOGGER.exception('receiver.py failed')
        self.LOGGER.info('Receiver is done with id - {} and message = {}'
                         .format(properties.correlation_id, str(final_response)))

        f = open('{}/correlation_ids'.format(self.temp_dir), 'r')
        lines = f.readlines()
        f.close()
        with open('{}/correlation_ids'.format(self.temp_dir), 'w') as f:
            for line in lines:
                if properties.correlation_id in line:
                    new_line = '{} -- {} - {}\n'.format(datetime.now()
                                                        .ctime(),
                                                        properties.correlation_id,
                                                        str(final_response))
                    f.write(new_line)
                else:
                    f.write(line)

    def start_receiving(self):
        while True:
            try:
                self.connection = pika.BlockingConnection(pika.ConnectionParameters(
                    host=self.__rabbitmq_host,
                    port=self.__rabbitmq_port,
                    heartbeat=10,
                    credentials=self.__rabbitmq_credentials))
                self.channel = self.connection.channel()
                self.channel.queue_declare(queue='module_queue')

                self.channel.basic_qos(prefetch_count=1)
                self.channel.basic_consume('module_queue', self.on_request, auto_ack=True)

                self.LOGGER.info('Awaiting RPC request')

                self.channel.start_consuming()
            except Exception as e:
                self.LOGGER.exception('Exception: {}'.format(str(e)))
                time.sleep(10)
                try:
                    self.channel.close()
                except Exception:
                    pass
                try:
                    self.connection.close()
                except Exception:
                    pass

    def run_script(self, arguments: list):
        module_name = arguments[0]
        script_name = arguments[1]
        body_input = json.loads(arguments[2])
        try:
            # Load submodule and its config
            module = __import__(module_name, fromlist=[script_name])
            submodule = getattr(module, script_name)
            script_conf = submodule.ScriptConfig()
            script_args_list = script_conf.get_args_list()

            for key in body_input:
                if (key != 'credentials' and body_input[key] != script_args_list[key]['default']):
                    script_conf.args.__setattr__(key, body_input[key])

            submodule.main(scriptConf=script_conf)
            return self.__response_type[1]
        except subprocess.CalledProcessError as e:
            self.LOGGER.error('Server error: {}'.format(e))
            return self.__response_type[0]

    def run_ping(self, message: str):
        if message == 'ping':
            return self.__response_type[1]
        else:
            return self.__response_type[0]


if __name__ == '__main__':
    parser = argparse.ArgumentParser()
    parser.add_argument('--config-path', type=str, default=os.environ['YANGCATALOG_CONFIG_PATH'],
                        help='Set path to config file')
    args, extra_args = parser.parse_known_args()
    config_path = args.config_path
    receiver = Receiver(config_path)
    receiver.start_receiving()<|MERGE_RESOLUTION|>--- conflicted
+++ resolved
@@ -508,14 +508,8 @@
         self.__is_uwsgi = config.get('General-Section', 'uwsgi')
         self.__rabbitmq_host = config.get('RabbitMQ-Section', 'host', fallback='127.0.0.1')
         self.__rabbitmq_port = int(config.get('RabbitMQ-Section', 'port', fallback='5672'))
-<<<<<<< HEAD
-        self.__rabbitmq_virtual_host = config.get('RabbitMQ-Section', 'virtual-host', fallback='/')
         self.__changes_cache_path = config.get('Directory-Section', 'changes-cache')
         self.__delete_cache_path = config.get('Directory-Section', 'delete-cache')
-=======
-        self.__changes_cache_dir = config.get('Directory-Section', 'changes-cache')
-        self.__delete_cache_dir = config.get('Directory-Section', 'delete-cache')
->>>>>>> 01519c34
         self.__lock_file = config.get('Directory-Section', 'lock')
         rabbitmq_username = config.get('RabbitMQ-Section', 'username', fallback='guest')
         rabbitmq_password = config.get('Secrets-Section', 'rabbitMq-password', fallback='guest')
