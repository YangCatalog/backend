--- conflicted
+++ resolved
@@ -130,59 +130,6 @@
 
         return self.__response_type[1]
 
-<<<<<<< HEAD
-=======
-    def process_vendor(self, arguments: list, all_modules: dict):
-        """Process vendor metadata. Calls populate.py script which will parse all
-        the modules that are contained in the given hello message xml file or in
-        ietf-yang-module xml which are stored on path given by "dir" param. Populate script will also send the
-        request to populate ConfD/Redis running on given IP and port. It will also copy all the modules to
-        parent directory of this project /api/sdo and finally also call indexing script to update searching.
-
-        Arguments:
-            :param arguments    (list) list of arguments sent from API sender
-            :return (__response_type) one of the response types which is either
-                'Failed' or 'Finished successfully'
-        """
-        direc = arguments[2]
-        tree_created = arguments[-1] == 'True'
-        sdo = '--sdo' in arguments
-        api = '--api' in arguments
-
-        script_name = 'populate'
-        module = __import__('parseAndPopulate', fromlist=[script_name])
-        submodule = getattr(module, script_name)
-        script_conf = submodule.ScriptConfig()
-        # Set populate script arguments
-        script_conf.args.__setattr__('sdo', sdo)
-        script_conf.args.__setattr__('api', api)
-        script_conf.args.__setattr__('dir', direc)
-        script_conf.args.__setattr__('force-parsing', True)
-        if self.__notify_indexing:
-            script_conf.args.__setattr__('notify-indexing', True)
-
-        self.LOGGER.info('Runnning populate.py script with following configuration:\n{}'.format(
-            script_conf.args.__dict__))
-        try:
-            submodule.main(scriptConf=script_conf)
-        except Exception:
-            self.LOGGER.exception('Problem while running populate script')
-            return '{}#split#Server error while running populate script'.format(self.__response_type[0])
-
-        try:
-            os.makedirs('{}/vendor'.format(self.temp_dir))
-        except OSError as e:
-            # be happy if someone already created the path
-            if e.errno != errno.EEXIST:
-                return '{}#split#Server error - could not create vendor directory'.format(self.__response_type[0])
-
-        if tree_created:
-            self.copytree('{}/temp'.format(direc), '{}/vendor'.format(self.temp_dir))
-            with open('{}/prepare.json'.format(direc), 'r') as f:
-                all_modules.update(json.load(f))
-
-        return self.__response_type[1]
->>>>>>> 5a0453a7
 
     def process_vendor_deletion(self, arguments: list):
         """Deleting vendors metadata. It calls the delete request to ConfD to delete all the module
