--- conflicted
+++ resolved
@@ -66,19 +66,6 @@
 from sqlalchemy.engine import URL
 from sqlalchemy.ext.declarative import DeferredReflection
 
-<<<<<<< HEAD
-from api.authentication.auth import auth, get_password, hash_pw
-from api.globalConfig import yc_gc
-from api.views.errorHandlers.errorHandler import app as error_handling_app
-from api.views.healthCheck.healthCheck import app as healthcheck_app
-from api.views.userSpecificModuleMaintenance.moduleMaintenance import \
-    app as user_maintenance_app
-from api.views.yangSearch.yangSearch import app as yang_search_app
-from api.views.ycJobs.ycJobs import app as jobs_app
-from api.views.ycSearch.ycSearch import app as search_app
-from api.views.healthCheck.healthCheck import app as healthcheck_app
-from api.models import User, TempUser
-=======
 from api.authentication.auth import auth, db, get_password, hash_pw
 from api.sender import Sender
 from api.views.admin.admin import bp as admin_bp
@@ -99,7 +86,6 @@
             return self[name.upper().replace('_', '-')]
         except KeyError:
             raise AttributeError(name)
->>>>>>> 14cc50a7
 
 
 class MyFlask(Flask):
