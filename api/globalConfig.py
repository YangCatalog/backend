--- conflicted
+++ resolved
@@ -22,11 +22,11 @@
 from threading import Lock
 
 import redis
-<<<<<<< HEAD
+
 from elasticsearch import Elasticsearch
-=======
+
 from utility import log
->>>>>>> 75a58057
+
 
 from api.sender import Sender
 
