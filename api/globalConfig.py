--- conflicted
+++ resolved
@@ -39,7 +39,10 @@
         self.sqlalchemy = SQLAlchemy(engine_options={'future': True})
         self.lock_uwsgi_cache1 = Lock()
         self.lock_uwsgi_cache2 = Lock()
-<<<<<<< HEAD
+        self.load_config()
+
+    def load_config(self):
+        config = create_config()
         self.search_key = config.get('Secrets-Section', 'update-signature', fallback='')
         self.secret_key = config.get('Secrets-Section', 'flask-secret-key', fallback='S3CR3T!')
         self.nginx_dir = config.get('Directory-Section', 'nginx-conf', fallback='')
@@ -51,7 +54,6 @@
         self.dbUser = config.get('DB-Section', 'user', fallback='yang')
         self.dbPass = config.get('Secrets-Section', 'mysql-password', fallback='pass')
         self.register_user_email = config.get('Message-Section', 'email-to', fallback='')
-        self.sqlalchemy = SQLAlchemy(engine_options={'future': True})
         self.credentials = config.get('Secrets-Section', 'confd-credentials', fallback='test test').strip('"').split(' ')
         self.elk_credentials = config.get('Secrets-Section', 'elk-secret', fallback='').strip('"').split(' ')
         self.confd_ip = config.get('Web-Section', 'confd-ip', fallback='yangcatalog.org')
@@ -74,103 +76,7 @@
         self.oidc_redirects = config.get('Web-Section', 'redirect-oidc', fallback='').split(' ')
         self.oidc_issuer = config.get('Web-Section', 'issuer', fallback='')
         self.api_port = int(config.get('Web-Section', 'api-port', fallback=5000))
-        self.api_protocol = config.get('General-Section', 'protocol-api', fallback='http')
-        self.is_uwsgi = config.get('General-Section', 'uwsgi', fallback=True)
-        self.is_prod = config.get('General-Section', 'is-prod', fallback='False')
-        self.ys_users_dir = config.get('Directory-Section', 'ys-users', fallback='')
-        self.my_uri = config.get('Web-Section', 'my-uri', fallback='http://localhost')
-        self.yang_models = config.get('Directory-Section', 'yang-models-dir',
-                                      fallback='tests/resources/yangmodels/yang')
-        self.es_host = config.get('DB-Section', 'es-host', fallback='localhost')
-        self.es_port = config.get('DB-Section', 'es-port', fallback='9200')
-        self.es_aws = config.get('DB-Section', 'es-aws', fallback=False)
-        self.json_ytree = config.get('Directory-Section', 'json-ytree', fallback='tests/resources/ytree')
-        self.redis_host = config.get('DB-Section', 'redis-host', fallback='localhost')
-        self.redis_port = config.get('DB-Section', 'redis-port', fallback='6379')
-        if self.es_aws == 'True':
-            self.es_aws = True
-        else:
-            self.es_aws = False
-        if self.es_aws:
-            self.es = Elasticsearch([self.es_host], http_auth=(self.elk_credentials[0], self.elk_credentials[1]),
-                                    scheme="https", port=443)
-        else:
-            self.es = Elasticsearch([{'host': '{}'.format(self.es_host), 'port': self.es_port}])
-
-        rabbitmq_host = config.get('RabbitMQ-Section', 'host', fallback='127.0.0.1')
-        rabbitmq_port = int(config.get('RabbitMQ-Section', 'port', fallback='5672'))
-        rabbitmq_virtual_host = config.get('RabbitMQ-Section', 'virtual-host', fallback='/')
-        rabbitmq_username = config.get('RabbitMQ-Section', 'username', fallback='guest')
-        rabbitmq_password = config.get('Secrets-Section', 'rabbitMq-password', fallback='guest')
-        self.LOGGER = log.get_logger('api.yc_gc', '{}/yang.log'.format(self.logs_dir))
-
-        self.sender = Sender(self.logs_dir, self.temp_dir,
-                             rabbitmq_host=rabbitmq_host,
-                             rabbitmq_port=rabbitmq_port,
-                             rabbitmq_virtual_host=rabbitmq_virtual_host,
-                             rabbitmq_username=rabbitmq_username,
-                             rabbitmq_password=rabbitmq_password,
-                             )
-        separator = ':'
-        suffix = self.api_port
-        if self.is_uwsgi == 'True':
-            separator = '/'
-            suffix = 'api'
-        self.yangcatalog_api_prefix = '{}://{}{}{}/'.format(self.api_protocol, self.ip, separator, suffix)
-        self.redis = redis.Redis(
-            host=self.redis_host,
-            port=self.redis_port)
-        self.check_wait_redis_connected()
-=======
-        self.load_config()
->>>>>>> 14cc50a7
-
-    def load_config(self):
-        config = create_config()
-        self.search_key = config.get('Secrets-Section', 'update-signature', fallback='')
-        self.secret_key = config.get('Secrets-Section', 'flask-secret-key', fallback='S3CR3T!')
-        self.nginx_dir = config.get('Directory-Section', 'nginx-conf', fallback='')
-        self.result_dir = config.get('Web-Section', 'result-html-dir', fallback='tests/resources/html/results')
-        self.private_dir = config.get('Web-Section', 'private-directory', fallback='tests/resources/html/private')
-        self.dbHost = config.get('DB-Section', 'host', fallback='127.0.0.1')
-        self.dbName = config.get('DB-Section', 'name-users', fallback='yang_catalog')
-        self.dbNameSearch = config.get('DB-Section', 'name-search', fallback='yang')
-        self.dbUser = config.get('DB-Section', 'user', fallback='yang')
-        self.dbPass = config.get('Secrets-Section', 'mysql-password', fallback='pass')
-<<<<<<< HEAD
-        self.sqlalchemy = SQLAlchemy(engine_options={'future': True})
-        self.credentials = config.get('Secrets-Section', 'confd-credentials', fallback='test test').strip('"').split(' ')
-=======
-        self.register_user_email = config.get('Message-Section', 'email-to', fallback='')
-        self.credentials = config.get('Secrets-Section', 'confd-credentials', fallback='').strip('"').split(' ')
->>>>>>> 14cc50a7
-        self.elk_credentials = config.get('Secrets-Section', 'elk-secret', fallback='').strip('"').split(' ')
-        self.confd_ip = config.get('Web-Section', 'confd-ip', fallback='yangcatalog.org')
-        self.confdPort = int(config.get('Web-Section', 'confd-port', fallback=8008))
-        self.protocol = config.get('General-Section', 'protocol-confd', fallback='http')
-        self.cache_dir = config.get('Directory-Section', 'cache', fallback='tests/resources/cache')
-        self.save_requests = config.get('Directory-Section', 'save-requests', fallback='tests/resources/requests')
-        self.save_file_dir = config.get('Directory-Section', 'save-file-dir', fallback='/var/yang/all_modules')
-        self.var_yang = config.get('Directory-Section', 'var', fallback='tests/resources')
-        self.logs_dir = config.get('Directory-Section', 'logs', fallback='/var/yang/logs')
-        self.token = config.get('Secrets-Section', 'yang-catalog-token', fallback='')
-        self.admin_token = config.get('Secrets-Section', 'admin-token', fallback='')
-        self.oidc_client_secret = config.get('Secrets-Section', 'client-secret', fallback='')
-        self.oidc_client_id = config.get('Secrets-Section', 'client-id', fallback='')
-        self.commit_msg_file = config.get('Directory-Section', 'commit-dir', fallback='')
-        self.temp_dir = config.get('Directory-Section', 'temp', fallback='tests/resources/tmp')
-        self.integrity_file_location = config.get('Web-Section', 'public-directory', fallback='tests/resources/html')
-        self.diff_file_dir = config.get('Web-Section', 'save-diff-dir', fallback='tests/resources/html')
-        self.ip = config.get('Web-Section', 'ip', fallback='localhost')
-        self.oidc_redirects = config.get('Web-Section', 'redirect-oidc', fallback='').split(' ')
-        self.oidc_issuer = config.get('Web-Section', 'issuer', fallback='')
-        self.api_port = int(config.get('Web-Section', 'api-port', fallback=5000))
-<<<<<<< HEAD
-        self.register_user_email = config.get('Message-Section', 'email-to', fallback='')
-        self.api_protocol = config.get('General-Section', 'protocol-api', fallback='http')
-=======
         self.api_protocol = config.get('General-Section', 'protocol-api', fallback='https')
->>>>>>> 14cc50a7
         self.is_prod = config.get('General-Section', 'is-prod', fallback='False')
         self.is_uwsgi = config.get('General-Section', 'uwsgi', fallback=True)
         self.ys_users_dir = config.get('Directory-Section', 'ys-users', fallback='')
