--- conflicted
+++ resolved
@@ -321,11 +321,7 @@
                 d = re.findall(date_regex, line)[0][0]
                 t = re.findall(time_regex, line)[0]
                 return datetime.strptime(f'{d} {t}', '%Y-%m-%d %H:%M:%S').timestamp()
-<<<<<<< HEAD
             except (IndexError, ValueError):
-=======
-            except Exception:
->>>>>>> 1ccd441f
                 pass
 
 
