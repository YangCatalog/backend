# Copyright The IETF Trust 2020, All Rights Reserved
#
# Licensed under the Apache License, Version 2.0 (the "License");
# you may not use this file except in compliance with the License.
# You may obtain a copy of the License at
#
#     http://www.apache.org/licenses/LICENSE-2.0
#
# Unless required by applicable law or agreed to in writing, software
# distributed under the License is distributed on an "AS IS" BASIS,
# WITHOUT WARRANTIES OR CONDITIONS OF ANY KIND, either express or implied.
# See the License for the specific language governing permissions and
# limitations under the License.

__author__ = "Miroslav Kovac"
__copyright__ = "Copyright The IETF Trust 2020, All Rights Reserved"
__license__ = "Apache License, Version 2.0"
__email__ = "miroslav.kovac@pantheon.tech"

import fnmatch
import grp
import gzip
import hashlib
import json
import math
import os
import pwd
import re
import shutil
import stat
import sys
from datetime import datetime
from pathlib import Path
from functools import wraps

from sqlalchemy.exc import SQLAlchemyError
import requests
from api.globalConfig import yc_gc
from flask import Blueprint, abort, jsonify, redirect, request, current_app
from flask_cors import CORS
from utility.util import create_signature
from api.models import Base, User, TempUser


class YangCatalogAdminBlueprint(Blueprint):

    def __init__(self, name, import_name, static_folder=None, static_url_path=None, template_folder=None,
                 url_prefix=None, subdomain=None, url_defaults=None, root_path=None):
        super().__init__(name, import_name, static_folder, static_url_path, template_folder, url_prefix, subdomain,
                         url_defaults, root_path)


app = YangCatalogAdminBlueprint('admin', __name__)
CORS(app, supports_credentials=True)
db = yc_gc.sqlalchemy


def catch_db_error(f):
    @wraps(f)
    def df(*args, **kwargs):
        try:
            return f(*args, **kwargs)
        except SQLAlchemyError as err:
            yc_gc.LOGGER.error('Cannot connect to database. MySQL error: {}'.format(err))
            return ({'error': 'Server problem connecting to database'}, 500)
    
    return df


### ROUTE ENDPOINT DEFINITIONS ###


@app.route('/api/admin/login')
@app.route('/admin')
@app.route('/admin/login')
@yc_gc.oidc.require_login
def login():
    if yc_gc.oidc.user_loggedin:
        return redirect('{}/admin/healthcheck'.format(yc_gc.my_uri), code=302)
    else:
        abort(401, 'user not logged in')


@app.route('/api/admin/logout', methods=['POST'])
def logout():
    yc_gc.oidc.logout()
    return {'info': 'Success'}


@app.route('/api/admin/ping')
def ping():
<<<<<<< HEAD
    yc_gc.LOGGER.info('ping {}'.format(yc_gc.oidc.user_loggedin))
    return {'info': 'Success'}
=======
    current_app.logger.info('ping {}'.format(yc_gc.oidc.user_loggedin))
    if yc_gc.oidc.user_loggedin:
        response = {'info': 'Success'}
    else:
        response = {'info': 'user not logged in'}
    return make_response(jsonify(response), 200)
>>>>>>> 759984cf


@app.route('/api/admin/check', methods=['GET'])
def check():
    return {'info': 'Success'}


@app.route('/api/admin/directory-structure/read/<path:direc>', methods=['GET'])
def read_admin_file(direc):
    current_app.logger.info('Reading admin file {}'.format(direc))
    try:
        file_exist = os.path.isfile('{}/{}'.format(yc_gc.var_yang, direc))
    except:
        file_exist = False
    if file_exist:
        with open('{}/{}'.format(yc_gc.var_yang, direc), 'r') as f:
            processed_file = f.read()
        response = {'info': 'Success',
                    'data': processed_file}
        return response
    else:
        abort(400, description='error - file does not exist')


@app.route('/api/admin/directory-structure', defaults={'direc': ''}, methods=['DELETE'])
@app.route('/api/admin/directory-structure/<path:direc>', methods=['DELETE'])
def delete_admin_file(direc):
    current_app.logger.info('Deleting admin file {}'.format(direc))
    try:
        exist = os.path.exists('{}/{}'.format(yc_gc.var_yang, direc))
    except:
        exist = False
    if exist:
        if os.path.isfile('{}/{}'.format(yc_gc.var_yang, direc)):
            os.unlink('{}/{}'.format(yc_gc.var_yang, direc))
        else:
            shutil.rmtree('{}/{}'.format(yc_gc.var_yang, direc))
        response = {'info': 'Success',
                    'data': 'directory of file {} removed succesfully'.format('{}/{}'.format(yc_gc.var_yang, direc))}
        return response
    else:
        abort(400, description='error - file or folder does not exist')


@app.route('/api/admin/directory-structure/<path:direc>', methods=['PUT'])
def write_to_directory_structure(direc):
<<<<<<< HEAD
    yc_gc.LOGGER.info('Updating file on path {}'.format(direc))
=======
    current_app.logger.info("Updating file on path {}".format(direc))
>>>>>>> 759984cf

    body = get_input(request.json)
    if 'data' not in body:
        abort(400, description='"data" must be specified')
    data = body['data']

    try:
        file_exist = os.path.isfile('{}/{}'.format(yc_gc.var_yang, direc))
    except:
        file_exist = False
    if file_exist:
        with open('{}/{}'.format(yc_gc.var_yang, direc), 'w') as f:
            f.write(data)
        response = {'info': 'Success',
                    'data': data}
        return response
    else:
        abort(400, description='error - file does not exist')


@app.route('/api/admin/directory-structure', defaults={'direc': ''}, methods=['GET'])
@app.route('/api/admin/directory-structure/<path:direc>', methods=['GET'])
def get_var_yang_directory_structure(direc):

    def walk_through_dir(path):
        structure = {'folders': [], 'files': []}
        root, dirs, files = next(os.walk(path))
        structure['name'] = os.path.basename(root)
        for f in files:
            file_structure = {'name': f}
            file_stat = Path('{}/{}'.format(path, f)).stat()
            file_structure['size'] = file_stat.st_size
            try:
                file_structure['group'] = grp.getgrgid(file_stat.st_gid).gr_name
            except:
                file_structure['group'] = file_stat.st_gid

            try:
                file_structure['user'] = pwd.getpwuid(file_stat.st_uid).pw_name
            except:
                file_structure['user'] = file_stat.st_uid
            file_structure['permissions'] = oct(stat.S_IMODE(os.lstat('{}/{}'.format(path, f)).st_mode))
            file_structure['modification'] = int(file_stat.st_mtime)
            structure['files'].append(file_structure)
        for directory in dirs:
            dir_structure = {'name': directory}
            p = Path('{}/{}'.format(path, directory))
            dir_size = sum(f.stat().st_size for f in p.glob('**/*') if f.is_file())
            dir_stat = p.stat()
            try:
                dir_structure['group'] = grp.getgrgid(dir_stat.st_gid).gr_name
            except:
                dir_structure['group'] = dir_stat.st_gid

            try:
                dir_structure['user'] = pwd.getpwuid(dir_stat.st_uid).pw_name
            except:
                dir_structure['user'] = dir_stat.st_uid
            dir_structure['size'] = dir_size
            dir_structure['permissions'] = oct(stat.S_IMODE(os.lstat('{}/{}'.format(path, directory)).st_mode))
            dir_structure['modification'] = int(dir_stat.st_mtime)
            structure['folders'].append(dir_structure)
        return structure

    current_app.logger.info('Getting directory structure')

    ret = walk_through_dir('/var/yang/{}'.format(direc))
    response = {'info': 'Success',
                'data': ret}
    return response


@app.route('/api/admin/yangcatalog-nginx', methods=['GET'])
def read_yangcatalog_nginx_files():
    current_app.logger.info('Getting list of nginx files')
    files = os.listdir('{}/sites-enabled'.format(yc_gc.nginx_dir))
    files_final = ['sites-enabled/' + sub for sub in files]
    files_final.append('nginx.conf')
    files = os.listdir('{}/conf.d'.format(yc_gc.nginx_dir))
    files_final.extend(['conf.d/' + sub for sub in files])
    response = {'info': 'Success',
                'data': files_final}
    return response


@app.route('/api/admin/yangcatalog-nginx/<path:nginx_file>', methods=['GET'])
def read_yangcatalog_nginx(nginx_file):
    current_app.logger.info('Reading nginx file {}'.format(nginx_file))
    with open('{}/{}'.format(yc_gc.nginx_dir, nginx_file), 'r') as f:
        nginx_config = f.read()
    response = {'info': 'Success',
                'data': nginx_config}
    return response


@app.route('/api/admin/yangcatalog-config', methods=['GET'])
def read_yangcatalog_config():
    current_app.logger.info('Reading yangcatalog config file')

    with open(yc_gc.config_path, 'r') as f:
        yangcatalog_config = f.read()
    response = {'info': 'Success',
                'data': yangcatalog_config}
    return response


@app.route('/api/admin/yangcatalog-config', methods=['PUT'])
def update_yangcatalog_config():
<<<<<<< HEAD
    yc_gc.LOGGER.info('Updating yangcatalog config file')
    body = get_input(request.json)
    if 'data' not in body:
        abort(400, description='"data" must be specified')
=======
    current_app.logger.info('Updating yangcatalog config file')
    body = request.json
    input = body.get('input')
    if input is None or input.get('data') is None:
        return abort(400, description='payload needs to have body with "input" and "data" container')
>>>>>>> 759984cf

    with open(yc_gc.config_path, 'w') as f:
        f.write(body['data'])
    resp = {}
    try:
        yc_gc.load_config()
        resp['api'] = 'data loaded successfully'
    except:
        resp['api'] = 'error loading data'
    try:
        yc_gc.sender.send('reload_config')
        resp['receiver'] = 'data loaded successfully'
    except:
        resp['receiver'] ='error loading data'
    path = '{}://{}/yang-search/reload_config'.format(yc_gc.api_protocol, yc_gc.ip)
    signature = create_signature(yc_gc.search_key, json.dumps(body))

    response = requests.post(path, data=json.dumps(body),
                             headers={'Content-Type': 'app/json', 'Accept': 'app/json',
                                      'X-YC-Signature': 'sha1={}'.format(signature)}, verify=False)
    code = response.status_code

    if code != 200 and code != 201 and code != 204:
        current_app.logger.error('could not send data to realod config. Reason: {}'
                           .format(response.text))
        resp['yang-search'] = 'error loading data'
    else:
        resp['yang-search'] = response.json()['info']
    response = {'info': resp,
                'new-data': body['data']}
    return response


@app.route('/api/admin/logs', methods=['GET'])
def get_log_files():

    def find_files(directory, pattern):
        for root, dirs, files in os.walk(directory):
            for basename in files:
                if fnmatch.fnmatch(basename, pattern):
                    filename = os.path.join(root, basename)
                    yield filename

    current_app.logger.info('Getting yangcatalog log files')

    files = find_files(yc_gc.logs_dir, '*.log*')
    resp = set()
    for f in files:
        resp.add(f.split('/logs/')[-1].split('.')[0])
    response = {'info': 'Success',
                'data': list(resp)}
    return response


def find_files(directory, pattern):
    root, dirs, files = next(os.walk(directory))
    for basename in files:
        if fnmatch.fnmatch(basename, pattern):
            filename = os.path.join(root, basename)
            yield filename


<<<<<<< HEAD
def filter_from_date(file_names, from_timestamp):
    if from_timestamp is None:
        return ['{}/{}.log'.format(yc_gc.logs_dir, file_name) for file_name in file_names]
    else:
        r = []
        for file_name in file_names:
            files = find_files('{}/{}'.format(yc_gc.logs_dir, os.path.dirname(file_name)),
                                '{}.log*'.format(os.path.basename(file_name)))
            for f in files:
                if os.path.getmtime(f) >= from_timestamp:
                    r.append(f)
        return r
=======
    date_regex = r'([12]\d{3}-(0[1-9]|1[0-2])-(0[1-9]|[12]\d|3[01]))'
    time_regex = r'(?:[01]\d|2[0-3]):(?:[0-5]\d):(?:[0-5]\d)'
    current_app.logger.info('Reading yangcatalog log file')
    if request.json is None:
        return abort(400, description='bad-request - body has to start with "input" and can not be empty')
>>>>>>> 759984cf


def find_timestamp(file, date_regex, time_regex):
    with open(file, 'r') as f:
        for line in f.readlines():
            try:
                d = re.findall(date_regex, line)[0][0]
                t = re.findall(time_regex, line)[0]
                return datetime.strptime('{} {}'.format(d, t), '%Y-%m-%d %H:%M:%S').timestamp()
            except:
                pass


def determine_formatting(log_files, date_regex, time_regex):
    for log_file in log_files:
        with gzip.open(log_file, 'rt') if '.gz' in log_file else open(log_file, 'r') as f:
            file_stream = f.read()
            level_regex = r'[A-Z]{4,10}'
            two_words_regex = r'(\s*(\S*)\s*){2}'
            line_regex = '({} {}[ ]{}{}[=][>])'.format(date_regex, time_regex, level_regex, two_words_regex)
            hits = re.findall(line_regex, file_stream)
            if len(hits) <= 1 and file_stream:
                return False
    return True


def generate_output(format_text, log_files, filter, from_timestamp, to_timestamp, date_regex, time_regex):
    send_out = []
    for log_file in log_files:
        # Different way to open a file, but both will return a file object
        with gzip.open(log_file, 'rt') if '.gz' in log_file else open(log_file, 'r') as f:
            whole_line = ''
            for line in reversed(f.readlines()):
                if format_text:
                    line_timestamp = None
                    try:
                        d = re.findall(date_regex, line)[0][0]
                        t = re.findall(time_regex, line)[0]
                        line_beginning = '{} {}'.format(d, t)
                        line_timestamp = datetime.strptime(line_beginning, '%Y-%m-%d %H:%M:%S').timestamp()
                    except:
                        # ignore and accept
                        pass
<<<<<<< HEAD
                    if line_timestamp is None or not line.startswith(line_beginning):
                        whole_line = '{}{}'.format(line, whole_line)
                        continue
                    if not from_timestamp <= line_timestamp <= to_timestamp:
                        whole_line = ''
                        continue
=======
                else:
                    break

    current_app.logger.debug('Searching for logs from timestamp: {}'.format(str(from_date_timestamp)))
    whole_line = ''
    if to_date_timestamp is None:
        to_date_timestamp = datetime.now().timestamp()

    log_files.reverse()
    # Decide whether the output will be formatted or not (default False)
    format_text = False
    for log_file in log_files:
        if '.gz' in log_file:
            f = gzip.open(log_file, 'rt')
        else:
            f = open(log_file, 'r')
        file_stream = f.read()
        level_regex = r'[A-Z]{4,10}'
        two_words_regex = r'(\s*(\S*)\s*){2}'
        line_regex = '({} {}[ ]{}{}[=][>])'.format(date_regex, time_regex, level_regex, two_words_regex)
        hits = re.findall(line_regex, file_stream)
        if len(hits) > 1 or file_stream == '':
            format_text = True
        else:
            format_text = False
            break

    if not format_text:
        for log_file in log_files:
            # Different way to open a file, but both will return a file object
            if '.gz' in log_file:
                f = gzip.open(log_file, 'rt')
            else:
                f = open(log_file, 'r')
            for line in reversed(f.readlines()):
>>>>>>> 759984cf
                if filter is not None:
                    match_case = filter.get('match-case', False)
                    match_whole_words = filter.get('match-words', False)
                    filter_out = filter.get('filter-out', None)
                    searched_string = filter.get('search-for', '')
                    level = filter.get('level', '').upper()
                    level_formats = ['']
                    if level != '':
                        level_formats = [
                            ' {} '.format(level), '<{}>'.format(level),
                            '[{}]'.format(level).lower(), '{}:'.format(level)]
                    if match_whole_words:
                        if searched_string != '':
                            searched_string = ' {} '.format(searched_string)
                    for level_format in level_formats:
                        if level_format in line:
                            if match_case and searched_string in line:
                                if filter_out is not None and filter_out in line:
                                    whole_line = ''
                                    continue
                                send_out.append('{}{}'.format(line, whole_line).rstrip())
                            elif not match_case and searched_string.lower() in line.lower():
                                if filter_out is not None and filter_out.lower() in line.lower():
                                    whole_line = ''
                                    continue
                                send_out.append('{}{}'.format(line, whole_line).rstrip())
                else:
                    send_out.append('{}{}'.format(line, whole_line).rstrip())
                whole_line = ''
    return send_out


@app.route('/api/admin/logs', methods=['POST'])
def get_logs():
    date_regex = r'([12]\d{3}-(0[1-9]|1[0-2])-(0[1-9]|[12]\d|3[01]))'
    time_regex = r'(?:[01]\d|2[0-3]):(?:[0-5]\d):(?:[0-5]\d)'
    yc_gc.LOGGER.info('Reading yangcatalog log file')
    body = get_input(request.json)

    number_of_lines_per_page = body.get('lines-per-page', 1000)
    page_num = body.get('page', 1)
    filter = body.get('filter')
    from_date_timestamp = body.get('from-date', None)
    to_date_timestamp = body.get('to-date', None)
    file_names = body.get('file-names', ['yang'])
    log_files = filter_from_date(file_names, from_date_timestamp)

    # Try to find a timestamp in a log file using regex
    if from_date_timestamp is None:
        from_date_timestamp = find_timestamp(log_files[0], date_regex, time_regex)

    yc_gc.LOGGER.debug('Searching for logs from timestamp: {}'.format(str(from_date_timestamp)))
    if to_date_timestamp is None:
        to_date_timestamp = datetime.now().timestamp()

    log_files.reverse()
    format_text = determine_formatting(log_files, date_regex, time_regex)

    send_out = generate_output(format_text, log_files, filter,
                               from_date_timestamp, to_date_timestamp, date_regex, time_regex)

    pages = math.ceil(len(send_out) / number_of_lines_per_page)

    metadata = {'file-names': file_names,
                'from-date': from_date_timestamp,
                'to-date': to_date_timestamp,
                'lines-per-page': number_of_lines_per_page,
                'page': page_num,
                'pages': pages,
                'filter': filter,
                'format': format_text}
    from_line = (page_num - 1) * number_of_lines_per_page
    output = send_out[from_line:page_num * number_of_lines_per_page]
    response = {'meta': metadata,
                'output': output}
    return response


@app.route('/api/admin/sql-tables', methods=['GET'])
def get_sql_tables():
    return jsonify([
        {
            'name': 'users',
            'label': 'approved users'
        },
        {
            'name': 'users_temp',
            'label': 'users waiting for approval'
        }
    ])


@app.route('/api/admin/move-user', methods=['POST'])
@catch_db_error
def move_user():
    body = get_input(request.json)
    unique_id = body.get('id')
    username = body.get('username')
    models_provider = body.get('models-provider', '')
    sdo_access = body.get('access-rights-sdo', '')
    vendor_access = body.get('access-rights-vendor', '')
    name = body.get('first-name')
    last_name = body.get('last-name')
    email = body.get('email')
    if unique_id is None:
        abort(400, description='Id of a user is missing')
    if username is None:
        abort(400, description='username must be specified')
    if sdo_access == '' and vendor_access == '':
        abort(400, description='access-rights-sdo OR access-rights-vendor must be specified')
    password = db.session.query(TempUser.Password).filter_by(Id=unique_id).first() or ''
    user = User(Username=username, Password=password, Email=email, ModelsProvider=models_provider,
                FirstName=name, LastName=last_name, AccessRightsSdo=sdo_access, AccessRightsVendor=vendor_access)
    db.session.add(user)
    db.session.commit()

    user = db.session.query(TempUser).filter_by(Id=unique_id).first()
    if user:
        db.session.delete(user)
        db.session.commit()
<<<<<<< HEAD
=======
    except SQLAlchemyError as err:
        current_app.logger.error("Cannot connect to database. MySQL error: {}".format(err))
        return make_response(jsonify({'error': 'Server problem connecting to database'}), 500)
    try:
        user = db.session.query(TempUser).filter_by(Id=unique_id).first()
        if user:
            db.session.delete(user)
            db.session.commit()
    except SQLAlchemyError as err:
        current_app.logger.error("Cannot connect to database. MySQL error: {}".format(err))
        return make_response(jsonify({'error': 'Server problem connecting to database'}), 500)
>>>>>>> 759984cf
    response = {'info': 'data successfully added to database users and removed from users_temp',
                'data': body}
    return (response, 201)


@app.route('/api/admin/sql-tables/<table>', methods=['POST'])
@catch_db_error
def create_sql_row(table):
    if table not in ['users', 'users_temp']:
        return ({'error': 'no such table {}, use only users or users_temp'.format(table)}, 400)
    model = get_class_by_tablename(table)
    body = get_input(request.json)
    username = body.get('username')
    name = body.get('first-name')
    last_name = body.get('last-name')
    email = body.get('email')
    password = body.get('password')
    if not all((body, username, name, last_name, email, password)):
        abort(400, description='username - {}, firstname - {}, last-name - {},'
                               ' email - {} and password - {} must be specified'
                               .format(username, name, last_name, email, password))
    models_provider = body.get('models-provider', '')
    sdo_access = body.get('access-rights-sdo', '')
    vendor_access = body.get('access-rights-vendor', '')
    hashed_password = hash_pw(password)
    if model is User and sdo_access == '' and vendor_access == '':
<<<<<<< HEAD
        abort(400, description='access-rights-sdo OR access-rights-vendor must be specified')
    user = model(Username=username, FirstName=name, LastName=last_name, Email=email, Password=hashed_password,
                ModelsProvider=models_provider, AccessRightsSdo=sdo_access, AccessRightsVendor=vendor_access)
    db.session.add(user)
    db.session.commit()
    response = {'info': 'data successfully added to database',
                'data': body}
    return (response, 201)
=======
        return abort(400, description='access-rights-sdo OR access-rights-vendor must be specified')
    try:
        user = model(Username=username, FirstName=name, LastName=last_name, Email=email, Password=hashed_password,
                    ModelsProvider=models_provider, AccessRightsSdo=sdo_access, AccessRightsVendor=vendor_access)
        db.session.add(user)
        db.session.commit()
        response = {'info': 'data successfully added to database',
                    'data': body}
        return make_response(jsonify(response), 201)
    except SQLAlchemyError as err:
        current_app.logger.error("Cannot connect to database. MySQL error: {}".format(err))
        return make_response(jsonify({'error': 'Server problem connecting to database'}), 500)
>>>>>>> 759984cf


@app.route('/api/admin/sql-tables/<table>/id/<unique_id>', methods=['DELETE'])
@catch_db_error
def delete_sql_row(table, unique_id):
<<<<<<< HEAD
    if table not in ['users', 'users_temp']:
        return ({'error': 'no such table {}, use only users or users_temp'.format(table)}, 400)
    model = get_class_by_tablename(table)
    user = db.session.query(model).filter_by(Id=unique_id).first()
    db.session.delete(user)
    db.session.commit()
=======
    try:
        model = get_class_by_tablename(table)
        user = db.session.query(model).filter_by(Id=unique_id).first()
        db.session.delete(user)
        db.session.commit()
    except SQLAlchemyError as err:
        current_app.logger.error("Cannot connect to database. MySQL error: {}".format(err))
        return make_response(jsonify({'error': 'Server problem connecting to database'}), 500)
>>>>>>> 759984cf
    if user:
        return {'info': 'id {} deleted successfully'.format(unique_id)}
    else:
        abort(404, description='id {} not found in table {}'.format(unique_id, table))


@app.route('/api/admin/sql-tables/<table>/id/<unique_id>', methods=['PUT'])
@catch_db_error
def update_sql_row(table, unique_id):
<<<<<<< HEAD
    if table not in ['users', 'users_temp']:
        return ({'error': 'no such table {}, use only users or users_temp'.format(table)}, 400)
    model = get_class_by_tablename(table)
    user = db.session.query(model).filter_by(Id=unique_id).first()
    if user:
        body = get_input(request.json)
        user.Username = body.get('username')
        user.Email = body.get('email')
        user.ModelsProvider = body.get('models-provider')
        user.FirstName = body.get('first-name')
        user.LastName = body.get('last-name')
        user.AccessRightsSdo = body.get('access-rights-sdo', '')
        user.AccessRightsVendor = body.get('access-rights-vendor', '')
        if not user.Username or not user.Email:
            abort(400, description='username and email must be specified')
        db.session.commit()
    if user:
        yc_gc.LOGGER.info('Record with ID {} in table {} updated successfully'.format(unique_id, table))
        return {'info': 'ID {} updated successfully'.format(unique_id)}
=======
    try:
        model = get_class_by_tablename(table)
        user = db.session.query(model).filter_by(Id=unique_id).first()
        if user:
            body = request.json.get('input')
            user.Username = body.get('username')
            user.Email = body.get('email')
            user.ModelsProvider = body.get('models-provider')
            user.FirstName = body.get('first-name')
            user.LastName = body.get('last-name')
            user.AccessRightsSdo = body.get('access-rights-sdo', '')
            user.AccessRightsVendor = body.get('access-rights-vendor', '')
            db.session.commit()
    except SQLAlchemyError as err:
        current_app.logger.error('Cannot connect to database. MySQL error: {}'.format(err))
        return make_response(jsonify({'error': 'Server problem connecting to database'}), 500)
    if user:
        current_app.logger.info('Record with ID {} in table {} updated successfully'.format(unique_id, table))
        return make_response(jsonify({'info': 'ID {} updated successfully'.format(unique_id)}), 200)
>>>>>>> 759984cf
    else:
        abort(404, description='ID {} not found in table {}'.format(unique_id, table))


@app.route('/api/admin/sql-tables/<table>', methods=['GET'])
@catch_db_error
def get_sql_rows(table):
<<<<<<< HEAD
    model = get_class_by_tablename(table)
    users = db.session.query(model).all()
=======
    try:
        model = get_class_by_tablename(table)
        users = db.session.query(model).all()
    except SQLAlchemyError as err:
        current_app.logger.error("Cannot connect to database. MySQL error: {}".format(err))
        return make_response(jsonify({'error': 'Server problem connecting to database'}), 500)
>>>>>>> 759984cf
    ret = []
    for user in users:
        data_set = {'id': user.Id,
                    'username': user.Username,
                    'email': user.Email,
                    'models-provider': user.ModelsProvider,
                    'first-name': user.FirstName,
                    'last-name': user.LastName,
                    'access-rights-sdo': user.AccessRightsSdo,
                    'access-rights-vendor': user.AccessRightsVendor}
        ret.append(data_set)
    return ret


@app.route('/api/admin/scripts/<script>', methods=['GET'])
def get_script_details(script):
    module_name = get_module_name(script)
    if module_name is None:
        abort(400, description='"{}" is not valid script name'.format(script))

    module = __import__(module_name, fromlist=[script])
    submodule = getattr(module, script)
    script_conf = submodule.ScriptConfig()
    script_args_list = script_conf.get_args_list()
    script_args_list.pop('credentials', None)

    response = {'data': script_args_list}
    response.update(script_conf.get_help())
    return response


@app.route('/api/admin/scripts/<script>', methods=['POST'])
def run_script_with_args(script):
    module_name = get_module_name(script)
    if module_name is None:
        abort(400, description='"{}" is not valid script name'.format(script))

    body = get_input(request.json)
    if script == 'validate':
        try:
            if not body['row_id'] or not body['user_email']:
                abort(400, description='Failed to validate - user-email and row-id cannot be empty strings')
        except KeyError:
            abort(400, description='Failed to validate - user-email and row-id must exist')

    arguments = ['run_script', module_name, script, json.dumps(body)]
    job_id = yc_gc.sender.send('#'.join(arguments))

<<<<<<< HEAD
    yc_gc.LOGGER.info('job_id {}'.format(job_id))
    return ({'info': 'Verification successful', 'job-id': job_id, 'arguments': arguments[1:]}, 202)
=======
    current_app.logger.info('job_id {}'.format(job_id))
    return make_response(jsonify({'info': 'Verification successful', 'job-id': job_id, 'arguments': arguments[1:]}), 202)
>>>>>>> 759984cf


@app.route('/api/admin/scripts', methods=['GET'])
def get_script_names():
    scripts_names = ['populate', 'runCapabilities', 'draftPull', 'draftPullLocal', 'openconfigPullLocal', 'statistics',
<<<<<<< HEAD
                     'recovery', 'elkRecovery', 'elkFill', 'resolveExpiration', 'mariadbRecovery']
    return {'data': scripts_names, 'info': 'Success'}
=======
                     'recovery', 'elkRecovery', 'elkFill', 'resolveExpiration', 'mariadbRecovery', 'reviseSemver']
    return make_response(jsonify({'data': scripts_names, 'info': 'Success'}), 200)
>>>>>>> 759984cf


@app.route('/api/admin/disk-usage', methods=['GET'])
def get_disk_usage():
    total, used, free = shutil.disk_usage('/')
    usage = {}
    usage['total'] = total
    usage['used'] = used
    usage['free'] = free
    return {'data': usage, 'info': 'Success'}


### HELPER DEFINITIONS ###
def get_module_name(script_name):
    if script_name in ['populate', 'runCapabilities', 'reviseSemver']:
        return 'parseAndPopulate'
    elif script_name in ['draftPull', 'draftPullLocal', 'openconfigPullLocal']:
        return 'ietfYangDraftPull'
    elif script_name in ['recovery', 'elkRecovery', 'elkFill', 'mariadbRecovery']:
        return 'recovery'
    elif script_name == 'statistics':
        return 'statistic'
    elif script_name == 'resolveExpiration':
        return 'utility'
    elif script_name == 'validate':
        return 'validate'
    else:
        return None


def hash_pw(password):
    if sys.version_info >= (3, 4):
        password = password.encode(encoding='utf-8', errors='strict')
    return hashlib.sha256(password).hexdigest()


def get_class_by_tablename(name):
    for mapper in Base.registry.mappers:
        if mapper.class_.__tablename__ == name and hasattr(mapper.class_, '__tablename__'):
            return mapper.class_

def get_input(body):
    if body is None:
        abort(400, description='bad-request - body can not be empty')
    if 'input' not in body:
        abort(400, description='bad-request - body has to start with "input" and can not be empty')
    else:
        return body['input']<|MERGE_RESOLUTION|>--- conflicted
+++ resolved
@@ -61,7 +61,7 @@
         try:
             return f(*args, **kwargs)
         except SQLAlchemyError as err:
-            yc_gc.LOGGER.error('Cannot connect to database. MySQL error: {}'.format(err))
+            current_app.logger.error('Cannot connect to database. MySQL error: {}'.format(err))
             return ({'error': 'Server problem connecting to database'}, 500)
     
     return df
@@ -89,17 +89,8 @@
 
 @app.route('/api/admin/ping')
 def ping():
-<<<<<<< HEAD
-    yc_gc.LOGGER.info('ping {}'.format(yc_gc.oidc.user_loggedin))
+    current_app.logger.info('ping {}'.format(yc_gc.oidc.user_loggedin))
     return {'info': 'Success'}
-=======
-    current_app.logger.info('ping {}'.format(yc_gc.oidc.user_loggedin))
-    if yc_gc.oidc.user_loggedin:
-        response = {'info': 'Success'}
-    else:
-        response = {'info': 'user not logged in'}
-    return make_response(jsonify(response), 200)
->>>>>>> 759984cf
 
 
 @app.route('/api/admin/check', methods=['GET'])
@@ -146,11 +137,7 @@
 
 @app.route('/api/admin/directory-structure/<path:direc>', methods=['PUT'])
 def write_to_directory_structure(direc):
-<<<<<<< HEAD
-    yc_gc.LOGGER.info('Updating file on path {}'.format(direc))
-=======
     current_app.logger.info("Updating file on path {}".format(direc))
->>>>>>> 759984cf
 
     body = get_input(request.json)
     if 'data' not in body:
@@ -259,18 +246,10 @@
 
 @app.route('/api/admin/yangcatalog-config', methods=['PUT'])
 def update_yangcatalog_config():
-<<<<<<< HEAD
-    yc_gc.LOGGER.info('Updating yangcatalog config file')
+    current_app.logger.info('Updating yangcatalog config file')
     body = get_input(request.json)
     if 'data' not in body:
         abort(400, description='"data" must be specified')
-=======
-    current_app.logger.info('Updating yangcatalog config file')
-    body = request.json
-    input = body.get('input')
-    if input is None or input.get('data') is None:
-        return abort(400, description='payload needs to have body with "input" and "data" container')
->>>>>>> 759984cf
 
     with open(yc_gc.config_path, 'w') as f:
         f.write(body['data'])
@@ -333,7 +312,6 @@
             yield filename
 
 
-<<<<<<< HEAD
 def filter_from_date(file_names, from_timestamp):
     if from_timestamp is None:
         return ['{}/{}.log'.format(yc_gc.logs_dir, file_name) for file_name in file_names]
@@ -346,13 +324,6 @@
                 if os.path.getmtime(f) >= from_timestamp:
                     r.append(f)
         return r
-=======
-    date_regex = r'([12]\d{3}-(0[1-9]|1[0-2])-(0[1-9]|[12]\d|3[01]))'
-    time_regex = r'(?:[01]\d|2[0-3]):(?:[0-5]\d):(?:[0-5]\d)'
-    current_app.logger.info('Reading yangcatalog log file')
-    if request.json is None:
-        return abort(400, description='bad-request - body has to start with "input" and can not be empty')
->>>>>>> 759984cf
 
 
 def find_timestamp(file, date_regex, time_regex):
@@ -396,50 +367,12 @@
                     except:
                         # ignore and accept
                         pass
-<<<<<<< HEAD
                     if line_timestamp is None or not line.startswith(line_beginning):
                         whole_line = '{}{}'.format(line, whole_line)
                         continue
                     if not from_timestamp <= line_timestamp <= to_timestamp:
                         whole_line = ''
                         continue
-=======
-                else:
-                    break
-
-    current_app.logger.debug('Searching for logs from timestamp: {}'.format(str(from_date_timestamp)))
-    whole_line = ''
-    if to_date_timestamp is None:
-        to_date_timestamp = datetime.now().timestamp()
-
-    log_files.reverse()
-    # Decide whether the output will be formatted or not (default False)
-    format_text = False
-    for log_file in log_files:
-        if '.gz' in log_file:
-            f = gzip.open(log_file, 'rt')
-        else:
-            f = open(log_file, 'r')
-        file_stream = f.read()
-        level_regex = r'[A-Z]{4,10}'
-        two_words_regex = r'(\s*(\S*)\s*){2}'
-        line_regex = '({} {}[ ]{}{}[=][>])'.format(date_regex, time_regex, level_regex, two_words_regex)
-        hits = re.findall(line_regex, file_stream)
-        if len(hits) > 1 or file_stream == '':
-            format_text = True
-        else:
-            format_text = False
-            break
-
-    if not format_text:
-        for log_file in log_files:
-            # Different way to open a file, but both will return a file object
-            if '.gz' in log_file:
-                f = gzip.open(log_file, 'rt')
-            else:
-                f = open(log_file, 'r')
-            for line in reversed(f.readlines()):
->>>>>>> 759984cf
                 if filter is not None:
                     match_case = filter.get('match-case', False)
                     match_whole_words = filter.get('match-words', False)
@@ -476,7 +409,7 @@
 def get_logs():
     date_regex = r'([12]\d{3}-(0[1-9]|1[0-2])-(0[1-9]|[12]\d|3[01]))'
     time_regex = r'(?:[01]\d|2[0-3]):(?:[0-5]\d):(?:[0-5]\d)'
-    yc_gc.LOGGER.info('Reading yangcatalog log file')
+    current_app.logger.info('Reading yangcatalog log file')
     body = get_input(request.json)
 
     number_of_lines_per_page = body.get('lines-per-page', 1000)
@@ -491,7 +424,7 @@
     if from_date_timestamp is None:
         from_date_timestamp = find_timestamp(log_files[0], date_regex, time_regex)
 
-    yc_gc.LOGGER.debug('Searching for logs from timestamp: {}'.format(str(from_date_timestamp)))
+    current_app.logger.debug('Searching for logs from timestamp: {}'.format(str(from_date_timestamp)))
     if to_date_timestamp is None:
         to_date_timestamp = datetime.now().timestamp()
 
@@ -560,20 +493,6 @@
     if user:
         db.session.delete(user)
         db.session.commit()
-<<<<<<< HEAD
-=======
-    except SQLAlchemyError as err:
-        current_app.logger.error("Cannot connect to database. MySQL error: {}".format(err))
-        return make_response(jsonify({'error': 'Server problem connecting to database'}), 500)
-    try:
-        user = db.session.query(TempUser).filter_by(Id=unique_id).first()
-        if user:
-            db.session.delete(user)
-            db.session.commit()
-    except SQLAlchemyError as err:
-        current_app.logger.error("Cannot connect to database. MySQL error: {}".format(err))
-        return make_response(jsonify({'error': 'Server problem connecting to database'}), 500)
->>>>>>> 759984cf
     response = {'info': 'data successfully added to database users and removed from users_temp',
                 'data': body}
     return (response, 201)
@@ -600,7 +519,6 @@
     vendor_access = body.get('access-rights-vendor', '')
     hashed_password = hash_pw(password)
     if model is User and sdo_access == '' and vendor_access == '':
-<<<<<<< HEAD
         abort(400, description='access-rights-sdo OR access-rights-vendor must be specified')
     user = model(Username=username, FirstName=name, LastName=last_name, Email=email, Password=hashed_password,
                 ModelsProvider=models_provider, AccessRightsSdo=sdo_access, AccessRightsVendor=vendor_access)
@@ -609,42 +527,17 @@
     response = {'info': 'data successfully added to database',
                 'data': body}
     return (response, 201)
-=======
-        return abort(400, description='access-rights-sdo OR access-rights-vendor must be specified')
-    try:
-        user = model(Username=username, FirstName=name, LastName=last_name, Email=email, Password=hashed_password,
-                    ModelsProvider=models_provider, AccessRightsSdo=sdo_access, AccessRightsVendor=vendor_access)
-        db.session.add(user)
-        db.session.commit()
-        response = {'info': 'data successfully added to database',
-                    'data': body}
-        return make_response(jsonify(response), 201)
-    except SQLAlchemyError as err:
-        current_app.logger.error("Cannot connect to database. MySQL error: {}".format(err))
-        return make_response(jsonify({'error': 'Server problem connecting to database'}), 500)
->>>>>>> 759984cf
 
 
 @app.route('/api/admin/sql-tables/<table>/id/<unique_id>', methods=['DELETE'])
 @catch_db_error
 def delete_sql_row(table, unique_id):
-<<<<<<< HEAD
     if table not in ['users', 'users_temp']:
         return ({'error': 'no such table {}, use only users or users_temp'.format(table)}, 400)
     model = get_class_by_tablename(table)
     user = db.session.query(model).filter_by(Id=unique_id).first()
     db.session.delete(user)
     db.session.commit()
-=======
-    try:
-        model = get_class_by_tablename(table)
-        user = db.session.query(model).filter_by(Id=unique_id).first()
-        db.session.delete(user)
-        db.session.commit()
-    except SQLAlchemyError as err:
-        current_app.logger.error("Cannot connect to database. MySQL error: {}".format(err))
-        return make_response(jsonify({'error': 'Server problem connecting to database'}), 500)
->>>>>>> 759984cf
     if user:
         return {'info': 'id {} deleted successfully'.format(unique_id)}
     else:
@@ -654,7 +547,6 @@
 @app.route('/api/admin/sql-tables/<table>/id/<unique_id>', methods=['PUT'])
 @catch_db_error
 def update_sql_row(table, unique_id):
-<<<<<<< HEAD
     if table not in ['users', 'users_temp']:
         return ({'error': 'no such table {}, use only users or users_temp'.format(table)}, 400)
     model = get_class_by_tablename(table)
@@ -672,29 +564,8 @@
             abort(400, description='username and email must be specified')
         db.session.commit()
     if user:
-        yc_gc.LOGGER.info('Record with ID {} in table {} updated successfully'.format(unique_id, table))
+        current_app.logger.info('Record with ID {} in table {} updated successfully'.format(unique_id, table))
         return {'info': 'ID {} updated successfully'.format(unique_id)}
-=======
-    try:
-        model = get_class_by_tablename(table)
-        user = db.session.query(model).filter_by(Id=unique_id).first()
-        if user:
-            body = request.json.get('input')
-            user.Username = body.get('username')
-            user.Email = body.get('email')
-            user.ModelsProvider = body.get('models-provider')
-            user.FirstName = body.get('first-name')
-            user.LastName = body.get('last-name')
-            user.AccessRightsSdo = body.get('access-rights-sdo', '')
-            user.AccessRightsVendor = body.get('access-rights-vendor', '')
-            db.session.commit()
-    except SQLAlchemyError as err:
-        current_app.logger.error('Cannot connect to database. MySQL error: {}'.format(err))
-        return make_response(jsonify({'error': 'Server problem connecting to database'}), 500)
-    if user:
-        current_app.logger.info('Record with ID {} in table {} updated successfully'.format(unique_id, table))
-        return make_response(jsonify({'info': 'ID {} updated successfully'.format(unique_id)}), 200)
->>>>>>> 759984cf
     else:
         abort(404, description='ID {} not found in table {}'.format(unique_id, table))
 
@@ -702,17 +573,8 @@
 @app.route('/api/admin/sql-tables/<table>', methods=['GET'])
 @catch_db_error
 def get_sql_rows(table):
-<<<<<<< HEAD
     model = get_class_by_tablename(table)
     users = db.session.query(model).all()
-=======
-    try:
-        model = get_class_by_tablename(table)
-        users = db.session.query(model).all()
-    except SQLAlchemyError as err:
-        current_app.logger.error("Cannot connect to database. MySQL error: {}".format(err))
-        return make_response(jsonify({'error': 'Server problem connecting to database'}), 500)
->>>>>>> 759984cf
     ret = []
     for user in users:
         data_set = {'id': user.Id,
@@ -761,25 +623,15 @@
     arguments = ['run_script', module_name, script, json.dumps(body)]
     job_id = yc_gc.sender.send('#'.join(arguments))
 
-<<<<<<< HEAD
-    yc_gc.LOGGER.info('job_id {}'.format(job_id))
+    current_app.logger.info('job_id {}'.format(job_id))
     return ({'info': 'Verification successful', 'job-id': job_id, 'arguments': arguments[1:]}, 202)
-=======
-    current_app.logger.info('job_id {}'.format(job_id))
-    return make_response(jsonify({'info': 'Verification successful', 'job-id': job_id, 'arguments': arguments[1:]}), 202)
->>>>>>> 759984cf
 
 
 @app.route('/api/admin/scripts', methods=['GET'])
 def get_script_names():
     scripts_names = ['populate', 'runCapabilities', 'draftPull', 'draftPullLocal', 'openconfigPullLocal', 'statistics',
-<<<<<<< HEAD
-                     'recovery', 'elkRecovery', 'elkFill', 'resolveExpiration', 'mariadbRecovery']
+                     'recovery', 'elkRecovery', 'elkFill', 'resolveExpiration', 'mariadbRecovery', 'reviseSemver']
     return {'data': scripts_names, 'info': 'Success'}
-=======
-                     'recovery', 'elkRecovery', 'elkFill', 'resolveExpiration', 'mariadbRecovery', 'reviseSemver']
-    return make_response(jsonify({'data': scripts_names, 'info': 'Success'}), 200)
->>>>>>> 759984cf
 
 
 @app.route('/api/admin/disk-usage', methods=['GET'])
