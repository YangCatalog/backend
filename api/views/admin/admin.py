# Copyright The IETF Trust 2020, All Rights Reserved
#
# Licensed under the Apache License, Version 2.0 (the "License");
# you may not use this file except in compliance with the License.
# You may obtain a copy of the License at
#
#     http://www.apache.org/licenses/LICENSE-2.0
#
# Unless required by applicable law or agreed to in writing, software
# distributed under the License is distributed on an "AS IS" BASIS,
# WITHOUT WARRANTIES OR CONDITIONS OF ANY KIND, either express or implied.
# See the License for the specific language governing permissions and
# limitations under the License.

__author__ = "Miroslav Kovac"
__copyright__ = "Copyright The IETF Trust 2020, All Rights Reserved"
__license__ = "Apache License, Version 2.0"
__email__ = "miroslav.kovac@pantheon.tech"

import fnmatch
import grp
import gzip
import hashlib
import json
import math
import os
import pwd
import re
import shutil
import stat
import sys
from datetime import datetime
from pathlib import Path
from functools import wraps

from sqlalchemy.exc import SQLAlchemyError
import requests
from api.globalConfig import yc_gc
from flask import Blueprint, abort, jsonify, redirect, request, current_app
from flask_cors import CORS
from api.models import Base, User, TempUser


class YangCatalogAdminBlueprint(Blueprint):

    def __init__(self, name, import_name, static_folder=None, static_url_path=None, template_folder=None,
                 url_prefix=None, subdomain=None, url_defaults=None, root_path=None):
        super().__init__(name, import_name, static_folder, static_url_path, template_folder, url_prefix, subdomain,
                         url_defaults, root_path)


app = YangCatalogAdminBlueprint('admin', __name__)
CORS(app, supports_credentials=True)
db = yc_gc.sqlalchemy


def catch_db_error(f):
    @wraps(f)
    def df(*args, **kwargs):
        try:
            return f(*args, **kwargs)
        except SQLAlchemyError as err:
            current_app.logger.error('Cannot connect to database. MySQL error: {}'.format(err))
            return ({'error': 'Server problem connecting to database'}, 500)
    
    return df


### ROUTE ENDPOINT DEFINITIONS ###


@app.route('/api/admin/login')
@app.route('/admin')
@app.route('/admin/login')
@yc_gc.oidc.require_login
def login():
    if yc_gc.oidc.user_loggedin:
        return redirect('{}/admin/healthcheck'.format(yc_gc.my_uri), code=302)
    else:
        abort(401, 'user not logged in')


@app.route('/api/admin/logout', methods=['POST'])
def logout():
    yc_gc.oidc.logout()
    return {'info': 'Success'}


@app.route('/api/admin/ping')
def ping():
    current_app.logger.info('ping {}'.format(yc_gc.oidc.user_loggedin))
    return {'info': 'Success'}


@app.route('/api/admin/check', methods=['GET'])
def check():
    return {'info': 'Success'}


@app.route('/api/admin/directory-structure/read/<path:direc>', methods=['GET'])
def read_admin_file(direc):
    current_app.logger.info('Reading admin file {}'.format(direc))
    if os.path.isfile('{}/{}'.format(yc_gc.var_yang, direc)):
        with open('{}/{}'.format(yc_gc.var_yang, direc), 'r') as f:
            processed_file = f.read()
        response = {'info': 'Success',
                    'data': processed_file}
        return response
    else:
        abort(400, description='error - file does not exist')


@app.route('/api/admin/directory-structure', defaults={'direc': ''}, methods=['DELETE'])
@app.route('/api/admin/directory-structure/<path:direc>', methods=['DELETE'])
def delete_admin_file(direc):
    current_app.logger.info('Deleting admin file {}'.format(direc))
    if os.path.exists('{}/{}'.format(yc_gc.var_yang, direc)):
        if os.path.isfile('{}/{}'.format(yc_gc.var_yang, direc)):
            os.unlink('{}/{}'.format(yc_gc.var_yang, direc))
        else:
            shutil.rmtree('{}/{}'.format(yc_gc.var_yang, direc))
        response = {'info': 'Success',
                    'data': 'directory of file {} removed succesfully'.format('{}/{}'.format(yc_gc.var_yang, direc))}
        return response
    else:
        abort(400, description='error - file or folder does not exist')


@app.route('/api/admin/directory-structure/<path:direc>', methods=['PUT'])
def write_to_directory_structure(direc):
    current_app.logger.info("Updating file on path {}".format(direc))

    body = get_input(request.json)
    if 'data' not in body:
        abort(400, description='"data" must be specified')
    data = body['data']

    if os.path.isfile('{}/{}'.format(yc_gc.var_yang, direc)):
        with open('{}/{}'.format(yc_gc.var_yang, direc), 'w') as f:
            f.write(data)
        response = {'info': 'Success',
                    'data': data}
        return response
    else:
        abort(400, description='error - file does not exist')


@app.route('/api/admin/directory-structure', defaults={'direc': ''}, methods=['GET'])
@app.route('/api/admin/directory-structure/<path:direc>', methods=['GET'])
def get_var_yang_directory_structure(direc):

    def walk_through_dir(path):
        structure = {'folders': [], 'files': []}
        root, dirs, files = next(os.walk(path))
        structure['name'] = os.path.basename(root)
        for f in files:
            file_structure = {'name': f}
            file_stat = Path('{}/{}'.format(path, f)).stat()
            file_structure['size'] = file_stat.st_size
            try:
                file_structure['group'] = grp.getgrgid(file_stat.st_gid).gr_name
            except:
                file_structure['group'] = file_stat.st_gid

            try:
                file_structure['user'] = pwd.getpwuid(file_stat.st_uid).pw_name
            except:
                file_structure['user'] = file_stat.st_uid
            file_structure['permissions'] = oct(stat.S_IMODE(os.lstat('{}/{}'.format(path, f)).st_mode))
            file_structure['modification'] = int(file_stat.st_mtime)
            structure['files'].append(file_structure)
        for directory in dirs:
            dir_structure = {'name': directory}
            p = Path('{}/{}'.format(path, directory))
            dir_size = sum(f.stat().st_size for f in p.glob('**/*') if f.is_file())
            dir_stat = p.stat()
            try:
                dir_structure['group'] = grp.getgrgid(dir_stat.st_gid).gr_name
            except:
                dir_structure['group'] = dir_stat.st_gid

            try:
                dir_structure['user'] = pwd.getpwuid(dir_stat.st_uid).pw_name
            except:
                dir_structure['user'] = dir_stat.st_uid
            dir_structure['size'] = dir_size
            dir_structure['permissions'] = oct(stat.S_IMODE(os.lstat('{}/{}'.format(path, directory)).st_mode))
            dir_structure['modification'] = int(dir_stat.st_mtime)
            structure['folders'].append(dir_structure)
        return structure

    current_app.logger.info('Getting directory structure')

    ret = walk_through_dir('/var/yang/{}'.format(direc))
    response = {'info': 'Success',
                'data': ret}
    return response


@app.route('/api/admin/yangcatalog-nginx', methods=['GET'])
def read_yangcatalog_nginx_files():
    current_app.logger.info('Getting list of nginx files')
    files = os.listdir('{}/sites-enabled'.format(yc_gc.nginx_dir))
    files_final = ['sites-enabled/' + sub for sub in files]
    files_final.append('nginx.conf')
    files = os.listdir('{}/conf.d'.format(yc_gc.nginx_dir))
    files_final.extend(['conf.d/' + sub for sub in files])
    response = {'info': 'Success',
                'data': files_final}
    return response


@app.route('/api/admin/yangcatalog-nginx/<path:nginx_file>', methods=['GET'])
def read_yangcatalog_nginx(nginx_file):
    current_app.logger.info('Reading nginx file {}'.format(nginx_file))
    with open('{}/{}'.format(yc_gc.nginx_dir, nginx_file), 'r') as f:
        nginx_config = f.read()
    response = {'info': 'Success',
                'data': nginx_config}
    return response


@app.route('/api/admin/yangcatalog-config', methods=['GET'])
def read_yangcatalog_config():
    current_app.logger.info('Reading yangcatalog config file')

    with open(yc_gc.config_path, 'r') as f:
        yangcatalog_config = f.read()
    response = {'info': 'Success',
                'data': yangcatalog_config}
    return response


@app.route('/api/admin/yangcatalog-config', methods=['PUT'])
def update_yangcatalog_config():
    current_app.logger.info('Updating yangcatalog config file')
    body = get_input(request.json)
    if 'data' not in body:
        abort(400, description='"data" must be specified')

    with open(yc_gc.config_path, 'w') as f:
        f.write(body['data'])
    resp = {}
    try:
        yc_gc.load_config()
        resp['api'] = 'data loaded successfully'
    except:
        resp['api'] = 'error loading data'
    try:
        yc_gc.sender.send('reload_config')
        resp['receiver'] = 'data loaded successfully'
    except:
        resp['receiver'] ='error loading data'
    response = {'info': resp,
                'new-data': body['data']}
    return response


@app.route('/api/admin/logs', methods=['GET'])
def get_log_files():

    def find_files(directory, pattern):
        for root, dirs, files in os.walk(directory):
            for basename in files:
                if fnmatch.fnmatch(basename, pattern):
                    filename = os.path.join(root, basename)
                    yield filename

    current_app.logger.info('Getting yangcatalog log files')

    files = find_files(yc_gc.logs_dir, '*.log*')
    resp = set()
    for f in files:
        resp.add(f.split('/logs/')[-1].split('.')[0])
    response = {'info': 'Success',
                'data': list(resp)}
    return response


def find_files(directory, pattern):
    root, dirs, files = next(os.walk(directory))
    for basename in files:
        if fnmatch.fnmatch(basename, pattern):
            filename = os.path.join(root, basename)
            yield filename


def filter_from_date(file_names, from_timestamp):
    if from_timestamp is None:
        return ['{}/{}.log'.format(yc_gc.logs_dir, file_name) for file_name in file_names]
    else:
        r = []
        for file_name in file_names:
            files = find_files('{}/{}'.format(yc_gc.logs_dir, os.path.dirname(file_name)),
                                '{}.log*'.format(os.path.basename(file_name)))
            for f in files:
                if os.path.getmtime(f) >= from_timestamp:
                    r.append(f)
        return r


def find_timestamp(file, date_regex, time_regex):
    with open(file, 'r') as f:
        for line in f.readlines():
            try:
                d = re.findall(date_regex, line)[0][0]
                t = re.findall(time_regex, line)[0]
                return datetime.strptime('{} {}'.format(d, t), '%Y-%m-%d %H:%M:%S').timestamp()
            except:
                pass


def determine_formatting(log_files, date_regex, time_regex):
    for log_file in log_files:
        with gzip.open(log_file, 'rt') if '.gz' in log_file else open(log_file, 'r') as f:
            file_stream = f.read()
            level_regex = r'[A-Z]{4,10}'
            two_words_regex = r'(\s*(\S*)\s*){2}'
            line_regex = '({} {}[ ]{}{}[=][>])'.format(date_regex, time_regex, level_regex, two_words_regex)
            hits = re.findall(line_regex, file_stream)
            if len(hits) <= 1 and file_stream:
                return False
    return True


def generate_output(format_text, log_files, filter, from_timestamp, to_timestamp, date_regex, time_regex):
    send_out = []
    for log_file in log_files:
        # Different way to open a file, but both will return a file object
        with gzip.open(log_file, 'rt') if '.gz' in log_file else open(log_file, 'r') as f:
            whole_line = ''
            for line in reversed(f.readlines()):
                if format_text:
                    line_timestamp = None
                    try:
                        d = re.findall(date_regex, line)[0][0]
                        t = re.findall(time_regex, line)[0]
                        line_beginning = '{} {}'.format(d, t)
                        line_timestamp = datetime.strptime(line_beginning, '%Y-%m-%d %H:%M:%S').timestamp()
                    except:
                        # ignore and accept
                        pass
                    if line_timestamp is None or not line.startswith(line_beginning):
                        whole_line = '{}{}'.format(line, whole_line)
                        continue
                    if not from_timestamp <= line_timestamp <= to_timestamp:
                        whole_line = ''
                        continue
                if filter is not None:
                    match_case = filter.get('match-case', False)
                    match_whole_words = filter.get('match-words', False)
                    filter_out = filter.get('filter-out', None)
                    searched_string = filter.get('search-for', '')
                    level = filter.get('level', '').upper()
                    level_formats = ['']
                    if level != '':
                        level_formats = [
                            ' {} '.format(level), '<{}>'.format(level),
                            '[{}]'.format(level).lower(), '{}:'.format(level)]
                    if match_whole_words:
                        if searched_string != '':
                            searched_string = ' {} '.format(searched_string)
                    for level_format in level_formats:
                        if level_format in line:
                            if match_case and searched_string in line:
                                if filter_out is not None and filter_out in line:
                                    whole_line = ''
                                    continue
                                send_out.append('{}{}'.format(line, whole_line).rstrip())
                            elif not match_case and searched_string.lower() in line.lower():
                                if filter_out is not None and filter_out.lower() in line.lower():
                                    whole_line = ''
                                    continue
                                send_out.append('{}{}'.format(line, whole_line).rstrip())
                else:
                    send_out.append('{}{}'.format(line, whole_line).rstrip())
                whole_line = ''
    return send_out


@app.route('/api/admin/logs', methods=['POST'])
def get_logs():
    date_regex = r'([12]\d{3}-(0[1-9]|1[0-2])-(0[1-9]|[12]\d|3[01]))'
    time_regex = r'(?:[01]\d|2[0-3]):(?:[0-5]\d):(?:[0-5]\d)'
    current_app.logger.info('Reading yangcatalog log file')
    body = get_input(request.json)

    number_of_lines_per_page = body.get('lines-per-page', 1000)
    page_num = body.get('page', 1)
    filter = body.get('filter')
    from_date_timestamp = body.get('from-date', None)
    to_date_timestamp = body.get('to-date', None)
    file_names = body.get('file-names', ['yang'])
    log_files = filter_from_date(file_names, from_date_timestamp)

    # Try to find a timestamp in a log file using regex
    if from_date_timestamp is None:
        from_date_timestamp = find_timestamp(log_files[0], date_regex, time_regex)

    current_app.logger.debug('Searching for logs from timestamp: {}'.format(str(from_date_timestamp)))
    if to_date_timestamp is None:
        to_date_timestamp = datetime.now().timestamp()

    log_files.reverse()
    format_text = determine_formatting(log_files, date_regex, time_regex)

    send_out = generate_output(format_text, log_files, filter,
                               from_date_timestamp, to_date_timestamp, date_regex, time_regex)

    pages = math.ceil(len(send_out) / number_of_lines_per_page)

    metadata = {'file-names': file_names,
                'from-date': from_date_timestamp,
                'to-date': to_date_timestamp,
                'lines-per-page': number_of_lines_per_page,
                'page': page_num,
                'pages': pages,
                'filter': filter,
                'format': format_text}
    from_line = (page_num - 1) * number_of_lines_per_page
    output = send_out[from_line:page_num * number_of_lines_per_page]
    response = {'meta': metadata,
                'output': output}
    return response


@app.route('/api/admin/sql-tables', methods=['GET'])
def get_sql_tables():
    return jsonify([
        {
            'name': 'users',
            'label': 'approved users'
        },
        {
            'name': 'users_temp',
            'label': 'users waiting for approval'
        }
    ])


@app.route('/api/admin/move-user', methods=['POST'])
@catch_db_error
def move_user():
    body = get_input(request.json)
    unique_id = body.get('id')
    username = body.get('username')
    models_provider = body.get('models-provider', '')
    sdo_access = body.get('access-rights-sdo', '')
    vendor_access = body.get('access-rights-vendor', '')
    name = body.get('first-name')
    last_name = body.get('last-name')
    email = body.get('email')
    if unique_id is None:
        abort(400, description='Id of a user is missing')
    if username is None:
        abort(400, description='username must be specified')
    if sdo_access == '' and vendor_access == '':
        abort(400, description='access-rights-sdo OR access-rights-vendor must be specified')
    password = db.session.query(TempUser.Password).filter_by(Id=unique_id).first() or ''
    user = User(Username=username, Password=password, Email=email, ModelsProvider=models_provider,
                FirstName=name, LastName=last_name, AccessRightsSdo=sdo_access, AccessRightsVendor=vendor_access)
    db.session.add(user)
    db.session.commit()

    user = db.session.query(TempUser).filter_by(Id=unique_id).first()
    if user:
        db.session.delete(user)
        db.session.commit()
<<<<<<< HEAD
    except SQLAlchemyError as err:
        current_app.logger.error("Cannot connect to database. MySQL error: {}".format(err))
        return ({'error': 'Server problem connecting to database'}, 500)
    try:
        user = db.session.query(TempUser).filter_by(Id=unique_id).first()
        if user:
            db.session.delete(user)
            db.session.commit()
    except SQLAlchemyError as err:
        current_app.logger.error("Cannot connect to database. MySQL error: {}".format(err))
        return make_response(jsonify({'error': 'Server problem connecting to database'}), 500)
=======
>>>>>>> 71ed4eef
    response = {'info': 'data successfully added to database users and removed from users_temp',
                'data': body}
    return (response, 201)


@app.route('/api/admin/sql-tables/<table>', methods=['POST'])
@catch_db_error
def create_sql_row(table):
    if table not in ['users', 'users_temp']:
        return ({'error': 'no such table {}, use only users or users_temp'.format(table)}, 400)
    model = get_class_by_tablename(table)
    body = get_input(request.json)
    username = body.get('username')
    name = body.get('first-name')
    last_name = body.get('last-name')
    email = body.get('email')
    password = body.get('password')
    if not all((body, username, name, last_name, email, password)):
        abort(400, description='username - {}, firstname - {}, last-name - {},'
                               ' email - {} and password - {} must be specified'
                               .format(username, name, last_name, email, password))
    models_provider = body.get('models-provider', '')
    sdo_access = body.get('access-rights-sdo', '')
    vendor_access = body.get('access-rights-vendor', '')
    hashed_password = hash_pw(password)
    if model is User and sdo_access == '' and vendor_access == '':
        abort(400, description='access-rights-sdo OR access-rights-vendor must be specified')
    user = model(Username=username, FirstName=name, LastName=last_name, Email=email, Password=hashed_password,
                ModelsProvider=models_provider, AccessRightsSdo=sdo_access, AccessRightsVendor=vendor_access)
    db.session.add(user)
    db.session.commit()
    response = {'info': 'data successfully added to database',
                'data': body}
    return (response, 201)


@app.route('/api/admin/sql-tables/<table>/id/<unique_id>', methods=['DELETE'])
@catch_db_error
def delete_sql_row(table, unique_id):
    if table not in ['users', 'users_temp']:
        return ({'error': 'no such table {}, use only users or users_temp'.format(table)}, 400)
    model = get_class_by_tablename(table)
    user = db.session.query(model).filter_by(Id=unique_id).first()
    db.session.delete(user)
    db.session.commit()
    if user:
        return {'info': 'id {} deleted successfully'.format(unique_id)}
    else:
        abort(404, description='id {} not found in table {}'.format(unique_id, table))


@app.route('/api/admin/sql-tables/<table>/id/<unique_id>', methods=['PUT'])
@catch_db_error
def update_sql_row(table, unique_id):
<<<<<<< HEAD
    try:
        model = get_class_by_tablename(table)
        user = db.session.query(model).filter_by(Id=unique_id).first()
        if user:
            body = request.json.get('input')
            user.Username = body.get('username')
            user.Email = body.get('email')
            user.ModelsProvider = body.get('models-provider')
            user.FirstName = body.get('first-name')
            user.LastName = body.get('last-name')
            user.AccessRightsSdo = body.get('access-rights-sdo', '')
            user.AccessRightsVendor = body.get('access-rights-vendor', '')
            db.session.commit()
    except SQLAlchemyError as err:
        current_app.logger.error('Cannot connect to database. MySQL error: {}'.format(err))
        return ({'error': 'Server problem connecting to database'}, 500)
=======
    if table not in ['users', 'users_temp']:
        return ({'error': 'no such table {}, use only users or users_temp'.format(table)}, 400)
    model = get_class_by_tablename(table)
    user = db.session.query(model).filter_by(Id=unique_id).first()
    if user:
        body = get_input(request.json)
        user.Username = body.get('username')
        user.Email = body.get('email')
        user.ModelsProvider = body.get('models-provider')
        user.FirstName = body.get('first-name')
        user.LastName = body.get('last-name')
        user.AccessRightsSdo = body.get('access-rights-sdo', '')
        user.AccessRightsVendor = body.get('access-rights-vendor', '')
        if not user.Username or not user.Email:
            abort(400, description='username and email must be specified')
        db.session.commit()
>>>>>>> 71ed4eef
    if user:
        current_app.logger.info('Record with ID {} in table {} updated successfully'.format(unique_id, table))
        return {'info': 'ID {} updated successfully'.format(unique_id)}
    else:
        abort(404, description='ID {} not found in table {}'.format(unique_id, table))


@app.route('/api/admin/sql-tables/<table>', methods=['GET'])
@catch_db_error
def get_sql_rows(table):
    model = get_class_by_tablename(table)
    users = db.session.query(model).all()
    ret = []
    for user in users:
        data_set = {'id': user.Id,
                    'username': user.Username,
                    'email': user.Email,
                    'models-provider': user.ModelsProvider,
                    'first-name': user.FirstName,
                    'last-name': user.LastName,
                    'access-rights-sdo': user.AccessRightsSdo,
                    'access-rights-vendor': user.AccessRightsVendor}
        ret.append(data_set)
    return jsonify(ret)


@app.route('/api/admin/scripts/<script>', methods=['GET'])
def get_script_details(script):
    module_name = get_module_name(script)
    if module_name is None:
        abort(400, description='"{}" is not valid script name'.format(script))

    module = __import__(module_name, fromlist=[script])
    submodule = getattr(module, script)
    script_conf = submodule.ScriptConfig()
    script_args_list = script_conf.get_args_list()
    script_args_list.pop('credentials', None)

    response = {'data': script_args_list}
    response.update(script_conf.get_help())
    return response


@app.route('/api/admin/scripts/<script>', methods=['POST'])
def run_script_with_args(script):
    module_name = get_module_name(script)
    if module_name is None:
        abort(400, description='"{}" is not valid script name'.format(script))

    body = get_input(request.json)
    if script == 'validate':
        try:
            if not body['row_id'] or not body['user_email']:
                abort(400, description='Failed to validate - user-email and row-id cannot be empty strings')
        except KeyError:
            abort(400, description='Failed to validate - user-email and row-id must exist')

    arguments = ['run_script', module_name, script, json.dumps(body)]
    job_id = yc_gc.sender.send('#'.join(arguments))

    current_app.logger.info('job_id {}'.format(job_id))
    return ({'info': 'Verification successful', 'job-id': job_id, 'arguments': arguments[1:]}, 202)


@app.route('/api/admin/scripts', methods=['GET'])
def get_script_names():
    scripts_names = ['populate', 'runCapabilities', 'draftPull', 'draftPullLocal', 'openconfigPullLocal', 'statistics',
                     'recovery', 'elkRecovery', 'elkFill', 'resolveExpiration', 'mariadbRecovery', 'reviseSemver']
    return {'data': scripts_names, 'info': 'Success'}


@app.route('/api/admin/disk-usage', methods=['GET'])
def get_disk_usage():
    total, used, free = shutil.disk_usage('/')
    usage = {}
    usage['total'] = total
    usage['used'] = used
    usage['free'] = free
    return {'data': usage, 'info': 'Success'}


### HELPER DEFINITIONS ###
def get_module_name(script_name):
    if script_name in ['populate', 'runCapabilities', 'reviseSemver']:
        return 'parseAndPopulate'
    elif script_name in ['draftPull', 'draftPullLocal', 'openconfigPullLocal']:
        return 'ietfYangDraftPull'
    elif script_name in ['recovery', 'elkRecovery', 'elkFill', 'mariadbRecovery']:
        return 'recovery'
    elif script_name == 'statistics':
        return 'statistic'
    elif script_name == 'resolveExpiration':
        return 'utility'
    elif script_name == 'validate':
        return 'validate'
    else:
        return None


def hash_pw(password):
    if sys.version_info >= (3, 4):
        password = password.encode(encoding='utf-8', errors='strict')
    return hashlib.sha256(password).hexdigest()


def get_class_by_tablename(name):
    for mapper in Base.registry.mappers:
        if mapper.class_.__tablename__ == name and hasattr(mapper.class_, '__tablename__'):
            return mapper.class_

def get_input(body):
    if body is None:
        abort(400, description='bad-request - body can not be empty')
    if 'input' not in body:
        abort(400, description='bad-request - body has to start with "input" and can not be empty')
    else:
        return body['input']<|MERGE_RESOLUTION|>--- conflicted
+++ resolved
@@ -466,20 +466,6 @@
     if user:
         db.session.delete(user)
         db.session.commit()
-<<<<<<< HEAD
-    except SQLAlchemyError as err:
-        current_app.logger.error("Cannot connect to database. MySQL error: {}".format(err))
-        return ({'error': 'Server problem connecting to database'}, 500)
-    try:
-        user = db.session.query(TempUser).filter_by(Id=unique_id).first()
-        if user:
-            db.session.delete(user)
-            db.session.commit()
-    except SQLAlchemyError as err:
-        current_app.logger.error("Cannot connect to database. MySQL error: {}".format(err))
-        return make_response(jsonify({'error': 'Server problem connecting to database'}), 500)
-=======
->>>>>>> 71ed4eef
     response = {'info': 'data successfully added to database users and removed from users_temp',
                 'data': body}
     return (response, 201)
@@ -534,24 +520,6 @@
 @app.route('/api/admin/sql-tables/<table>/id/<unique_id>', methods=['PUT'])
 @catch_db_error
 def update_sql_row(table, unique_id):
-<<<<<<< HEAD
-    try:
-        model = get_class_by_tablename(table)
-        user = db.session.query(model).filter_by(Id=unique_id).first()
-        if user:
-            body = request.json.get('input')
-            user.Username = body.get('username')
-            user.Email = body.get('email')
-            user.ModelsProvider = body.get('models-provider')
-            user.FirstName = body.get('first-name')
-            user.LastName = body.get('last-name')
-            user.AccessRightsSdo = body.get('access-rights-sdo', '')
-            user.AccessRightsVendor = body.get('access-rights-vendor', '')
-            db.session.commit()
-    except SQLAlchemyError as err:
-        current_app.logger.error('Cannot connect to database. MySQL error: {}'.format(err))
-        return ({'error': 'Server problem connecting to database'}, 500)
-=======
     if table not in ['users', 'users_temp']:
         return ({'error': 'no such table {}, use only users or users_temp'.format(table)}, 400)
     model = get_class_by_tablename(table)
@@ -568,7 +536,6 @@
         if not user.Username or not user.Email:
             abort(400, description='username and email must be specified')
         db.session.commit()
->>>>>>> 71ed4eef
     if user:
         current_app.logger.info('Record with ID {} in table {} updated successfully'.format(unique_id, table))
         return {'info': 'ID {} updated successfully'.format(unique_id)}
