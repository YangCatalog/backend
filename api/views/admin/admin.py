# Copyright The IETF Trust 2020, All Rights Reserved
#
# Licensed under the Apache License, Version 2.0 (the "License");
# you may not use this file except in compliance with the License.
# You may obtain a copy of the License at
#
#     http://www.apache.org/licenses/LICENSE-2.0
#
# Unless required by applicable law or agreed to in writing, software
# distributed under the License is distributed on an "AS IS" BASIS,
# WITHOUT WARRANTIES OR CONDITIONS OF ANY KIND, either express or implied.
# See the License for the specific language governing permissions and
# limitations under the License.

__author__ = "Miroslav Kovac"
__copyright__ = "Copyright The IETF Trust 2020, All Rights Reserved"
__license__ = "Apache License, Version 2.0"
__email__ = "miroslav.kovac@pantheon.tech"

import fnmatch
import grp
import gzip
import hashlib
import json
import math
import os
import pwd
import re
import shutil
import stat
import sys
from datetime import datetime
from pathlib import Path

from sqlalchemy.exc import SQLAlchemyError
import requests
from api.globalConfig import yc_gc
from flask import Blueprint, abort, jsonify, make_response, redirect, request, current_app
from flask_cors import CORS
from utility.util import create_signature
from api.models import Base, User, TempUser


class YangCatalogAdminBlueprint(Blueprint):

    def __init__(self, name, import_name, static_folder=None, static_url_path=None, template_folder=None,
                 url_prefix=None, subdomain=None, url_defaults=None, root_path=None):
        super().__init__(name, import_name, static_folder, static_url_path, template_folder, url_prefix, subdomain,
                         url_defaults, root_path)


app = YangCatalogAdminBlueprint('admin', __name__)
CORS(app, supports_credentials=True)
db = yc_gc.sqlalchemy

### ROUTE ENDPOINT DEFINITIONS ###


@app.route('/api/admin/login')
@app.route('/admin')
@app.route('/admin/login')
@yc_gc.oidc.require_login
def login():
    if yc_gc.oidc.user_loggedin:
        return redirect('{}/admin/healthcheck'.format(yc_gc.my_uri), code=302)
    else:
        abort(401, 'user not logged in')
    return make_response(jsonify({'info': 'Success'}), 200)


@app.route('/api/admin/logout', methods=['POST'])
def logout():
    yc_gc.oidc.logout()
    return make_response(jsonify({'info': 'Success'}), 200)


@app.route('/api/admin/ping')
def ping():
    current_app.logger.info('ping {}'.format(yc_gc.oidc.user_loggedin))
    if yc_gc.oidc.user_loggedin:
        response = {'info': 'Success'}
    else:
        response = {'info': 'user not logged in'}
    return make_response(jsonify(response), 200)


@app.route('/api/admin/check', methods=['GET'])
def check():
    response = {'info': 'Success'}
    return make_response(jsonify(response), 200)


@app.route('/api/admin/directory-structure/read/<path:direc>', methods=['GET'])
def read_admin_file(direc):
    current_app.logger.info('Reading admin file {}'.format(direc))
    try:
        file_exist = os.path.isfile('{}/{}'.format(yc_gc.var_yang, direc))
    except:
        file_exist = False
    if file_exist:
        with open('{}/{}'.format(yc_gc.var_yang, direc), 'r') as f:
            processed_file = f.read()
        response = {'info': 'Success',
                    'data': processed_file}
        return make_response(jsonify(response), 200)
    else:
        return abort(400, description='error - file does not exist')


@app.route("/api/admin/directory-structure", defaults={"direc": ""}, methods=['DELETE'])
@app.route('/api/admin/directory-structure/<path:direc>', methods=['DELETE'])
def delete_admin_file(direc):
    current_app.logger.info('Deleting admin file {}'.format(direc))
    try:
        exist = os.path.exists('{}/{}'.format(yc_gc.var_yang, direc))
    except:
        exist = False
    if exist:
        if os.path.isfile('{}/{}'.format(yc_gc.var_yang, direc)):
            os.unlink('{}/{}'.format(yc_gc.var_yang, direc))
        else:
            shutil.rmtree('{}/{}'.format(yc_gc.var_yang, direc))
        response = {'info': 'Success',
                    'data': 'directory of file {} removed succesfully'.format('{}/{}'.format(yc_gc.var_yang, direc))}
        return make_response(jsonify(response), 200)
    else:
        return abort(400, description='error - file or folder does not exist')


@app.route('/api/admin/directory-structure/<path:direc>', methods=['PUT'])
def write_to_directory_structure(direc):
    current_app.logger.info("Updating file on path {}".format(direc))

    body = request.json
    input = body.get('input')
    if input is None or input.get('data') is None:
        return make_response(jsonify({'error': 'payload needs to have body with input and data container'}), 400)

    try:
        file_exist = os.path.isfile('{}/{}'.format(yc_gc.var_yang, direc))
    except:
        file_exist = False
    if file_exist:
        with open('{}/{}'.format(yc_gc.var_yang, direc), 'w') as f:
            f.write(input['data'])
        response = {'info': 'Success',
                    'data': input['data']}
        return make_response(jsonify(response), 200)
    else:
        return abort(400, description='error - file does not exist')


@app.route("/api/admin/directory-structure", defaults={"direc": ""}, methods=['GET'])
@app.route('/api/admin/directory-structure/<path:direc>', methods=['GET'])
def get_var_yang_directory_structure(direc):

    def walk_through_dir(path):
        structure = {'folders': [], 'files': []}
        for root, dirs, files in os.walk(path):
            structure['name'] = os.path.basename(root)
            for f in files:
                file_structure = {'name': f}
                file_stat = Path('{}/{}'.format(path, f)).stat()
                file_structure['size'] = file_stat.st_size
                try:
                    file_structure['group'] = grp.getgrgid(file_stat.st_gid).gr_name
                except:
                    file_structure['group'] = file_stat.st_gid

                try:
                    file_structure['user'] = pwd.getpwuid(file_stat.st_uid).pw_name
                except:
                    file_structure['user'] = file_stat.st_uid
                file_structure['permissions'] = oct(stat.S_IMODE(os.lstat('{}/{}'.format(path, f)).st_mode))
                file_structure['modification'] = int(file_stat.st_mtime)
                structure['files'].append(file_structure)
            for directory in dirs:
                dir_structure = {'name': directory}
                p = Path('{}/{}'.format(path, directory))
                dir_size = sum(f.stat().st_size for f in p.glob('**/*') if f.is_file())
                dir_stat = p.stat()
                try:
                    dir_structure['group'] = grp.getgrgid(dir_stat.st_gid).gr_name
                except:
                    dir_structure['group'] = dir_stat.st_gid

                try:
                    dir_structure['user'] = pwd.getpwuid(dir_stat.st_uid).pw_name
                except:
                    dir_structure['user'] = dir_stat.st_uid
                dir_structure['size'] = dir_size
                dir_structure['permissions'] = oct(stat.S_IMODE(os.lstat('{}/{}'.format(path, directory)).st_mode))
                dir_structure['modification'] = int(dir_stat.st_mtime)
                structure['folders'].append(dir_structure)
            break
        return structure

    current_app.logger.info('Getting directory structure')

    ret = walk_through_dir('/var/yang/{}'.format(direc))
    response = {'info': 'Success',
                'data': ret}
    return make_response(jsonify(response), 200)


@app.route('/api/admin/yangcatalog-nginx', methods=['GET'])
def read_yangcatalog_nginx_files():
    current_app.logger.info('Getting list of nginx files')
    files = os.listdir('{}/sites-enabled'.format(yc_gc.nginx_dir))
    files_final = ['sites-enabled/' + sub for sub in files]
    files_final.append('nginx.conf')
    files = os.listdir('{}/conf.d'.format(yc_gc.nginx_dir))
    files_final.extend(['conf.d/' + sub for sub in files])
    response = {'info': 'Success',
                'data': files_final}
    return make_response(jsonify(response), 200)


@app.route('/api/admin/yangcatalog-nginx/<path:nginx_file>', methods=['GET'])
def read_yangcatalog_nginx(nginx_file):
    current_app.logger.info('Reading nginx file {}'.format(nginx_file))
    with open('{}/{}'.format(yc_gc.nginx_dir, nginx_file), 'r') as f:
        nginx_config = f.read()
    response = {'info': 'Success',
                'data': nginx_config}
    return make_response(jsonify(response), 200)


@app.route('/api/admin/yangcatalog-config', methods=['GET'])
def read_yangcatalog_config():
    current_app.logger.info('Reading yangcatalog config file')

    with open(yc_gc.config_path, 'r') as f:
        yangcatalog_config = f.read()
    response = {'info': 'Success',
                'data': yangcatalog_config}
    return make_response(jsonify(response), 200)


@app.route('/api/admin/yangcatalog-config', methods=['PUT'])
def update_yangcatalog_config():
    current_app.logger.info('Updating yangcatalog config file')
    body = request.json
    input = body.get('input')
    if input is None or input.get('data') is None:
        return abort(400, description='payload needs to have body with "input" and "data" container')

    with open(yc_gc.config_path, 'w') as f:
        f.write(input['data'])
    resp = {'api': 'error loading data',
            'yang-search': 'error loading data',
            'receiver': 'error loading data'}
    yc_gc.load_config()
    resp['api'] = 'data loaded successfully'
    yc_gc.sender.send('reload_config')
    resp['receiver'] = 'data loaded succesfully'
    path = '{}://{}/yang-search/reload_config'.format(yc_gc.api_protocol, yc_gc.ip)
    signature = create_signature(yc_gc.search_key, json.dumps(input))

    response = requests.post(path, data=json.dumps(input),
                             headers={'Content-Type': 'app/json', 'Accept': 'app/json',
                                      'X-YC-Signature': 'sha1={}'.format(signature)}, verify=False)
    code = response.status_code

    if code != 200 and code != 201 and code != 204:
        current_app.logger.error('could not send data to realod config. Reason: {}'
                           .format(response.text))
    else:
        resp['yang-search'] = response.json()['info']
    response = {'info': resp,
                'new-data': input['data']}
    return make_response(jsonify(response), 200)


@app.route('/api/admin/logs', methods=['GET'])
def get_log_files():

    def find_files(directory, pattern):
        for root, dirs, files in os.walk(directory):
            for basename in files:
                if fnmatch.fnmatch(basename, pattern):
                    filename = os.path.join(root, basename)
                    yield filename

    current_app.logger.info('Getting yangcatalog log files')

    files = find_files(yc_gc.logs_dir, '*.log*')
    resp = set()
    for f in files:
        resp.add(f.split('/logs/')[-1].split('.')[0])
    return make_response(jsonify({'info': 'success',
                                  'data': list(resp)}), 200)


@app.route('/api/admin/logs', methods=['POST'])
def get_logs():

    def find_files(directory, pattern):
        for root, dirs, files in os.walk(directory):
            for basename in files:
                if fnmatch.fnmatch(basename, pattern):
                    filename = os.path.join(root, basename)
                    yield filename
            break

    date_regex = r'([12]\d{3}-(0[1-9]|1[0-2])-(0[1-9]|[12]\d|3[01]))'
    time_regex = r'(?:[01]\d|2[0-3]):(?:[0-5]\d):(?:[0-5]\d)'
    current_app.logger.info('Reading yangcatalog log file')
    if request.json is None:
        return abort(400, description='bad-request - body has to start with "input" and can not be empty')

    body = request.json.get('input')

    if body is None:
        return abort(400, description='bad-request - body has to start with "input" and can not be empty')
    number_of_lines_per_page = body.get('lines-per-page', 1000)
    page_num = body.get('page', 1)
    filter = body.get('filter')
    from_date_timestamp = body.get('from-date', None)
    to_date_timestamp = body.get('to-date', None)
    file_names = body.get('file-names', ['yang'])
    log_files = []

    # Check if file modification date is greater than from timestamp
    for file_name in file_names:
        if from_date_timestamp is None:
            log_files.append('{}/{}.log'.format(yc_gc.logs_dir, file_name))
        else:
            files = find_files('{}/{}'.format(yc_gc.logs_dir, '/'.join(file_name.split('/')[:-1])),
                               '{}.log*'.format(file_name.split('/')[-1]))
            for f in files:
                if os.path.getmtime(f) >= from_date_timestamp:
                    log_files.append(f)
    send_out = []

    # Try to find a timestamp in a log file using regex
    if from_date_timestamp is None:
        with open(log_files[0], 'r') as f:
            for line in f.readlines():
                if from_date_timestamp is None:
                    try:
                        d = re.findall(date_regex, line)[0][0]
                        t = re.findall(time_regex, line)[0]
                        from_date_timestamp = datetime.strptime('{} {}'.format(d, t), '%Y-%m-%d %H:%M:%S').timestamp()
                    except:
                        # ignore and accept
                        pass
                else:
                    break

    current_app.logger.debug('Searching for logs from timestamp: {}'.format(str(from_date_timestamp)))
    whole_line = ''
    if to_date_timestamp is None:
        to_date_timestamp = datetime.now().timestamp()

    log_files.reverse()
    # Decide whether the output will be formatted or not (default False)
    format_text = False
    for log_file in log_files:
        if '.gz' in log_file:
            f = gzip.open(log_file, 'rt')
        else:
            f = open(log_file, 'r')
        file_stream = f.read()
        level_regex = r'[A-Z]{4,10}'
        two_words_regex = r'(\s*(\S*)\s*){2}'
        line_regex = '({} {}[ ]{}{}[=][>])'.format(date_regex, time_regex, level_regex, two_words_regex)
        hits = re.findall(line_regex, file_stream)
        if len(hits) > 1 or file_stream == '':
            format_text = True
        else:
            format_text = False
            break

    if not format_text:
        for log_file in log_files:
            # Different way to open a file, but both will return a file object
            if '.gz' in log_file:
                f = gzip.open(log_file, 'rt')
            else:
                f = open(log_file, 'r')
            for line in reversed(f.readlines()):
                if filter is not None:
                    match_case = filter.get('match-case', False)
                    match_whole_words = filter.get('match-words', False)
                    filter_out = filter.get('filter-out', None)
                    searched_string = filter.get('search-for', '')
                    level = filter.get('level', '').upper()
                    level_formats = ['']
                    if level != '':
                        level_formats = [
                            ' {} '.format(level), '<{}>'.format(level),
                            '[{}]'.format(level).lower(), '{}:'.format(level)]
                    if match_whole_words:
                        if searched_string != '':
                            searched_string = ' {} '.format(searched_string)
                    for level_format in level_formats:
                        if level_format in line:
                            if match_case and searched_string in line:
                                if filter_out is not None and filter_out in line:
                                    continue
                                send_out.append('{}'.format(line).rstrip())
                            elif not match_case and searched_string.lower() in line.lower():
                                if filter_out is not None and filter_out.lower() in line.lower():
                                    continue
                                send_out.append('{}'.format(line).rstrip())
                else:
                    send_out.append('{}'.format(line).rstrip())

    if format_text:
        for log_file in log_files:
            # Different way to open a file, but both will return a file object
            if '.gz' in log_file:
                f = gzip.open(log_file, 'rt')
            else:
                f = open(log_file, 'r')
            for line in reversed(f.readlines()):
                line_timestamp = None
                try:
                    d = re.findall(date_regex, line)[0][0]
                    t = re.findall(time_regex, line)[0]
                    line_beginning = '{} {}'.format(d, t)
                    line_timestamp = datetime.strptime(line_beginning, '%Y-%m-%d %H:%M:%S').timestamp()
                except:
                    # ignore and accept
                    pass
                if line_timestamp is None or not line.startswith(line_beginning):
                    whole_line = '{}{}'.format(line, whole_line)
                    continue
                if from_date_timestamp <= line_timestamp <= to_date_timestamp:
                    if filter is not None:
                        match_case = filter.get('match-case', False)
                        match_whole_words = filter.get('match-words', False)
                        filter_out = filter.get('filter-out', None)
                        searched_string = filter.get('search-for', '')
                        level = filter.get('level', '').upper()
                        level_formats = ['']
                        if level != '':
                            level_formats = [
                                ' {} '.format(level), '<{}>'.format(level),
                                '[{}]'.format(level).lower(), '{}:'.format(level)]
                        if match_whole_words:
                            if searched_string != '':
                                searched_string = ' {} '.format(searched_string)
                        for level_format in level_formats:
                            if level_format in line:
                                if match_case and searched_string in line:
                                    if filter_out is not None and filter_out in line:
                                        whole_line = ''
                                        continue
                                    send_out.append('{}{}'.format(line, whole_line).rstrip())
                                elif not match_case and searched_string.lower() in line.lower():
                                    if filter_out is not None and filter_out.lower() in line.lower():
                                        whole_line = ''
                                        continue
                                    send_out.append('{}{}'.format(line, whole_line).rstrip())
                    else:
                        send_out.append('{}{}'.format(line, whole_line).rstrip())
                whole_line = ''

    pages = math.ceil(len(send_out) / number_of_lines_per_page)
    len_send_out = len(send_out)

    metadata = {'file-names': file_names,
                'from-date': from_date_timestamp,
                'to-data': to_date_timestamp,
                'lines-per-page': number_of_lines_per_page,
                'page': page_num,
                'pages': pages,
                'filter': filter,
                'format': format_text}
    from_line = (page_num - 1) * number_of_lines_per_page
    if page_num * number_of_lines_per_page > len_send_out:
        output = send_out[from_line:]
    else:
        output = send_out[from_line:page_num * number_of_lines_per_page]
    return make_response(jsonify({'meta': metadata,
                                  'output': output}), 200)


@app.route('/api/admin/sql-tables', methods=['GET'])
def get_sql_tables():
    return make_response(jsonify([
        {
            'name': 'users',
            'label': 'approved users'
        },
        {
            'name': 'users_temp',
            'label': 'users waiting for approval'
        }
    ]), 200)


@app.route('/api/admin/move-user', methods=['POST'])
def move_user():
    body = request.json.get('input')
    if body is None:
        return abort(400, description='bad request - did you not start with input json container?')
    unique_id = body.get('id')
    if unique_id is None:
        return abort(400, description='Id of a user is missing')
    models_provider = body.get('models-provider', '')
    sdo_access = body.get('access-rights-sdo', '')
    vendor_access = body.get('access-rights-vendor', '')
    username = body.get('username')
    name = body.get('first-name')
    last_name = body.get('last-name')
    email = body.get('email')
    if sdo_access == '' and vendor_access == '':
        return abort(400, description='access-rights-sdo OR access-rights-vendor must be specified')
    try:
<<<<<<< HEAD
        password = db.session.query(TempUser.Password).filter_by(Id=unique_id).first() or ''
        user = User(Username=username, Password=password, Email=email, ModelsProvider=models_provider,
                    FirstName=name, LastName=last_name, AccessRightsSdo=sdo_access, AccessRightsVendor=vendor_access)
        db.session.add(user)
        db.session.commit()
    except SQLAlchemyError as err:
        yc_gc.LOGGER.error("Cannot connect to database. MySQL error: {}".format(err))
        return make_response(jsonify({'error': 'Server problem connecting to database'}), 500)
    try:
        user = db.session.query(TempUser).filter_by(Id=unique_id).first()
        if user:
            db.session.delete(user)
            db.session.commit()
    except SQLAlchemyError as err:
        yc_gc.LOGGER.error("Cannot connect to database. MySQL error: {}".format(err))
=======
        db = MySQLdb.connect(host=yc_gc.dbHost, db=yc_gc.dbName, user=yc_gc.dbUser, passwd=yc_gc.dbPass)
        # prepare a cursor object using cursor() method
        cursor = db.cursor()

        cursor = db.cursor()
        sql = """SELECT * FROM `{}` WHERE Id = %s""".format('users_temp')
        cursor.execute(sql, (unique_id,))

        data = cursor.fetchall()

        password = ''
        for x in data:
            if x[0] == int(unique_id):
                password = x[2]

        sql = """INSERT INTO `{}` (Username, Password, Email, ModelsProvider,
         FirstName, LastName, AccessRightsSdo, AccessRightsVendor) VALUES (%s, %s, %s, %s, %s, %s, %s, %s)""" \
            .format('users')
        cursor.execute(sql, (username, password, email, models_provider,
                             name, last_name, sdo_access, vendor_access,))
        db.commit()
        db.close()
    except MySQLdb.MySQLError as err:
        if err.args[0] not in [1049, 2013]:
            db.close()
        current_app.logger.error("Cannot connect to database. MySQL error: {}".format(err))
        return make_response(jsonify({'error': 'Server problem connecting to database'}), 500)
    try:
        db = MySQLdb.connect(host=yc_gc.dbHost, db=yc_gc.dbName, user=yc_gc.dbUser, passwd=yc_gc.dbPass)
        # prepare a cursor object using cursor() method
        cursor = db.cursor()
        sql = """SELECT * FROM `{}` WHERE Id = %s""".format('users_temp')
        cursor.execute(sql, (unique_id,))

        data = cursor.fetchall()

        found = False
        for x in data:
            if x[0] == int(unique_id):
                found = True
        if found:
            # execute SQL query using execute() method.
            cursor = db.cursor()
            sql = """DELETE FROM `{}` WHERE Id = %s""".format('users_temp')
            cursor.execute(sql, (unique_id,))
            db.commit()
        db.close()
    except MySQLdb.MySQLError as err:
        if err.args[0] not in [1049, 2013]:
            db.close()
        current_app.logger.error("Cannot connect to database. MySQL error: {}".format(err))
>>>>>>> b0b48f45
        return make_response(jsonify({'error': 'Server problem connecting to database'}), 500)
    response = {'info': 'data successfully added to database users and removed from users_temp',
                'data': body}
    return make_response(jsonify(response), 201)


@app.route('/api/admin/sql-tables/<table>', methods=['POST'])
def create_sql_row(table):
    if table not in ['users', 'users_temp']:
        return make_response(jsonify({'error': 'table {} not implemented use only users or users_temp'.format(table)}),
                             501)
    model = get_class_by_tablename(table)
    body = request.json.get('input')
    if body is None:
        return abort(400, description='bad request - did you not start with input json container?')
    username = body.get('username')
    name = body.get('first-name')
    last_name = body.get('last-name')
    email = body.get('email')
    password = body.get('password')
    if not all((body, username, name, last_name, email, password)):
        return abort(400, description='username - {}, firstname - {}, last-name - {}, email - {} and password - {} must be specified'.format(
            username,
            name,
            last_name,
            email,
            password))
    models_provider = body.get('models-provider', '')
    sdo_access = body.get('access-rights-sdo', '')
    vendor_access = body.get('access-rights-vendor', '')
    hashed_password = hash_pw(password)
    if model is User and sdo_access == '' and vendor_access == '':
        return abort(400, description='access-rights-sdo OR access-rights-vendor must be specified')
    try:
        user = model(Username=username, FirstName=name, LastName=last_name, Email=email, Password=hashed_password,
                    ModelsProvider=models_provider, AccessRightsSdo=sdo_access, AccessRightsVendor=vendor_access)
        db.session.add(user)
        db.session.commit()
        response = {'info': 'data successfully added to database',
                    'data': body}
        return make_response(jsonify(response), 201)
<<<<<<< HEAD
    except SQLAlchemyError as err:
        yc_gc.LOGGER.error("Cannot connect to database. MySQL error: {}".format(err))
=======
    except MySQLdb.MySQLError as err:
        if err.args[0] not in [1049, 2013]:
            db.close()
        current_app.logger.error("Cannot connect to database. MySQL error: {}".format(err))
>>>>>>> b0b48f45
        return make_response(jsonify({'error': 'Server problem connecting to database'}), 500)


@app.route('/api/admin/sql-tables/<table>/id/<unique_id>', methods=['DELETE'])
def delete_sql_row(table, unique_id):
    try:
<<<<<<< HEAD
        model = get_class_by_tablename(table)
        user = db.session.query(model).filter_by(Id=unique_id).first()
        db.session.delete(user)
        db.session.commit()
    except SQLAlchemyError as err:
        yc_gc.LOGGER.error("Cannot connect to database. MySQL error: {}".format(err))
=======
        db = MySQLdb.connect(host=yc_gc.dbHost, db=yc_gc.dbName, user=yc_gc.dbUser, passwd=yc_gc.dbPass)
        # prepare a cursor object using cursor() method
        cursor = db.cursor()
        sql = """SELECT * FROM `{}` WHERE Id = %s""".format(table)
        cursor.execute(sql, (unique_id,))

        data = cursor.fetchall()

        found = False
        for x in data:
            if x[0] == int(unique_id):
                found = True
        if found:
            # execute SQL query using execute() method.
            cursor = db.cursor()
            sql = """DELETE FROM `{}` WHERE Id = %s""".format(table)
            cursor.execute(sql, (unique_id,))
            db.commit()

        db.close()
    except MySQLdb.MySQLError as err:
        if err.args[0] not in [1049, 2013]:
            db.close()
        current_app.logger.error("Cannot connect to database. MySQL error: {}".format(err))
>>>>>>> b0b48f45
        return make_response(jsonify({'error': 'Server problem connecting to database'}), 500)
    if user:
        return make_response(jsonify({'info': 'id {} deleted successfully'.format(unique_id)}), 200)
    else:
        return abort(404, description='id {} not found in table {}'.format(unique_id, table))


@app.route('/api/admin/sql-tables/<table>/id/<unique_id>', methods=['PUT'])
def update_sql_row(table, unique_id):
    try:
<<<<<<< HEAD
        model = get_class_by_tablename(table)
        user = db.session.query(model).filter_by(Id=unique_id).first()
        if user:
            body = request.json.get('input')
            user.Username = body.get('username')
            user.Email = body.get('email')
            user.ModelsProvider = body.get('models-provider')
            user.FirstName = body.get('first-name')
            user.LastName = body.get('last-name')
            user.AccessRightsSdo = body.get('access-rights-sdo', '')
            user.AccessRightsVendor = body.get('access-rights-vendor', '')
            db.session.commit()
    except SQLAlchemyError as err:
        yc_gc.LOGGER.error('Cannot connect to database. MySQL error: {}'.format(err))
        return make_response(jsonify({'error': 'Server problem connecting to database'}), 500)
    if user:
        yc_gc.LOGGER.info('Record with ID {} in table {} updated successfully'.format(unique_id, table))
=======
        db = MySQLdb.connect(host=yc_gc.dbHost, db=yc_gc.dbName, user=yc_gc.dbUser, passwd=yc_gc.dbPass)
        # prepare a cursor object using cursor() method
        cursor = db.cursor()
        sql = """SELECT * FROM `{}` WHERE Id = %s""".format(table)
        cursor.execute(sql, (unique_id,))

        data = cursor.fetchall()

        body = request.json.get('input')
        username = body.get('username')
        email = body.get('email')
        models_provider = body.get('models-provider')
        first_name = body.get('first-name')
        last_name = body.get('last-name')
        access_rights_sdo = body.get('access-rights-sdo', '')
        access_rights_vendor = body.get('access-rights-vendor', '')
        found = False
        for x in data:
            if x[0] == int(unique_id):
                found = True
        if found:
            # execute SQL query using execute() method.
            cursor = db.cursor()
            sql = """UPDATE {} SET Username=%s, Email=%s, ModelsProvider=%s, FirstName=%s,
                    LastName=%s, AccessRightsSdo=%s, AccessRightsVendor=%s WHERE Id=%s""".format(table)
            cursor.execute(sql, (username, email, models_provider, first_name, last_name, access_rights_sdo, access_rights_vendor, unique_id,))
            db.commit()

        db.close()
    except MySQLdb.MySQLError as err:
        if err.args[0] not in [1049, 2013]:
            db.close()
        current_app.logger.error('Cannot connect to database. MySQL error: {}'.format(err))
        return make_response(jsonify({'error': 'Server problem connecting to database'}), 500)
    if found:
        current_app.logger.info('Record with ID {} in table {} updated successfully'.format(unique_id, table))
>>>>>>> b0b48f45
        return make_response(jsonify({'info': 'ID {} updated successfully'.format(unique_id)}), 200)
    else:
        return abort(404, description='ID {} not found in table {}'.format(unique_id, table))


@app.route('/api/admin/sql-tables/<table>', methods=['GET'])
def get_sql_rows(table):
    try:
<<<<<<< HEAD
        model = get_class_by_tablename(table)
        users = db.session.query(model).all()
    except SQLAlchemyError as err:
        yc_gc.LOGGER.error("Cannot connect to database. MySQL error: {}".format(err))
=======
        db = MySQLdb.connect(host=yc_gc.dbHost, db=yc_gc.dbName, user=yc_gc.dbUser, passwd=yc_gc.dbPass)
        # prepare a cursor object using cursor() method
        cursor = db.cursor()
        # execute SQL query using execute() method.
        sql = """SELECT * FROM {}""".format(table)
        cursor.execute(sql)
        data = cursor.fetchall()
        db.close()

    except MySQLdb.MySQLError as err:
        current_app.logger.error("Cannot connect to database. MySQL error: {}".format(err))
        if err.args[0] not in [1049, 2013]:
            db.close()
>>>>>>> b0b48f45
        return make_response(jsonify({'error': 'Server problem connecting to database'}), 500)
    ret = []
    for user in users:
        data_set = {'id': user.Id,
                    'username': user.Username,
                    'email': user.Email,
                    'models-provider': user.ModelsProvider,
                    'first-name': user.FirstName,
                    'last-name': user.LastName,
                    'access-rights-sdo': user.AccessRightsSdo,
                    'access-rights-vendor': user.AccessRightsVendor}
        ret.append(data_set)
    return make_response(jsonify(ret), 200)


@app.route('/api/admin/scripts/<script>', methods=['GET'])
def get_script_details(script):
    module_name = get_module_name(script)
    if module_name is None:
        return abort(400, description='"{}" is not valid script name'.format(script))

    module = __import__(module_name, fromlist=[script])
    submodule = getattr(module, script)
    script_conf = submodule.ScriptConfig()
    script_args_list = script_conf.get_args_list()
    script_args_list.pop('credentials', None)

    response = {'data': script_args_list}
    response.update(script_conf.get_help())
    return make_response(jsonify(response), 200)


@app.route('/api/admin/scripts/<script>', methods=['POST'])
def run_script_with_args(script):
    module_name = get_module_name(script)
    if module_name is None:
        return abort(400, description='"{}" is not valid script name'.format(script))

    body = request.json

    if body is None:
        return abort(400, description='bad-request - body can not be empty')
    if body.get('input') is None:
        return abort(400, description='missing "input" root json object')
    if script == 'validate':
        try:
            if not body['input']['row_id'] or not body['input']['user_email']:
                return abort(400, description='Failed to validate - user-email and row-id cannot be empty strings')
        except:
            return abort(400, description='Failed to validate - user-email and row-id must exist')

    arguments = ['run_script', module_name, script, json.dumps(body['input'])]
    job_id = yc_gc.sender.send('#'.join(arguments))

    current_app.logger.info('job_id {}'.format(job_id))
    return make_response(jsonify({'info': 'Verification successful', 'job-id': job_id, 'arguments': arguments[1:]}), 202)


@app.route('/api/admin/scripts', methods=['GET'])
def get_script_names():
    scripts_names = ['populate', 'runCapabilities', 'draftPull', 'draftPullLocal', 'openconfigPullLocal', 'statistics',
                     'recovery', 'elkRecovery', 'elkFill', 'resolveExpiration', 'mariadbRecovery', 'reviseSemver']
    return make_response(jsonify({'data': scripts_names, 'info': 'Success'}), 200)


@app.route('/api/admin/disk-usage', methods=['GET'])
def get_disk_usage():
    total, used, free = shutil.disk_usage('/')
    usage = {}
    usage['total'] = total
    usage['used'] = used
    usage['free'] = free
    return make_response(jsonify({'data': usage, 'info': 'Success'}), 200)


### HELPER DEFINITIONS ###
def get_module_name(script_name):
    if script_name in ['populate', 'runCapabilities', 'reviseSemver']:
        return 'parseAndPopulate'
    elif script_name in ['draftPull', 'draftPullLocal', 'openconfigPullLocal']:
        return 'ietfYangDraftPull'
    elif script_name in ['recovery', 'elkRecovery', 'elkFill', 'mariadbRecovery']:
        return 'recovery'
    elif script_name == 'statistics':
        return 'statistic'
    elif script_name == 'resolveExpiration':
        return 'utility'
    elif script_name == 'validate':
        return 'validate'
    else:
        return None


def hash_pw(password):
    if sys.version_info >= (3, 4):
        password = password.encode(encoding='utf-8', errors='strict')
    return hashlib.sha256(password).hexdigest()


def get_class_by_tablename(name):
    with current_app.app_context():
        for mapper in Base.registry.mappers:
            if mapper.class_.__tablename__ == name and hasattr(mapper.class_, '__tablename__'):
                return mapper.class_<|MERGE_RESOLUTION|>--- conflicted
+++ resolved
@@ -510,14 +510,13 @@
     if sdo_access == '' and vendor_access == '':
         return abort(400, description='access-rights-sdo OR access-rights-vendor must be specified')
     try:
-<<<<<<< HEAD
         password = db.session.query(TempUser.Password).filter_by(Id=unique_id).first() or ''
         user = User(Username=username, Password=password, Email=email, ModelsProvider=models_provider,
                     FirstName=name, LastName=last_name, AccessRightsSdo=sdo_access, AccessRightsVendor=vendor_access)
         db.session.add(user)
         db.session.commit()
     except SQLAlchemyError as err:
-        yc_gc.LOGGER.error("Cannot connect to database. MySQL error: {}".format(err))
+        current_app.logger.error("Cannot connect to database. MySQL error: {}".format(err))
         return make_response(jsonify({'error': 'Server problem connecting to database'}), 500)
     try:
         user = db.session.query(TempUser).filter_by(Id=unique_id).first()
@@ -525,60 +524,7 @@
             db.session.delete(user)
             db.session.commit()
     except SQLAlchemyError as err:
-        yc_gc.LOGGER.error("Cannot connect to database. MySQL error: {}".format(err))
-=======
-        db = MySQLdb.connect(host=yc_gc.dbHost, db=yc_gc.dbName, user=yc_gc.dbUser, passwd=yc_gc.dbPass)
-        # prepare a cursor object using cursor() method
-        cursor = db.cursor()
-
-        cursor = db.cursor()
-        sql = """SELECT * FROM `{}` WHERE Id = %s""".format('users_temp')
-        cursor.execute(sql, (unique_id,))
-
-        data = cursor.fetchall()
-
-        password = ''
-        for x in data:
-            if x[0] == int(unique_id):
-                password = x[2]
-
-        sql = """INSERT INTO `{}` (Username, Password, Email, ModelsProvider,
-         FirstName, LastName, AccessRightsSdo, AccessRightsVendor) VALUES (%s, %s, %s, %s, %s, %s, %s, %s)""" \
-            .format('users')
-        cursor.execute(sql, (username, password, email, models_provider,
-                             name, last_name, sdo_access, vendor_access,))
-        db.commit()
-        db.close()
-    except MySQLdb.MySQLError as err:
-        if err.args[0] not in [1049, 2013]:
-            db.close()
         current_app.logger.error("Cannot connect to database. MySQL error: {}".format(err))
-        return make_response(jsonify({'error': 'Server problem connecting to database'}), 500)
-    try:
-        db = MySQLdb.connect(host=yc_gc.dbHost, db=yc_gc.dbName, user=yc_gc.dbUser, passwd=yc_gc.dbPass)
-        # prepare a cursor object using cursor() method
-        cursor = db.cursor()
-        sql = """SELECT * FROM `{}` WHERE Id = %s""".format('users_temp')
-        cursor.execute(sql, (unique_id,))
-
-        data = cursor.fetchall()
-
-        found = False
-        for x in data:
-            if x[0] == int(unique_id):
-                found = True
-        if found:
-            # execute SQL query using execute() method.
-            cursor = db.cursor()
-            sql = """DELETE FROM `{}` WHERE Id = %s""".format('users_temp')
-            cursor.execute(sql, (unique_id,))
-            db.commit()
-        db.close()
-    except MySQLdb.MySQLError as err:
-        if err.args[0] not in [1049, 2013]:
-            db.close()
-        current_app.logger.error("Cannot connect to database. MySQL error: {}".format(err))
->>>>>>> b0b48f45
         return make_response(jsonify({'error': 'Server problem connecting to database'}), 500)
     response = {'info': 'data successfully added to database users and removed from users_temp',
                 'data': body}
@@ -620,54 +566,20 @@
         response = {'info': 'data successfully added to database',
                     'data': body}
         return make_response(jsonify(response), 201)
-<<<<<<< HEAD
     except SQLAlchemyError as err:
-        yc_gc.LOGGER.error("Cannot connect to database. MySQL error: {}".format(err))
-=======
-    except MySQLdb.MySQLError as err:
-        if err.args[0] not in [1049, 2013]:
-            db.close()
         current_app.logger.error("Cannot connect to database. MySQL error: {}".format(err))
->>>>>>> b0b48f45
         return make_response(jsonify({'error': 'Server problem connecting to database'}), 500)
 
 
 @app.route('/api/admin/sql-tables/<table>/id/<unique_id>', methods=['DELETE'])
 def delete_sql_row(table, unique_id):
     try:
-<<<<<<< HEAD
         model = get_class_by_tablename(table)
         user = db.session.query(model).filter_by(Id=unique_id).first()
         db.session.delete(user)
         db.session.commit()
     except SQLAlchemyError as err:
-        yc_gc.LOGGER.error("Cannot connect to database. MySQL error: {}".format(err))
-=======
-        db = MySQLdb.connect(host=yc_gc.dbHost, db=yc_gc.dbName, user=yc_gc.dbUser, passwd=yc_gc.dbPass)
-        # prepare a cursor object using cursor() method
-        cursor = db.cursor()
-        sql = """SELECT * FROM `{}` WHERE Id = %s""".format(table)
-        cursor.execute(sql, (unique_id,))
-
-        data = cursor.fetchall()
-
-        found = False
-        for x in data:
-            if x[0] == int(unique_id):
-                found = True
-        if found:
-            # execute SQL query using execute() method.
-            cursor = db.cursor()
-            sql = """DELETE FROM `{}` WHERE Id = %s""".format(table)
-            cursor.execute(sql, (unique_id,))
-            db.commit()
-
-        db.close()
-    except MySQLdb.MySQLError as err:
-        if err.args[0] not in [1049, 2013]:
-            db.close()
         current_app.logger.error("Cannot connect to database. MySQL error: {}".format(err))
->>>>>>> b0b48f45
         return make_response(jsonify({'error': 'Server problem connecting to database'}), 500)
     if user:
         return make_response(jsonify({'info': 'id {} deleted successfully'.format(unique_id)}), 200)
@@ -678,7 +590,6 @@
 @app.route('/api/admin/sql-tables/<table>/id/<unique_id>', methods=['PUT'])
 def update_sql_row(table, unique_id):
     try:
-<<<<<<< HEAD
         model = get_class_by_tablename(table)
         user = db.session.query(model).filter_by(Id=unique_id).first()
         if user:
@@ -692,48 +603,10 @@
             user.AccessRightsVendor = body.get('access-rights-vendor', '')
             db.session.commit()
     except SQLAlchemyError as err:
-        yc_gc.LOGGER.error('Cannot connect to database. MySQL error: {}'.format(err))
+        current_app.logger.error('Cannot connect to database. MySQL error: {}'.format(err))
         return make_response(jsonify({'error': 'Server problem connecting to database'}), 500)
     if user:
-        yc_gc.LOGGER.info('Record with ID {} in table {} updated successfully'.format(unique_id, table))
-=======
-        db = MySQLdb.connect(host=yc_gc.dbHost, db=yc_gc.dbName, user=yc_gc.dbUser, passwd=yc_gc.dbPass)
-        # prepare a cursor object using cursor() method
-        cursor = db.cursor()
-        sql = """SELECT * FROM `{}` WHERE Id = %s""".format(table)
-        cursor.execute(sql, (unique_id,))
-
-        data = cursor.fetchall()
-
-        body = request.json.get('input')
-        username = body.get('username')
-        email = body.get('email')
-        models_provider = body.get('models-provider')
-        first_name = body.get('first-name')
-        last_name = body.get('last-name')
-        access_rights_sdo = body.get('access-rights-sdo', '')
-        access_rights_vendor = body.get('access-rights-vendor', '')
-        found = False
-        for x in data:
-            if x[0] == int(unique_id):
-                found = True
-        if found:
-            # execute SQL query using execute() method.
-            cursor = db.cursor()
-            sql = """UPDATE {} SET Username=%s, Email=%s, ModelsProvider=%s, FirstName=%s,
-                    LastName=%s, AccessRightsSdo=%s, AccessRightsVendor=%s WHERE Id=%s""".format(table)
-            cursor.execute(sql, (username, email, models_provider, first_name, last_name, access_rights_sdo, access_rights_vendor, unique_id,))
-            db.commit()
-
-        db.close()
-    except MySQLdb.MySQLError as err:
-        if err.args[0] not in [1049, 2013]:
-            db.close()
-        current_app.logger.error('Cannot connect to database. MySQL error: {}'.format(err))
-        return make_response(jsonify({'error': 'Server problem connecting to database'}), 500)
-    if found:
         current_app.logger.info('Record with ID {} in table {} updated successfully'.format(unique_id, table))
->>>>>>> b0b48f45
         return make_response(jsonify({'info': 'ID {} updated successfully'.format(unique_id)}), 200)
     else:
         return abort(404, description='ID {} not found in table {}'.format(unique_id, table))
@@ -742,26 +615,10 @@
 @app.route('/api/admin/sql-tables/<table>', methods=['GET'])
 def get_sql_rows(table):
     try:
-<<<<<<< HEAD
         model = get_class_by_tablename(table)
         users = db.session.query(model).all()
     except SQLAlchemyError as err:
-        yc_gc.LOGGER.error("Cannot connect to database. MySQL error: {}".format(err))
-=======
-        db = MySQLdb.connect(host=yc_gc.dbHost, db=yc_gc.dbName, user=yc_gc.dbUser, passwd=yc_gc.dbPass)
-        # prepare a cursor object using cursor() method
-        cursor = db.cursor()
-        # execute SQL query using execute() method.
-        sql = """SELECT * FROM {}""".format(table)
-        cursor.execute(sql)
-        data = cursor.fetchall()
-        db.close()
-
-    except MySQLdb.MySQLError as err:
         current_app.logger.error("Cannot connect to database. MySQL error: {}".format(err))
-        if err.args[0] not in [1049, 2013]:
-            db.close()
->>>>>>> b0b48f45
         return make_response(jsonify({'error': 'Server problem connecting to database'}), 500)
     ret = []
     for user in users:
