# Copyright The IETF Trust 2020, All Rights Reserved
#
# Licensed under the Apache License, Version 2.0 (the "License");
# you may not use this file except in compliance with the License.
# You may obtain a copy of the License at
#
#     http://www.apache.org/licenses/LICENSE-2.0
#
# Unless required by applicable law or agreed to in writing, software
# distributed under the License is distributed on an "AS IS" BASIS,
# WITHOUT WARRANTIES OR CONDITIONS OF ANY KIND, either express or implied.
# See the License for the specific language governing permissions and
# limitations under the License.

__author__ = "Slavomir Mazur"
__copyright__ = "Copyright The IETF Trust 2020, All Rights Reserved"
__license__ = "Apache License, Version 2.0"
__email__ = "slavomir.mazur@pantheon.tech"

import json
import time

<<<<<<< HEAD
from MySQLdb import MySQLError
=======
from sqlalchemy.exc import SQLAlchemyError
>>>>>>> 759984cf
import requests
from flask import current_app
import utility.log as log
from api.globalConfig import yc_gc
from elasticsearch import Elasticsearch
from flask import Blueprint, jsonify, make_response
from utility.staticVariables import confd_headers, json_headers
from utility.util import create_signature


class HealthcheckBlueprint(Blueprint):

    def __init__(self, name, import_name, static_folder=None, static_url_path=None, template_folder=None,
                 url_prefix=None, subdomain=None, url_defaults=None, root_path=None):
        self.LOGGER = log.get_logger('healthcheck', '{}/healthcheck.log'.format(yc_gc.logs_dir))
        super().__init__(name, import_name, static_folder, static_url_path, template_folder, url_prefix, subdomain,
                         url_defaults, root_path)


app = HealthcheckBlueprint('healthcheck', __name__)
db = yc_gc.sqlalchemy


### ROUTE ENDPOINT DEFINITIONS ###
@app.route('/services-list', methods=['GET'])
def get_services_list():
    response_body = []
    service_endpoints = ['my-sql', 'elk', 'confd', 'yang-search-admin', 'yang-validator-admin',
                         'yangre-admin', 'nginx', 'rabbitmq', 'yangcatalog']
    service_names = ['MySQL', 'Elasticsearch', 'ConfD', 'YANG search', 'YANG validator', 'YANGre', 'NGINX', 'RabbitMQ', 'YangCatalog']
    for name, endpoint in zip(service_names, service_endpoints):
        pair = {'name': name, 'endpoint': endpoint}
        response_body.append(pair)
    return make_response(jsonify(response_body), 200)


@app.route('/my-sql', methods=['GET'])
def health_check_mysql():
    try:
        if db is not None:
            app.LOGGER.info('Successfully connected to database: {}'.format(yc_gc.dbName))
            tables = db.inspect(db.engine).get_table_names()
            if len(tables):
                response = {'info': 'MySQL is running',
                            'status': 'running',
                            'message': '{} tables available in the database: {}'.format(len(tables), yc_gc.dbName)}
            else:
                response = {'info': 'MySQL is running',
                            'status': 'problem',
                            'message': 'No tables found in the database: {}'.format(yc_gc.dbName)}
            app.LOGGER.info('{} tables available in the database: {}'.format(len(tables), yc_gc.dbName))
            return make_response(jsonify(response), 200)
<<<<<<< HEAD
    except MySQLError as err:
=======
    except SQLAlchemyError as err:
>>>>>>> 759984cf
        app.LOGGER.error('Cannot connect to database. MySQL error: {}'.format(err))
        if err.args[0] in [1044, 1045]:
            return make_response(jsonify({'info': 'Not OK - Access denied',
                                          'status': 'down',
                                          'error': 'MySQL error: {}'.format(err)}), 200)
        else:
            return make_response(jsonify({'info': 'Not OK - MySQL is not running',
                                          'status': 'down',
                                          'error': 'MySQL error: {}'.format(err)}), 200)


@app.route('/elk', methods=['GET'])
def health_check_elk():
    service_name = 'Elasticsearch'
    try:
        if yc_gc.es_aws:
            es = Elasticsearch([yc_gc.es_host], http_auth=(yc_gc.elk_credentials[0], yc_gc.elk_credentials[1]),
                               scheme="https", port=443)
        else:
            es = Elasticsearch([{'host': '{}'.format(yc_gc.es_host), 'port': yc_gc.es_port}])

        # try to ping Elasticsearch
        if es.ping():
            app.LOGGER.info('Successfully connected to Elasticsearch')
            # get health of cluster
            health = es.cluster.health()
            health_status = health.get('status')
            app.LOGGER.info('Health status of cluster: {}'.format(health_status))
            # get list of indices
            indices = es.indices.get_alias().keys()
            if len(indices) > 0:
                return make_response(jsonify({'info': 'Elasticsearch is running',
                                              'status': 'running',
                                              'message': 'Cluster status: {}'.format(health_status)}), 200)
            else:
                return make_response(jsonify({'info': 'Elasticsearch is running',
                                              'status': 'problem',
                                              'message': 'Cluster status: {} Number of indices: {}'
                                              .format(health_status, len(indices))}), 200)
        else:
            app.LOGGER.info('Cannot connect to Elasticsearch database')
            return make_response(jsonify({'info': 'Not OK - Elasticsearch is not running',
                                          'status': 'down',
                                          'error': 'Cannot ping Elasticsearch'}), 200)
    except Exception as err:
        app.LOGGER.error('Cannot connect to Elasticsearch database. Error: {}'.format(err))
        return make_response(jsonify(error_response(service_name, err)), 200)


@app.route('/confd', methods=['GET'])
def health_check_confd():
    service_name = 'ConfD'
    confd_prefix = '{}://{}:{}'.format(yc_gc.protocol, yc_gc.confd_ip, repr(yc_gc.confdPort))

    try:
        # Check if ConfD is running
        response = requests.get('{}/restconf'.format(confd_prefix),
                                auth=(yc_gc.credentials[0], yc_gc.credentials[1]), headers=confd_headers)
        if response.status_code == 200:
            app.LOGGER.info('ConfD is running')
            # Check if ConfD is filled with data
            module_name = 'ietf-syslog,2018-03-15,ietf'
            response = requests.get('{}/restconf/data/yang-catalog:catalog/modules/module={}'.format(confd_prefix, module_name),
                                    auth=(yc_gc.credentials[0], yc_gc.credentials[1]), headers=confd_headers)
            app.LOGGER.info('Status code {} while getting data of {} module'.format(response.status_code, module_name))
            if response.status_code != 200 and response.status_code != 201 and response.status_code != 204:
                response = {'info': 'Not OK - ConfD is not filled',
                            'status': 'problem',
                            'message': 'Cannot get data of yang-catalog:modules'}
                return make_response(jsonify(response), 200)
            else:
                module_data = response.json()
                num_of_modules = len(module_data['yang-catalog:module'])
                app.LOGGER.info('{} module successfully loaded from ConfD'.format(module_name))
                if num_of_modules > 0:
                    return make_response(jsonify({'info': 'ConfD is running',
                                                  'status': 'running',
                                                  'message': '{} module successfully loaded from ConfD'.format(module_name)}), 200)
                else:
                    return make_response(jsonify({'info': 'ConfD is running',
                                                  'status': 'problem',
                                                  'message': 'ConfD is running but no modules loaded'}), 200)
        else:
            app.LOGGER.info('Cannot get data from /restconf/data')
            err = 'Cannot get data from /restconf/data'
            return make_response(jsonify(error_response(service_name, err)), 200)
    except Exception as err:
        app.LOGGER.error('Cannot ping {}. Error: {}'.format(service_name, err))
        return make_response(jsonify(error_response(service_name, err)), 200)


@app.route('/yang-search', methods=['GET'])
def health_check_yang_search():
    service_name = 'yang-search'
    yang_search_preffix = '{}://{}/yang-search'.format(yc_gc.api_protocol, yc_gc.ip)
    body = json.dumps({'input': {'data': 'ping'}})
    signature = create_signature(yc_gc.search_key, body)
    headers = {**json_headers,
               'X-YC-Signature': 'sha1={}'.format(signature)}
    try:
        response = requests.post('{}/ping'.format(yang_search_preffix), data=body, headers=headers)
        app.LOGGER.info('yang-search responded with a code {}'.format(response.status_code))
        if response.status_code == 200:
            return make_response(jsonify({'info': '{} is available'.format(service_name),
                                          'status': 'running',
                                          'message': '{} responded with a code {}'.format(service_name, response.status_code)}), 200)
        elif response.status_code == 400 or response.status_code == 404:
            err = json.loads(response.text).get('error')
            return make_response(jsonify({'info': '{} is available'.format(service_name),
                                          'status': 'problem',
                                          'message': '{} responded with a message: {}'.format(service_name, err)}), 200)
        else:
            err = '{} responded with a code {}'.format(service_name, response.status_code)
            return make_response(jsonify(error_response(service_name, err)), 200)
    except Exception as err:
        app.LOGGER.error('Cannot ping {}. Error: {}'.format(service_name, err))
        return make_response(jsonify(error_response(service_name, err)), 200)


@app.route('/yang-validator', methods=['GET'])
def health_check_yang_validator():
    service_name = 'yang-validator'
    yang_validator_preffix = '{}://{}/yangvalidator'.format(yc_gc.api_protocol, yc_gc.ip)
    body = json.dumps({'input': {'data': 'ping'}})
    try:
        response = requests.post('{}/ping'.format(yang_validator_preffix), data=body, headers=json_headers)
        app.LOGGER.info('yang-validator responded with a code {}'.format(response.status_code))
        if response.status_code == 200:
            return make_response(jsonify({'info': '{} is available'.format(service_name),
                                          'status': 'running',
                                          'message': '{} responded with a code {}'.format(service_name, response.status_code)}), 200)
        elif response.status_code == 400 or response.status_code == 404:
            return make_response(jsonify({'info': '{} is available'.format(service_name),
                                          'status': 'problem',
                                          'message': '{} responded with a code {}'.format(service_name, response.status_code)}), 200)
        else:
            err = '{} responded with a code {}'.format(service_name, response.status_code)
            return make_response(jsonify(error_response(service_name, err)), 200)
    except Exception as err:
        app.LOGGER.error('Cannot ping {}. Error: {}'.format(service_name, err))
        return make_response(jsonify(error_response(service_name, err)), 200)


@app.route('/yangre', methods=['GET'])
def health_check_yangre():
    service_name = 'yangre'
    yangre_preffix = '{}://{}/yangre'.format(yc_gc.api_protocol, yc_gc.ip)
    body = json.dumps({'input': {'data': 'ping'}})
    try:
        response = requests.post('{}/ping'.format(yangre_preffix), data=body, headers=json_headers)
        app.LOGGER.info('yangre responded with a code {}'.format(response.status_code))
        if response.status_code == 200:
            return make_response(jsonify({'info': '{} is available'.format(service_name),
                                          'status': 'running',
                                          'message': 'yangre responded with a code {}'.format(response.status_code)}), 200)
        elif response.status_code == 400 or response.status_code == 404:
            return make_response(jsonify({'info': '{} is available'.format(service_name),
                                          'status': 'problem',
                                          'message': 'yangre responded with a code {}'.format(response.status_code)}), 200)
        else:
            err = 'yangre responded with a code {}'.format(response.status_code)
            return make_response(jsonify(error_response(service_name, err)), 200)
    except Exception as err:
        app.LOGGER.error('Cannot ping {}. Error: {}'.format(service_name, err))
        return make_response(jsonify(error_response(service_name, err)), 200)


@app.route('/nginx', methods=['GET'])
def health_check_nginx():
    service_name = 'NGINX'
    preffix = '{}://{}'.format(yc_gc.api_protocol, yc_gc.ip)
    try:
        response = requests.get('{}/nginx-health'.format(preffix), headers=json_headers)
        app.LOGGER.info('NGINX responded with a code {}'.format(response.status_code))
        if response.status_code == 200 and response.text == 'healthy':
            return make_response(jsonify({'info': 'NGINX is available',
                                          'status': 'running',
                                          'message': 'NGINX responded with a code {}'.format(response.status_code)}), 200)
        else:
            return make_response(jsonify({'info': 'Not OK - NGINX is not available',
                                          'status': 'problem',
                                          'message': 'NGINX responded with a code {}'.format(response.status_code)}), 200)
    except Exception as err:
        app.LOGGER.error('Cannot ping {}. Error: {}'.format(service_name, err))
        return make_response(jsonify(error_response(service_name, err)), 200)


@app.route('/rabbitmq', methods=['GET'])
def health_check_rabbitmq():
    service_name = 'RabbitMQ'

    arguments = ['run_ping', 'ping']
    preffix = '{}://{}/api/job'.format(yc_gc.api_protocol, yc_gc.ip)
    try:
        job_id = yc_gc.sender.send('#'.join(arguments))
        if job_id:
            app.LOGGER.info('Sender successfully connected to RabbitMQ')
        response_type = 'In progress'
        while response_type == 'In progress':
            response = requests.get('{}/{}'.format(preffix, job_id), headers=json_headers)
            response_type = response.json()['info']['result']
            if response.status_code == 200 and response_type == 'Finished successfully':
                break
            else:
                time.sleep(2)
        app.LOGGER.info('Ping job responded with a message: {}'.format(response_type))
        return make_response(jsonify({'info': '{} is available'.format(service_name),
                                      'status': 'running',
                                      'message': 'Ping job responded with a message: {}'.format(response_type)}), 200)
    except Exception as err:
        if len(err) == 0:
            err = 'Check yang.log file for more details!'
        app.LOGGER.error('Cannot ping {}. Error: {}'.format(service_name, err))
        return make_response(jsonify(error_response(service_name, err)), 200)


### ROUTE ENDPOINT DEFINITIONS - ADMIN SPECIFIC ###
@app.route('/yangre-admin', methods=['GET'])
def health_check_yangre_admin():
    service_name = 'yangre'
    yangre_preffix = '{}://{}/yangre'.format(yc_gc.api_protocol, yc_gc.ip)

    pattern = '[0-9]*'
    content = '123456789'
    body = json.dumps({'pattern': pattern, 'content': content, 'inverted': False, 'pattern_nb': '1'})
    try:
        response = requests.post('{}/v1/yangre'.format(yangre_preffix), data=body, headers=json_headers)
        app.LOGGER.info('yangre responded with a code {}'.format(response.status_code))
        if response.status_code == 200:
            response_message = response.json()
            if response_message['yangre_output'] == '':
                return make_response(jsonify({'info': '{} is available'.format(service_name),
                                              'status': 'running',
                                              'message': 'yangre successfully validated string'}), 200)
            else:
                return make_response(jsonify({'info': '{} is available'.format(service_name),
                                              'status': 'problem',
                                              'message': response_message['yangre_output']}), 200)
        elif response.status_code == 400 or response.status_code == 404:
            return make_response(jsonify({'info': '{} is available'.format(service_name),
                                          'status': 'problem',
                                          'message': 'yangre responded with a code {}'.format(response.status_code)}), 200)
        else:
            err = 'yangre responded with a code {}'.format(response.status_code)
            return make_response(jsonify(error_response(service_name, err)), 200)
    except Exception as err:
        app.LOGGER.error('Cannot ping {}. Error: {}'.format(service_name, err))
        return make_response(jsonify(error_response(service_name, err)), 200)


@app.route('/yang-validator-admin', methods=['GET'])
def health_check_yang_validator_admin():
    service_name = 'yang-validator'
    yang_validator_preffix = '{}://{}/yangvalidator'.format(yc_gc.api_protocol, yc_gc.ip)

    rfc_number = '7223'
    body = json.dumps({'rfc': rfc_number, 'latest': True})
    try:
        response = requests.post('{}/v2/rfc'.format(yang_validator_preffix), data=body, headers=json_headers)
        app.LOGGER.info('yang-validator responded with a code {}'.format(response.status_code))
        if response.status_code == 200:
            response_message = response.json()
            if response_message:
                return make_response(jsonify({'info': '{} is available'.format(service_name),
                                              'status': 'running',
                                              'message': '{} successfully fetched and validated RFC{}'.format(service_name, rfc_number)}), 200)
            else:
                return make_response(jsonify({'info': '{} is available'.format(service_name),
                                              'status': 'problem',
                                              'message': 'RFC{} responded with empty body'.format(rfc_number)}), 200)
        elif response.status_code == 400 or response.status_code == 404:
            return make_response(jsonify({'info': '{} is available'.format(service_name),
                                          'status': 'problem',
                                          'message': '{} responded with a code {}'.format(service_name, response.status_code)}), 200)
        else:
            err = '{} responded with a code {}'.format(service_name, response.status_code)
            return make_response(jsonify(error_response(service_name, err)), 200)
    except Exception as err:
        app.LOGGER.error('Cannot ping {}. Error: {}'.format(service_name, err))
        return make_response(jsonify(error_response(service_name, err)), 200)


@app.route('/yang-search-admin', methods=['GET'])
def health_check_yang_search_admin():
    service_name = 'yang-search'
    yang_search_preffix = '{}://{}/api/search'.format(yc_gc.api_protocol, yc_gc.ip)
    module_name = 'ietf-syslog,2018-03-15,ietf'
    try:
        response = requests.get('{}/modules/{}'.format(yang_search_preffix, module_name), headers=json_headers)
        app.LOGGER.info('yang-search responded with a code {}'.format(response.status_code))
        if response.status_code == 200:
            response_message = response.json()
            if response_message['module'] and len(response_message['module']) > 0:
                return make_response(jsonify({'info': '{} is available'.format(service_name),
                                              'status': 'running',
                                              'message': '{} module successfully found'.format(module_name)}), 200)
            else:
                return make_response(jsonify({'info': '{} is available'.format(service_name),
                                              'status': 'problem',
                                              'message': 'Module {} not found'.format(module_name)}), 200)
        elif response.status_code == 400 or response.status_code == 404:
            err = json.loads(response.text).get('error')
            return make_response(jsonify({'info': '{} is available'.format(service_name),
                                          'status': 'problem',
                                          'message': '{} responded with a message: {}'.format(service_name, err)}), 200)
        else:
            err = '{} responded with a code {}'.format(service_name, response.status_code)
            return make_response(jsonify(error_response(service_name, err)), 200)
    except Exception as err:
        app.LOGGER.error('Cannot ping {}. Error: {}'.format(service_name, err))
        return make_response(jsonify(error_response(service_name, err)), 200)


@app.route('/yangcatalog', methods=['GET'])
def health_check_yangcatalog():
    service_name = 'yangcatalog'
    status = 'running'
    message = 'All URLs responded with status code 200'
    additional_info = []

    urls = [{'url': 'http://yangcatalog.org', 'verify': True},
            {'url': 'http://www.yangcatalog.org', 'verify': True},
            {'url': 'https://yangcatalog.org', 'verify': True},
            {'url': 'https://www.yangcatalog.org', 'verify': True},
            {'url': 'http://yangvalidator.com', 'verify': True},
            {'url': 'http://www.yangvalidator.com', 'verify': True},
            {'url': 'https://yangvalidator.com', 'verify': True},
            {'url': 'https://www.yangvalidator.com', 'verify': True},
            {'url': 'http://18.224.127.129', 'verify': False},
            {'url': 'https://18.224.127.129', 'verify': False},
            {'url': 'http://[2600:1f16:ba:200:a10d:3212:e763:e720]', 'verify': False},
            {'url': 'https://[2600:1f16:ba:200:a10d:3212:e763:e720]', 'verify': False}
            ]

    for item in urls:
        url = item.get('url')
        result = {}
        result['label'] = url
        try:
            response = requests.get(url, verify=item.get('verify', True))
            status_code = response.status_code
            app.LOGGER.info('URl: {} Status code: {}'.format(url, status_code))
            result['message'] = '{} OK'.format(status_code)
        except:
            result['message'] = '500 NOT OK'
            status = 'problem'
            message = 'Problem occured, see additional info'
        additional_info.append(result)

    return make_response(jsonify({'info': '{} is available'.format(service_name),
                                  'status': status,
                                  'message': message,
                                  'additional_info': additional_info}), 200)


@app.route('/cronjobs', methods=['GET'])
def check_cronjobs():
    try:
        with open('{}/cronjob.json'.format(yc_gc.temp_dir), 'r') as f:
            file_content = json.load(f)
    except:
        return make_response(jsonify({'error': 'Data about cronjobs are not available.'}), 400)
    return make_response(jsonify({'data': file_content}), 200)


### HELPER DEFINITIONS ###
def error_response(service_name, err):
    return {'info': 'Not OK - {} is not available'.format(service_name),
            'status': 'down',
            'error': 'Cannot ping {}. Error: {}'.format(service_name, err)
            }<|MERGE_RESOLUTION|>--- conflicted
+++ resolved
@@ -20,11 +20,7 @@
 import json
 import time
 
-<<<<<<< HEAD
-from MySQLdb import MySQLError
-=======
 from sqlalchemy.exc import SQLAlchemyError
->>>>>>> 759984cf
 import requests
 from flask import current_app
 import utility.log as log
@@ -77,11 +73,7 @@
                             'message': 'No tables found in the database: {}'.format(yc_gc.dbName)}
             app.LOGGER.info('{} tables available in the database: {}'.format(len(tables), yc_gc.dbName))
             return make_response(jsonify(response), 200)
-<<<<<<< HEAD
-    except MySQLError as err:
-=======
     except SQLAlchemyError as err:
->>>>>>> 759984cf
         app.LOGGER.error('Cannot connect to database. MySQL error: {}'.format(err))
         if err.args[0] in [1044, 1045]:
             return make_response(jsonify({'info': 'Not OK - Access denied',
