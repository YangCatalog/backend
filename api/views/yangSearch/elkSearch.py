# Copyright The IETF Trust 2021, All Rights Reserved
#
# Licensed under the Apache License, Version 2.0 (the "License");
# you may not use this file except in compliance with the License.
# You may obtain a copy of the License at
#
#     http://www.apache.org/licenses/LICENSE-2.0
#
# Unless required by applicable law or agreed to in writing, software
# distributed under the License is distributed on an "AS IS" BASIS,
# WITHOUT WARRANTIES OR CONDITIONS OF ANY KIND, either express or implied.
# See the License for the specific language governing permissions and
# limitations under the License.

__author__ = 'Miroslav Kovac'
__copyright__ = 'Copyright The IETF Trust 2021, All Rights Reserved'
__license__ = 'Apache License, Version 2.0'
__email__ = 'miroslav.kovac@pantheon.tech'

import hashlib
import json

<<<<<<< HEAD
import gevent
import gevent.queue
from elasticsearch import Elasticsearch, ConnectionTimeout
from redis import Redis

=======
import gevent.queue
from elasticsearch import ConnectionTimeout, Elasticsearch
from redisConnections.redisConnection import RedisConnection
>>>>>>> 01519c34
from utility import log


class ElkSearch:
    """
    Serves distinctly for yangcatalog search. This class will create a query that is sent to elasticsearch
    which returns output that needs to be processed. We process this into a list which is displayed as rows
    in a grid of yangcatalog search.
    """
    # TODO this should end up being in some kind of file since different SDOs may come in future and we dont want to
    # keep changing the code
    SDOS = [
        'ietf',
        'ieee',
        'bbf',
        'odp',
        'mef'
    ]

    def __init__(self, searched_term: str, case_sensitive: bool, searched_fields: list, type: str,
                 schema_types: list, logs_dir: str, es: Elasticsearch, latest_revision: bool,
                 redisConnection: RedisConnection, include_mibs: bool, yang_versions: list, needed_output_colums: list,
                 all_output_columns: list, sub_search: list) -> None:
        """
        Initialization of search under elasticsearch engine. We need to prepare a query
        that will be used to search in elasticsearch.

        :param searched_term:   (str) String that we are searching for
        :param case_sensitive:  (boolean) Whether we want search to be case sensitive or not
        :param searched_fields: (list) Fields under which we are searching (it can be [argument, description, module])
        :param type:            (str) Can be only regex or term
        :param schema_types     (list) In which schema types do we search for (typedef, leaf, leaflist, container, etc.)
        :param logs_dir         (str) Directory to log files
        :param es               (ElasticSearch) Elasticsearch engine
        :param latest_revision  (boolean) Whether we want to search only for latest revision of found modules.
        :param redisConnection  (RedisConnection) Redis connection to modules db (db=1)
        :param include_mibs     (boolean) Whether we want to search for MIBs as well from the searched modules
        :param yang_versions    (list) List of yang version that we search for
        :param needed_output_colums (list) output columns that are going to be used within response json
        :param all_output_columns   (list) all existing output columns so we can get diff which we need to remove
        :param sub_search       (list of dic) search for specific part of text from output received from elasticsearch
        """
        self.__response_size = 2000
        self.query = \
            {
                'sort': [
                    {'sdo': {'order': 'desc', 'unmapped_type': 'boolean'}},
                    '_score'
                ],
                'query': {
                    'bool': {
                        'must': [
                            {
                                'bool': {
                                    'must': {
                                        'terms': {
                                            'statement': schema_types
                                        }
                                    }
                                }
                            }, {
                                'bool': {
                                    'should': []
                                }
                            }
                        ]
                    }
                },
                'aggs': {
                    'groupby': {
                        'terms': {
                            'field': 'module.keyword',
                            'size': self.__response_size
                        },
                        'aggs': {
                            'latest-revision': {
                                'max': {
                                    'field': 'revision'
                                }
                            }
                        }
                    }
                }
            }
        self.__case_sensitive = case_sensitive
        self.__searched_fields = searched_fields
        self.__searched_term = searched_term
        self.__type = type
        self.__es = es
        self.__redisConnection = redisConnection
        self.__latest_revision = latest_revision
        self.__include_mibs = include_mibs
        self.__yang_versions = yang_versions
        self.__sub_search = sub_search
        self.__current_scroll_id = None
        self.__latest_revisions = {}
        self.__output_columns = needed_output_colums
        self.__remove_columns = list(set(all_output_columns) - set(needed_output_colums))
        self.__row_hashes = []
        self.__missing_modules = []
        self.LOGGER = log.get_logger('yc-elasticsearch', '{}/yang.log'.format(logs_dir))

    def alerts(self):
        """
        Process and return all alerts to user. At the moment it is processing only missing modules
        :return: missing modules from redis
        """
        alerts = []
        for missing in self.__missing_modules:
            alerts.append('Module {} metadata does not exist in yangcatalog'.format(missing))
        return alerts

    def construct_query(self):
        """
        Create a json query that is then sent to elasticsearch. This query looks as follows
        Changes being made while creating query:
        - statement is a list of schema types. It is one or more or all of ['typedef', 'grouping', 'feature',
        'identity', 'extension', 'rpc', 'container', 'list', 'leaf-list', 'leaf', 'notification', 'action']
        - Under query -> bool -> must -> bool -> should -> are 3 different bool -> must -> whcih can contain
        either term if we are searching specific text or regex if we are searching for regular expression
        - The 3 different bools mentioned above are constructed dynamicly where at least one must exist and
        all three may exist
        - lowercase may be changed with sensitive giving us an option to search for case sensitive text. If we
        use lowercase everything will be automatically put to lowercase and so we don t care about case sensitivity.
        - aggs (or aggregations) are used to find latest revisions of a module if we are searching for latest
        revisions only.

        {
            "query":{
                "bool":{
                    "must":[
                        {
                            "bool":{
                                "must":{
                                    "terms":{
                                        "statement":[
                                            "leaf",
                                            "container"
                                        ]
                                    }
                                }
                            }
                        },
                        {
                            "bool":{
                                "should":[
                                    {
                                        "bool":{
                                            "must":{
                                                "term":{
                                                    "argument.lowercase":"foo"
                                                }
                                            }
                                        }
                                    },
                                    {
                                        "bool":{
                                            "must":{
                                                "term":{
                                                    "description.lowercase":"foo"
                                                }
                                            }
                                        }
                                    },
                                    {
                                        "bool":{
                                            "must":{
                                                "term":{
                                                    "module":"foo"
                                                }
                                            }
                                        }
                                    }
                                ]
                            }
                        }
                    ]
                }
            },
            "aggs":{
                "groupby":{
                    "terms":{
                        "field":"module.keyword",
                        "size": 2000
                    },
                    "aggs":{
                        "latest-revision":{
                            "max":{
                                "field":"revision"
                            }
                        }
                    }
                }
            }
        }
        """
        sensitive = 'lowercase'
        if self.__case_sensitive:
            sensitive = 'sensitive'
        else:
            self.__searched_term = self.__searched_term.lower()
        search_in = self.query['query']['bool']['must'][1]['bool']['should']
        for searched_field in self.__searched_fields:
            should_query = \
                {
                    'bool': {
                        'must': {
                            self.__type: {}
                        }
                    }
                }
            if searched_field == 'module':
                should_query['bool']['must'][self.__type][searched_field] = self.__searched_term
            else:
                should_query['bool']['must'][self.__type][
                    '{}.{}'.format(searched_field, sensitive)] = self.__searched_term
            search_in.append(should_query)
        self.LOGGER.debug('query:  {}'.format(self.query))

    def search(self):
        """
        Search using query produced. This search is done in parallel. We are making two searches at the same time.
        One search is being done as a scroll search. Elastic search does not allow us to get more then some number
        of results per search. If we want to search through all the results we have to use scroll but this does not
        give us an output of aggregations. That is why we have to create second normal search where we don t care about
        finding of search but we get only get aggregations from response. These two searches may run in parallel.

        Next we have to process the given response in self.__process_hits definition. And while processing it we can
        use scroll search to get next batch of result from search to process if it will be needed.

        :return list of rows containing dictionary that is filled with output for each column for yangcatalog search
        """
        hits = gevent.queue.JoinableQueue()
        process_first_search = gevent.spawn(self.__first_scroll, hits)

        self.LOGGER.debug('Running first search in parallel')
        if self.__latest_revision:
            self.LOGGER.debug('Processing aggregations search in parallel')
            self.__resolve_aggregations()
            self.LOGGER.debug('Aggregations processed joining the search')
        process_first_search.join()
        hits = hits.get()
        processed_rows = self.__process_hits(hits, [])
        if self.__current_scroll_id is not None:
            self.__es.clear_scroll(body={'scroll_id': [self.__current_scroll_id]}, ignore=(404,))
        return processed_rows, len(hits) == 2000

    def __process_hits(self, hits: list, response_rows: list, reject=None):
        if reject is None:
            reject = []
        if hits is None or len(hits) == 0:
            return response_rows
        secondary_hits = gevent.queue.JoinableQueue()
        process_scroll_search = gevent.spawn(self.__continue_scrolling, secondary_hits)
        for hit in hits:
            row = {}
            source = hit['_source']
            name = source['module']
            revision = source['revision'].replace('02-28', '02-29')
            organization = source['organization']
            module_index = '{}@{}/{}'.format(name, revision, organization)
            if module_index in reject:
                continue
            if not self.__latest_revision or revision == self.__latest_revisions.get(name, '').replace('02-28', '02-29'):
                # we need argument, description, path and statement out of the elk response
                argument = source['argument']
                description = source['description']
                statement = source['statement']
                path = source['path']
                module_data = self.__redisConnection.get_module(module_index)
                if module_data != '{}':
                    module_data = json.loads(module_data)
                else:
                    self.LOGGER.error('Failed to get module from redis but found in elasticsearch {}'
                                      .format(module_index))
                    reject.append(module_index)
                    self.__missing_modules.append(module_index)
                    continue
                if self.__rejects_mibs_or_versions(module_index, reject, module_data):
                    continue
                row['name'] = argument
                row['revision'] = revision
                row['schema-type'] = statement
                row['path'] = path
                row['module-name'] = name

                if source['sdo']:
                    row['origin'] = 'Industry Standard'
                elif organization == 'N/A':
                    row['origin'] = organization
                else:
                    row['origin'] = 'Vendor-Specific'
                row['organization'] = organization
                row['maturity'] = module_data.get('maturity-level', '')
                row['dependents'] = len(module_data.get('dependents', []))
                row['compilation-status'] = module_data.get('compilation-status', 'unknown')
                row['description'] = description
                if not self.__found_in_sub_search(row):
                    continue
                self.__trim_and_hash_row_by_columns(row, response_rows)
                if len(response_rows) >= self.__response_size or self.__current_scroll_id is None:
                    self.LOGGER.debug('elk search finished with len {} and scroll id {}'
                                      .format(len(response_rows), self.__current_scroll_id))
                    process_scroll_search.kill()
                    return response_rows
            else:
                reject.append(module_index)

        process_scroll_search.join()
        return self.__process_hits(secondary_hits.get(), response_rows, reject)

    def __first_scroll(self, hits):
        elk_response = {}
        try:
            query_no_agg = self.query.copy()
            query_no_agg.pop('aggs', '')
            elk_response = self.__es.search(index='yindex', doc_type='modules', body=query_no_agg, request_timeout=20,
                                            scroll=u'2m', size=self.__response_size)
        except ConnectionTimeout as e:
            self.LOGGER.error('Failed to connect to elasticsearch database with error - {}'.format(e))
            elk_response['hits'] = {'hits': []}
        self.LOGGER.debug('search complete with {} hits'.format(len(elk_response['hits']['hits'])))
        self.__current_scroll_id = elk_response.get('_scroll_id')
        hits.put(elk_response['hits']['hits'])

    def __continue_scrolling(self, hits):
        if self.__current_scroll_id is None:
            hits.put([])
            return
        elk_response = {}
        try:
            elk_response = self.__es.scroll(self.__current_scroll_id, scroll=u'2m', request_timeout=20)
        except ConnectionTimeout as e:
            self.LOGGER.error('Failed to connect to elasticsearch database with error - {}'.format(e))
            elk_response['hits'] = {'hits': []}
        self.__current_scroll_id = elk_response.get('_scroll_id')
        hits.put(elk_response['hits']['hits'])

    def __resolve_aggregations(self):
        response = {'aggregations': {'groupby': {'buckets': []}}}
        try:
            response = self.__es.search(index='yindex', doc_type='modules', body=self.query, size=0)
        except ConnectionTimeout as e:
            self.LOGGER.error('Failed to connect to elasticsearch database with error - {}'.format(e))
        aggregations = response['aggregations']['groupby']['buckets']
        for agg in aggregations:
            self.__latest_revisions[agg['key']] = agg['latest-revision']['value_as_string'].split('T')[0]

    def __rejects_mibs_or_versions(self, module_index, reject, module_data):
        if not self.__include_mibs and 'yang:smiv2:' in module_data.get('namespace', ''):
            reject.append(module_index)
            return True
        if module_data.get('yang-version') not in self.__yang_versions:
            reject.append(module_index)
            return True
        return False

    def __trim_and_hash_row_by_columns(self, row: dict, response_rows: list):
        if len(self.__remove_columns) == 0:
            response_rows.append(row)
        else:
            # if we are removing some columns we need to make sure that we trim the output if it is same.
            # This actually happens only if name description or path is being removed
            if 'name' in self.__remove_columns or 'description' in self.__remove_columns \
                    or 'path' in self.__remove_columns:
                row_hash = hashlib.sha256()
                for key, value in row.items():
                    if key in self.__output_columns:
                        row_hash.update(str(value).encode('utf-8'))
                        if key == 'name':
                            # if we use key as well
                            row_hash.update(str(row['path']).encode('utf-8'))
                row_hexadecimal = row_hash.hexdigest()

                for key in self.__remove_columns:
                    # remove keys that we do not want to be provided in output
                    row.pop(key, '')

                    if row_hexadecimal in self.__row_hashes:
                        self.LOGGER.info(
                            'Trimmed output row {} already exists in response rows. Cutting this one out'.format(row))
                    else:
                        self.__row_hashes.append(row_hexadecimal)
                        response_rows.append(row)
            else:
                for key in self.__remove_columns:
                    # remove keys that we do not want to be provided in output
                    row.pop(key, '')
                response_rows.append(row)

    def __found_in_sub_search(self, row):
        """
        The following json as an example might come here:
          "sub-search": [
            {
              "name": [
                "shared",
                "leafs"
              ],
              "organization": [
                "ietf"
              ]
            },
            {
              "name": [
                "organization"
              ]
            }
          ]
        Which means - name has to contain words 'shared' AND 'leafs' AND has to have
        organization 'ietf' OR name can be also contain only word 'organization'
        """
        if len(self.__sub_search) == 0:
            return True
        for search in self.__sub_search:
            passed = True
            for key, value in search.items():
                if not passed:
                    break
                if isinstance(value, list):
                    for v in value:
                        if v.lower() in str(row[key]).lower():
                            passed = True
                        else:
                            passed = False
                            break
                else:
                    if value.lower() in str(row[key]).lower():
                        passed = True
                    else:
                        passed = False
            if passed:
                return True
        return False<|MERGE_RESOLUTION|>--- conflicted
+++ resolved
@@ -20,17 +20,11 @@
 import hashlib
 import json
 
-<<<<<<< HEAD
 import gevent
-import gevent.queue
-from elasticsearch import Elasticsearch, ConnectionTimeout
-from redis import Redis
-
-=======
 import gevent.queue
 from elasticsearch import ConnectionTimeout, Elasticsearch
 from redisConnections.redisConnection import RedisConnection
->>>>>>> 01519c34
+
 from utility import log
 
 
