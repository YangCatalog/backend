# Copyright The IETF Trust 2021, All Rights Reserved
#
# Licensed under the Apache License, Version 2.0 (the "License");
# you may not use this file except in compliance with the License.
# You may obtain a copy of the License at
#
#     http://www.apache.org/licenses/LICENSE-2.0
#
# Unless required by applicable law or agreed to in writing, software
# distributed under the License is distributed on an "AS IS" BASIS,
# WITHOUT WARRANTIES OR CONDITIONS OF ANY KIND, either express or implied.
# See the License for the specific language governing permissions and
# limitations under the License.

__author__ = "Miroslav Kovac"
__copyright__ = "Copyright The IETF Trust 2021, All Rights Reserved"
__license__ = "Apache License, Version 2.0"
__email__ = "miroslav.kovac@pantheon.tech"

import json
import os
import re
<<<<<<< HEAD
from flask import Blueprint, make_response, jsonify, abort, request, current_app
from pyang import plugin
=======
>>>>>>> 5e8c4911

import utility.log as log
from api.globalConfig import yc_gc
from api.views.yangSearch.elkSearch import ElkSearch
from flask import Blueprint, abort, jsonify, make_response, request
from pyang import plugin
from utility.util import get_curr_dir
from utility.yangParser import create_context


class YangSearch(Blueprint):

    def __init__(self, name, import_name, static_folder=None, static_url_path=None, template_folder=None,
                 url_prefix=None, subdomain=None, url_defaults=None, root_path=None):
        super().__init__(name, import_name, static_folder, static_url_path, template_folder, url_prefix, subdomain,
                         url_defaults, root_path)
        self.LOGGER = log.get_logger('yang-search', '{}/yang.log'.format(yc_gc.logs_dir))
        # ordering important for frontend to show metadata in correct order
        self.order = \
            {
                'name': 1,
                'revision': 2,
                'organization': 3,
                'ietf': 4,
                'ietf-wg': 1,
                'namespace': 5,
                'schema': 6,
                'generated-from': 7,
                'maturity-level': 8,
                'document-name': 9,
                'author-email': 10,
                'reference': 11,
                'module-classification': 12,
                'compilation-status': 13,
                'compilation-result': 14,
                'prefix': 15,
                'yang-version': 16,
                'description': 17,
                'contact': 18,
                'module-type': 19,
                'belongs-to': 20,
                'tree-type': 21,
                'yang-tree': 22,
                'expires': 23,
                'expired': 24,
                'submodule': 25,
                'dependencies': 26,
                'dependents': 27,
                'semantic-version': 28,
                'derived-semantic-version': 29,
                'implementations': 30,
                'implementation': 1,
                'vendor': 1,
                'platform': 2,
                'software-version': 3,
                'software-flavor': 4,
                'os-version': 5,
                'feature-set': 6,
                'os-type': 7,
                'conformance-type': 8
            }


app = YangSearch('yangSearch', __name__)


# ROUTE ENDPOINT DEFINITIONS
@app.route('/tree/<module_name>', methods=['GET'])
def tree_module(module_name):
    """
    Generates yang tree view of the module.
    :param module_name: Module for which we are generating the tree.
    :return: json response with yang tree
    """
    return tree_module_revision(module_name, None)


@app.route('/tree/<module_name>@<revision>', methods=['GET'])
def tree_module_revision(module_name, revision):
    """
    Generates yang tree view of the module.
    :param module_name: Module for which we are generating the tree.
    :param revision   : Revision of the module
    :return: json response with yang tree
    """
    response = {}
    alerts = []
    jstree_json = {}
    nmodule = os.path.basename(module_name)
    if nmodule != module_name:
        abort(400, description='Invalid module name specified')
    else:
        revisions, organization = get_modules_revision_organization(module_name, revision)
        if len(revisions) == 0:
            abort(404, description='Provided module does not exist')

        if revision is None:
            # get latest revision of provided module
            revision = revisions[0]

        path_to_yang = '{}/{}@{}.yang'.format(yc_gc.save_file_dir, module_name, revision)
        plugin.plugins = []
        plugin.init([])
        ctx = create_context('{}'.format(yc_gc.yang_models))
        ctx.opts.lint_namespace_prefixes = []
        ctx.opts.lint_modulename_prefixes = []

        module_context = {}
        for p in plugin.plugins:
            p.setup_ctx(ctx)
        try:
            with open(path_to_yang, 'r') as f:
                module_context = ctx.add_module(path_to_yang, f.read())
        except:
            abort(400, description='File {} was not found'.format(path_to_yang))
        imports_includes = []
        imports_includes.extend(module_context.search('import'))
        imports_includes.extend(module_context.search('include'))
        import_inlcude_map = {}
        for imp_inc in imports_includes:
            prefix = imp_inc.search('prefix')
            if len(prefix) == 1:
                prefix = prefix[0].arg
            else:
                prefix = 'None'
            import_inlcude_map[prefix] = imp_inc.arg
        ytree_dir = yc_gc.json_ytree
        yang_tree_file_path = '{}/{}@{}.json'.format(ytree_dir, module_name, revision)
        response['maturity'] = get_module_data("{}@{}/{}".format(module_name, revision,
                                                                 organization)).get('maturity-level', '').upper()
        response['import-include'] = import_inlcude_map

        if os.path.isfile(yang_tree_file_path):
            try:
                json_tree = json.load(open(yang_tree_file_path))
                if json_tree is None:
                    alerts.append('Failed to decode JSON data: ')
                else:
                    response['namespace'] = json_tree.get('namespace', '')
                    response['prefix'] = json_tree.get('prefix', '')
                    import_inlcude_map[response['prefix']] = module_name
                    data_nodes = build_tree(json_tree, module_name, import_inlcude_map)
                    jstree_json = dict()
                    jstree_json['data'] = [data_nodes]
                    if json_tree.get('rpcs') is not None:
                        rpcs = dict()
                        rpcs['name'] = json_tree['prefix'] + ':rpcs'
                        rpcs['children'] = json_tree['rpcs']
                        jstree_json['data'].append(build_tree(rpcs, module_name, import_inlcude_map))
                    if json_tree.get('notifications') is not None:
                        notifs = dict()
                        notifs['name'] = json_tree['prefix'] + ':notifs'
                        notifs['children'] = json_tree['notifications']
                        jstree_json['data'].append(build_tree(notifs, module_name, import_inlcude_map))
                    if json_tree.get('augments') is not None:
                        augments = dict()
                        augments['name'] = json_tree['prefix'] + ':augments'
                        augments['children'] = []
                        for aug in json_tree.get('augments'):
                            aug_info = dict()
                            aug_info['name'] = aug['augment_path']
                            aug_info['children'] = aug['augment_children']
                            augments['children'].append(aug_info)
                        jstree_json['data'].append(build_tree(augments, module_name, import_inlcude_map, augments=True))
            except Exception as e:
                alerts.append("Failed to read YANG tree data for {}@{}/{}, {}".format(module_name, revision,
                                                                                      organization, e))
        else:
            alerts.append("YANG Tree data does not exist for {}@{}/{}".format(module_name, revision, organization))
    if jstree_json is None:
        response['jstree_json'] = dict()
        alerts.append('Json tree could not be generated')
    else:
        response['jstree_json'] = jstree_json

    response['module'] = '{}@{}'.format(module_name, revision)
    response['warning'] = alerts

    return make_response(jsonify(response), 200)


@app.route('/impact-analysis', methods=['POST'])
def impact_analysis():
    if not request.json:
        abort(400, description='No input data')
    payload = request.json
    app.LOGGER.info('Running impact analysis with following payload {}'.format(payload))
    name = payload.get('name')
    revision = payload.get('revision')
    allowed_organizations = payload.get('organizations', [])
    rfc_allowed = payload.get('allow-rfc', True)
    submodules_allowed = payload.get('allow-submodules', True)
    graph_directions = ['dependents', 'dependencies']
    graph_direction = payload.get('graph-direction', graph_directions)
    for direction in graph_direction:
        if direction not in graph_directions:
            abort(400, 'only list of [{}] are allowed as graph directions'.format(', '.join(graph_directions)))
    # GET module details
    response = {}

    searched_module = module_details(name, revision, True)['metadata']
    app.LOGGER.info('{}'.format(searched_module))
    response['name'] = searched_module['name']
    response['revision'] = searched_module['revision']
    response['organization'] = searched_module['organization']
    response['document-name'] = searched_module.get('reference', '')
    response['maturity-level'] = searched_module.get('maturity-level', '')
    response['dependents'] = []
    response['dependencies'] = []
    if 'dependents' in graph_directions:
        for dependent in searched_module.get('dependents', []):
            response['dependents'] += filter(None, [get_dependencies_dependents_data(dependent, submodules_allowed,
                                                                                     allowed_organizations,
                                                                                     rfc_allowed)])

    if 'dependencies' in graph_directions:
        for dependency in searched_module.get('dependencies', []):
            response['dependencies'] += filter(None, [get_dependencies_dependents_data(dependency, submodules_allowed,
                                                                                       allowed_organizations,
                                                                                       rfc_allowed)])

    return make_response(jsonify(response), 200)


@app.route('/search', methods=['POST'])
def search():
    if not request.json:
        abort(400, description='No input data')
    payload = request.json
    app.LOGGER.info('Running search with following payload {}'.format(payload))
    searched_term = payload.get('searched-term')
    if searched_term is None or searched_term == '' or len(searched_term) < 2 or not isinstance(searched_term, str):
        abort(400, description='You have to write "searched-term" key containing at least 2 characters')
    __schema_types = [
        'typedef',
        'grouping',
        'feature',
        'identity',
        'extension',
        'rpc',
        'container',
        'list',
        'leaf-list',
        'leaf',
        'notification',
        'action'
    ]
    __output_columns = [
        'name',
        'revision',
        'schema-type',
        'path',
        'module-name',
        'origin',
        'organization',
        'maturity',
        'dependents',
        'compilation-status',
        'description'
    ]
    response = {}
    case_sensitive = isBoolean(payload, 'case-sensitive', False)
    terms_regex = isStringOneOf(payload, 'type', 'term', ['term', 'regexp'])
    include_mibs = isBoolean(payload, 'include-mibs', False)
    latest_revision = isBoolean(payload, 'latest-revision', True)
    searched_fields = isListOneOf(payload, 'searched-fields', ['module', 'argument', 'description'])
    yang_versions = isListOneOf(payload, 'yang-versions', ['1.0', '1.1'])
    schema_types = isListOneOf(payload, 'schema-types', __schema_types)
    output_columns = isListOneOf(payload, 'output-columns', __output_columns)
    sub_search = eachKeyIsOneOf(payload, 'sub-search', __output_columns)
    elk_search = ElkSearch(searched_term, case_sensitive, searched_fields, terms_regex, schema_types, yc_gc.logs_dir,
                           yc_gc.es, latest_revision, yc_gc.redis, include_mibs, yang_versions, output_columns,
                           __output_columns, sub_search)
    elk_search.construct_query()
    response['rows'] = elk_search.search()
    response['warning'] = elk_search.alerts()
    return make_response(jsonify(response), 200)


@app.route('/completions/<type>/<pattern>', methods=['GET'])
def get_services_list(type: str, pattern: str):
    """
    Provides auto-completions for search bars on web pages impact_analysis
    and module_details.
    :param type: Type of what we are auto-completing, module or org.
    :param pattern: Pattern which we are writing in bar.
    :return: auto-completion results
    """
    res = []

    if type is None or (type != 'organization' and type != 'module'):
        return make_response(jsonify(res), 200)

    if not pattern:
        return make_response(jsonify(res), 200)

    try:
        with open(get_curr_dir(__file__) + '/../../json/es/completion.json', 'r') as f:
            completion = json.load(f)

            completion['query']['bool']['must'][0]['term'] = {type.lower(): pattern.lower()}
            completion['aggs']['groupby_module']['terms']['field'] = '{}.keyword'.format(type.lower())
            rows = yc_gc.es.search(index='modules', doc_type='modules', body=completion,
                                   size=0)['aggregations']['groupby_module']['buckets']

            for row in rows:
                res.append(row['key'])

    except:
        app.LOGGER.exception("Failed to get completions result")
        return make_response(jsonify(res), 400)
    return make_response(jsonify(res), 200)


@app.route('/show-node/<name>/<path:path>', methods=['GET'])
def show_node(name, path):
    """
    View for show_node page, which provides context for show_node.html
    Shows description for yang modules.
    :param name: Takes first argument from url which is module name.
    :param path: Path for node.
    :return: returns json to show node
    """
    return show_node_with_revision(name, path, None)


@app.route('/show-node/<name>/<path:path>/<revision>', methods=['GET'])
def show_node_with_revision(name, path, revision):
    """
    View for show_node page, which provides context for show_node.html
    Shows description for yang modules.
    :param name: Takes first argument from url which is module name.
    :param path: Path for node.
    :param revision: revision for yang module, if specified.
    :return: returns json to show node
    """
    properties = []
    current_app.logger.info('Show node on path - show-node/{}/{}/{}'.format(name, path, revision))
    path = '/{}'.format(path)
    try:
        with open(get_curr_dir(__file__) + '/../../json/es/show_node.json', 'r') as f:
            query = json.load(f)

        if name == '':
            abort(400, description='You must specify a "name" argument')

        if path == '':
            abort(400, description='You must specify a "path" argument')

        if revision is None:
            app.LOGGER.warning("Revision not submitted getting latest")

        if not revision:
            revision = get_latest_module(name)
        query['query']['bool']['must'][0]['match_phrase']['module.keyword']['query'] = name
        query['query']['bool']['must'][1]['match_phrase']['path']['query'] = path
        query['query']['bool']['must'][2]['match_phrase']['revision']['query'] = revision
        hits = yc_gc.es.search(index='yindex', doc_type='modules', body=query)['hits']['hits']
        if len(hits) == 0:
            abort(404, description='Could not find data for {}@{} at {}'.format(name, revision, path))
        else:
            result = hits[0]['_source']
            properties = json.loads(result['properties'])
    except Exception as e:
        abort(400, description='Module and path that you specified can not be found - {}'.format(e))
    return make_response(jsonify(properties), 200)


@app.route('/module-details/<module>', methods=['GET'])
def module_details_no_revision(module: str):
    """
    Search for data saved in our datastore (confd/redis) based on specific module with no revision.
    Revision will be the latest one that we have.
    :return: returns json with yang-catalog saved metdata of a specific module
    """
    return module_details(module, None)


@app.route('/module-details/<module>@<revision>', methods=['GET'])
def module_details(module: str, revision: str, json_data=False, warnings=False):
    """
    Search for data saved in our datastore (confd/redis) based on specific module with some revision.
    Revision can be empty called from endpoint /module-details/<module> definition module_details_no_revision.
    :return: returns json with yang-catalog saved metdata of a specific module
    """
    if module == '' or module is None:
        abort(400, description='No module name provided')
    if revision is not None and (len(revision) != 10 or re.match(r'\d{4}[-/]\d{2}[-/]\d{2}', revision) is None):
        abort(400, description='Revision provided has wrong format please use "YYYY-MM-DD" format')

    elk_response = get_modules_revision_organization(module, None, warnings)
    if 'warning' in elk_response:
        return elk_response
    else:
        revisions, organization = elk_response
    if len(revisions) == 0:
        if warnings:
            return {'warning': 'module {} does not exists in API'.format(module)}
        else:
            abort(404, description='Provided module does not exist')

    if revision is None:
        # get latest revision of provided module
        revision = revisions[0]

    resp = \
        {
            'current-module': '{}@{}.yang'.format(module, revision),
            'revisions': revisions
        }

    # get module from redis
    module_index = "{}@{}/{}".format(module, revision, organization)
    app.LOGGER.info('searching for module {}'.format(module_index))
    module_data = yc_gc.redis.get(module_index)
    if module_data is None:
        if warnings:
            return {'warning': 'module {} does not exists in API'.format(module_index)}
        else:
            abort(404, description='Provided module does not exist')
    else:
        module_data = module_data.decode('utf-8')
        module_data = json.loads(module_data)
    resp['metadata'] = module_data
    if json_data:
        return resp
    else:
        return make_response(jsonify(resp), 200)


@app.route('/yang-catalog-help', methods=['GET'])
def get_yang_catalog_help():
    """
    Iterate through all the different descriptions of the yang-catalog yang module and provide
    json with key as an argument of the container/list/leaf and value containing help-text. If
    there is something inside of container/list that container will not only contain help-text
    but other container/list/leaf under this statement again as a dictionary
    :return: returns json with yang-catalog help text
    """
    revision = get_latest_module('yang-catalog')
    query = json.load(open(get_curr_dir(__file__) + '/../../json/es/get_yang_catalog_yang.json', 'r'))
    query['query']['bool']['must'][1]['match_phrase']['revision']['query'] = revision
    yang_catalog_module = yc_gc.es.search(index='yindex', doc_type='modules', body=query, size=10000)['hits']['hits']
    module_details_data = {}
    skip_statement = ['typedef', 'grouping', 'identity']
    for m in yang_catalog_module:
        help_text = ''
        m = m['_source']
        paths = m['path'].split('/')[4:]
        if 'yc:vendors?container/' in m['path'] or m['statement'] in skip_statement or len(paths) == 0 \
                or 'platforms' in m['path']:
            continue
        if m.get('argument') is not None:
            if m.get('description') is not None:
                help_text = m.get('description').replace('\\n', '\n')
            nprops = json.loads(m['properties'])
            for prop in nprops:
                if prop.get('type') is not None:
                    if prop.get('type')['has_children']:
                        for child in prop['type']['children']:
                            if child.get('enum') and child['enum']['has_children']:
                                for echild in child['enum']['children']:
                                    if echild.get('description') is not None:
                                        description = echild['description']['value'].replace('\\n', '\n').replace('\n', "<br/>\r\n")
                                        help_text += "<br/>\r\n<br/>\r\n{}: {}".format(child['enum']['value'],
                                                                                        description)

                break
        paths.reverse()

        update_dictionary_recursively(module_details_data, paths, help_text)
    return make_response(jsonify(module_details_data), 200)


# HELPER DEFINITIONS
def update_dictionary_recursively(module_details_data: dict, path_to_populate: list, help_text: str):
    """
    Update dictionary. Recursively create dictionary of dictionaries based on the path which are
    nested keys of dictionary and each key has a sibling help-text key which contains the help_text
    string
    :param module_details_data: dictionary that we are currently updating recursively
    :param path_to_populate: list of keys used in dictionary
    :param help_text: text describing each module detail
    """
    if len(path_to_populate) == 0:
        module_details_data['help-text'] = help_text
        return
    last_path_data = path_to_populate.pop()
    last_path_data = last_path_data.split(":")[-1].split('?')[0]
    if module_details_data.get(last_path_data):
        update_dictionary_recursively(module_details_data[last_path_data], path_to_populate, help_text)
    else:
        module_details_data[last_path_data] = {'ordering': app.order.get(last_path_data, '')}
        update_dictionary_recursively(module_details_data[last_path_data], path_to_populate, help_text)


def get_modules_revision_organization(module_name, revision=None, warnings=False):
    """
    Get list of revision of module_name that we have in our database and organization as well
    :param module_name: module name of searched module
    :param revision: revision of searched module (can be None)
    :return: tuple (list of revisions and organization) of specified module name
    """
    try:
        if revision is None:
            query = elasticsearch_descending_module_querry(module_name)
        else:
            query = \
                {
                    "query": {
                        "bool": {
                            "must": [{
                                "match_phrase": {
                                    "module.keyword": {
                                        "query": module_name
                                    }
                                }
                            }, {
                                "match_phrase": {
                                    "revision": {
                                        "query": revision
                                    }
                                }
                            }]
                        }
                    }
                }
        hits = yc_gc.es.search(index='modules', doc_type='modules', body=query, size=100)['hits']['hits']
        organization = hits[0]['_source']['organization']
        revisions = []
        for hit in hits:
            hit = hit['_source']
            revisions.append(hit['revision'])
        return revisions, organization
    except Exception as e:
        app.LOGGER.exception('Failed to get revisions and organization for {}@{}'.format(module_name, revision))
        if warnings:
            return {'warning': 'Failed to find module {}@{} in elasticsearch'.format(module_name, revision)}
        else:
            abort(400, 'Failed to get revisions and organization for {}@{} - please use module that exists'
                  .format(module_name, revision))


def get_latest_module(module_name):
    """
    Gets latest version of module.
    :param module_name: module name of searched module
    :return: latest revision
    """
    try:
        query = elasticsearch_descending_module_querry(module_name)
        rev_org = yc_gc.es.search(index='modules', doc_type='modules', body=query)['hits']['hits'][0]['_source']
        return rev_org['revision']
    except Exception as e:
        app.LOGGER.exception('Failed to get revision for {}'.format(module_name))
        abort(400, 'Failed to get revision for {} - please use module that exists'.format(module_name))


def elasticsearch_descending_module_querry(module_name):
    """
    Return query to search for specific module in descending order in elasticsearch based on module name
    """
    return {
        "query": {
            "bool": {
                "must": [{
                    "match_phrase": {
                        "module.keyword": {
                            "query": module_name
                        }
                    }
                }]
            }
        },
        "sort": [
            {"revision": {"order": "desc"}}
        ]
    }


def update_dictionary(updated_dictionary: dict, list_dictionaries: list, help_text: str):
    """
    This definition serves to automatically fill in dictionary with helper texts. This is done recursively,
    since path on which helper text occurred may be under some other dictionary. Example - we have name as a
    name of the module but also name under specific submodule or name under implementation software-flavor.
    :param updated_dictionary: dictionary that we are updating
    :param list_dictionaries: reversed list that we search through dictionary - if name doesn't exist we create such
        a key with value of empty dictionary
    :param help_text: help text for specific container list or leaf
    """
    if len(list_dictionaries) == 0:
        updated_dictionary['help-text'] = help_text
        return
    pop = list_dictionaries.pop()
    pop = pop.split(":")[-1].split('?')[0]
    if updated_dictionary.get(pop):
        update_dictionary(updated_dictionary[pop], list_dictionaries, help_text)
    else:
        updated_dictionary[pop] = {}
        update_dictionary(updated_dictionary[pop], list_dictionaries, help_text)


def isBoolean(payload, key, default):
    obj = payload.get(key, default)
    if isinstance(obj, bool):
        return obj
    else:
        abort(400, 'Value of key {} must be boolean'.format(key))


def isStringOneOf(payload, key, default, one_of):
    obj = payload.get(key, default)
    if isinstance(obj, str):
        if obj not in one_of:
            abort(400, 'Value of key {} must be string from following list {}'.format(key, one_of))
        return obj
    else:
        abort(400, 'Value of key {} must be string from following list {}'.format(key, one_of))


def isListOneOf(payload, key, default):
    objs = payload.get(key, default)
    if str(objs).lower() == 'all':
        return default
    one_of = default
    if isinstance(objs, list):
        if len(objs) == 0:
            return default
        for obj in objs:
            if obj not in one_of:
                abort(400, 'Value of key {} must be string from following list {}'.format(key, one_of))
        return objs
    else:
        abort(400, 'Value of key {} must be string from following list {}'.format(key, one_of))


def eachKeyIsOneOf(payload, payload_key, keys):
    rows = payload.get(payload_key, [])
    if isinstance(rows, list):
        for row in rows:
            for key in row.keys():
                if key not in keys:
                    abort(400, 'key {} must be string from following list {} in {}'.format(key, keys, payload_key))
    else:
        abort(400, 'Value of key {} must be string from following list {}'.format(payload_key, keys))
    return rows


def get_module_data(module_index):
    app.LOGGER.info('searching for module {}'.format(module_index))
    module_data = yc_gc.redis.get(module_index)
    if module_data is None:
        abort(404, description='Provided module does not exist')
    else:
        module_data = module_data.decode('utf-8')
        module_data = json.loads(module_data)
    return module_data


def build_tree(jsont, module, imp_inc_map, pass_on_schemas=None, augments=False):
    """
    Builds data for yang_tree.html, takes json and recursively writes out it's children.
    :param jsont: input json
    :param module: module name
    :return: (dict) with all nodes and their parameters
    """
    node = dict()
    node['data'] = {
        'schema': '',
        'type': '',
        'flags': '',
        'opts': '',
        'status': '',
        'path': '',
        'text': '',
        'description': ''
    }
    node['data']['text'] = jsont['name']
    if jsont.get('description') is not None:
        node['data']['description'] = jsont['description'].replace('\\n', '\n')
    else:
        node['data']['description'] = jsont['name']
    if pass_on_schemas is None:
        pass_on_schemas = []
    if jsont.get('name') == module:
        node['data']['schema'] = 'module'
    elif jsont.get('schema_type') is not None:
        node['data']['schema'] = jsont['schema_type']
        if jsont['schema_type'] not in ['choice', 'case']:
            pass_on_schemas.append(jsont['schema_type'])
    if jsont.get('type') is not None:
        node['data']['type'] = jsont['type']
    elif jsont.get('schema_type') is not None:
        node['data']['type'] = jsont['schema_type']
    if jsont.get('flags') is not None and jsont['flags'].get('config') is not None:
        if jsont['flags']['config']:
            node['data']['flags'] = 'config'
        else:
            node['data']['flags'] = 'no config'
    if jsont.get('options') is not None:
        node['data']['opts'] = jsont['options']
    if jsont.get('status') is not None:
        node['data']['status'] = jsont['status']
    if jsont.get('path') is not None:
        path_list = jsont['path'].split('/')[1:]
        path = ''
        for path_part in path_list:
            path = '{}/{}'.format(path, path_part.split('?')[0])
        node['data']['path'] = path
        last = None
        sensor_path = path
        for prefix in re.findall(r'/[^:]+:', sensor_path):
            if prefix != last:
                last = prefix
                sensor_path = sensor_path.replace(prefix, '/{}:'.format(imp_inc_map.get(prefix[1:-1], '/')), 1)
                sensor_path = sensor_path.replace(prefix, '/')
        node['data']['sensor_path'] = sensor_path
    if jsont['name'] != module and jsont.get('children') is None or len(jsont['children']) == 0:
        if jsont.get('path') is not None:
            if augments:
                node['data']['show_node_path'] = jsont['path']
            else:
                path_list = jsont['path'].split('/')[1:]
                path = ''
                for schema in enumerate(pass_on_schemas):
                    path = '{}/{}?{}'.format(path, path_list[schema[0]].split('?')[0], schema[1])
                node['data']['show_node_path'] = path
                pass_on_schemas.pop()
    elif jsont.get('children') is not None:
        node['children'] = []
        for child in jsont['children']:
            node['children'].append(build_tree(child, module, imp_inc_map, pass_on_schemas, augments))
        if len(pass_on_schemas) != 0 and jsont.get('schema_type') not in ['choice', 'case']:
            pass_on_schemas.pop()

    return node


def get_type_str(json):
    """
    Recreates json as str
    :param json: input json
    :return: json string.
    """
    type_str = ''
    if json.get('type') is not None:
        type_str += json['type']
    for key, val in json.items():
        if key == 'type':
            continue
        if key == 'typedef':
            type_str += get_type_str(val)
        else:
            if isinstance(val, list) or isinstance(val, dict):
                type_str += " {} {} {}".format('{', ','.join([str(i) for i in val]), '}')
            else:
                type_str += " {} {} {}".format('{', val, '}')
    return type_str


def get_dependencies_dependents_data(module_data, submodules_allowed, allowed_organizations, rfc_allowed):
    module_detail = module_details(module_data['name'], module_data.get('revision'), True, True)
    if 'warning' in module_detail:
        return module_detail
    else:
        module_detail = module_detail['metadata']
    module_type = module_detail.get('module-type', '')
    if module_type == '':
        app.LOGGER.warning('module {}@{} does not container module type'.format(module_detail.get('name'),
                                                                                module_detail.get('revision')))
    if module_type == 'submodule' and not submodules_allowed:
        return None
    child = {}
    child['name'] = module_detail['name']
    child['revision'] = module_detail['revision']
    child['organization'] = module_detail['organization']
    if len(allowed_organizations) > 0 and child['organization'] not in allowed_organizations:
        return None
    if not rfc_allowed and module_detail.get('maturity-level', '') == 'ratified':
        return None
    child['document-name'] = module_detail.get('reference', '')
    child['maturity-level'] = module_detail.get('maturity-level', '')
    return child<|MERGE_RESOLUTION|>--- conflicted
+++ resolved
@@ -20,11 +20,6 @@
 import json
 import os
 import re
-<<<<<<< HEAD
-from flask import Blueprint, make_response, jsonify, abort, request, current_app
-from pyang import plugin
-=======
->>>>>>> 5e8c4911
 
 import utility.log as log
 from api.globalConfig import yc_gc
