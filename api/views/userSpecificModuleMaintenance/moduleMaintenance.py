--- conflicted
+++ resolved
@@ -206,15 +206,16 @@
     app.logger.info('job_id {}'.format(job_id))
     return ({'info': 'Verification successful', 'job-id': job_id}, 202)
 
+
 def organization_by_namespace(namespace):
     for ns, org in NS_MAP.items():
         if ns in namespace:
-                return org
+            return org
         else:
             if 'urn:' in namespace:
                 return namespace.split('urn:')[1].split(':')[0]
-            else:
-                return ''
+    return ''
+
 
 @bp.route('/modules', methods=['PUT', 'POST'])
 @auth.login_required
@@ -359,18 +360,8 @@
                         os.path.abspath('{}/{}/{}.yang'.format(repo[repo_url].localdir,
                                                                '/'.join(sdo_path.split('/')[:-1]),
                                                                belongs_to))
-<<<<<<< HEAD
-                        ).search('namespace')[0].arg
+                    ).search('namespace')[0].arg
                     organization = organization_by_namespace(namespace)
-=======
-                    ).search('namespace')[0].arg
-                    for ns, org in NS_MAP.items():
-                        if ns in namespace:
-                            organization = org
-                    if organization == '':
-                        if 'urn:' in namespace:
-                            organization = namespace.split('urn:')[1].split(':')[0]
->>>>>>> 38a0c8f4
                     break
                 except:
                     pass
