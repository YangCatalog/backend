--- conflicted
+++ resolved
@@ -27,10 +27,6 @@
 
 from sqlalchemy.exc import SQLAlchemyError
 import requests
-<<<<<<< HEAD
-=======
-
->>>>>>> b0b48f45
 from flask import Blueprint, request, abort, make_response, jsonify, current_app
 from git import GitCommandError
 
@@ -789,29 +785,10 @@
     """
     accessRigths = None
     try:
-<<<<<<< HEAD
         result = db.session.query(User).filter_by(Username=username).first()
         if result:
             return result.AccessRightsVendor if is_vendor else result.AccessRightsSdo
     except SQLAlchemyError as err:
-        yc_gc.LOGGER.error('Cannot connect to database. MySQL error: {}'.format(err))
-=======
-        db = MySQLdb.connect(host=yc_gc.dbHost, db=yc_gc.dbName, user=yc_gc.dbUser, passwd=yc_gc.dbPass)
-        # prepare a cursor object using cursor() method
-        cursor = db.cursor()
-        # execute SQL query using execute() method.
-        results_num = cursor.execute("""SELECT * FROM `users` where Username=%s""", (username,))
-        if results_num == 1:
-            data = cursor.fetchone()
-            if is_vendor:
-                accessRigths = data[8]
-            else:
-                accessRigths = data[7]
-        db.close()
-    except MySQLdb.MySQLError as err:
-        if err.args[0] != 1049:
-            db.close()
         current_app.logger.error('Cannot connect to database. MySQL error: {}'.format(err))
->>>>>>> b0b48f45
 
     return accessRigths