# Copyright The IETF Trust 2020, All Rights Reserved
#
# Licensed under the Apache License, Version 2.0 (the "License");
# you may not use this file except in compliance with the License.
# You may obtain a copy of the License at
#
#     http://www.apache.org/licenses/LICENSE-2.0
#
# Unless required by applicable law or agreed to in writing, software
# distributed under the License is distributed on an "AS IS" BASIS,
# WITHOUT WARRANTIES OR CONDITIONS OF ANY KIND, either express or implied.
# See the License for the specific language governing permissions and
# limitations under the License.

__author__ = 'Miroslav Kovac'
__copyright__ = 'Copyright The IETF Trust 2020, All Rights Reserved'
__license__ = 'Apache License, Version 2.0'
__email__ = 'miroslav.kovac@pantheon.tech'

import errno
import json
import os
import shutil
import typing as t
import uuid
from datetime import datetime

import requests
from flask.blueprints import Blueprint
from flask.globals import request
from git import GitCommandError, InvalidGitRepositoryError
from redis import RedisError
from werkzeug.exceptions import abort

from api.authentication.auth import auth
from api.my_flask import app
<<<<<<< HEAD
from api.status_message import StatusMessage
=======
from api.views.json_checker import check_error
>>>>>>> a513302a
from utility import repoutil, yangParser
from utility.message_factory import MessageFactory
from utility.repoutil import RepoUtil
from utility.staticVariables import BACKUP_DATE_FORMAT, NAMESPACE_MAP, github_url, json_headers
from utility.util import hash_pw

bp = Blueprint('user_specific_module_maintenance', __name__)


@bp.before_request
def set_config():
    global ac, users
    ac = app.config
    users = ac.redis_users


@bp.route('/register-user', methods=['POST'])
def register_user():
    body: t.Any = request.json
    check_error(
        {
            'username': str,
            'password': str,
            'password-confirm': str,
            'email': str,
            'company': str,
            'first-name': str,
            'last-name': str,
            'motivation': str,
        },
        body,
    )
    username = body['username']

    password = hash_pw(body['password'])
    email = body['email']
    confirm_password = hash_pw(body['password-confirm'])
    models_provider = body['company']
    first_name = body['first-name']
    last_name = body['last-name']
    motivation = body['motivation']
    if password != confirm_password:
        abort(400, 'Passwords do not match')
    try:
        if users.username_exists(username):
            id = users.id_by_username(username)
            if users.is_approved(id):
                abort(409, 'User with username {} already exists'.format(username))
            elif users.is_temp(id):
                abort(409, 'User with username {} is pending for permissions'.format(username))
        users.create(
            temp=True,
            username=username,
            password=password,
            email=email,
            models_provider=models_provider,
            first_name=first_name,
            last_name=last_name,
            motivation=motivation,
        )
    except RedisError as err:
        app.logger.error('Cannot connect to database. Redis error: {}'.format(err))
        return ({'error': 'Server problem connecting to database'}, 500)
    mf = MessageFactory()
    mf.send_new_user(username, email, motivation)
    return ({'info': 'User created successfully'}, 201)


@bp.route('/modules/module/<name>,<revision>,<organization>', methods=['DELETE'])
@bp.route('/modules', methods=['DELETE'])
@auth.login_required
def delete_modules(name: str = '', revision: str = '', organization: str = ''):
    """Delete a specific modules defined with name, revision and organization.

    :return response with "job_id" that user can use to check whether
            the job is still running or Failed or Finished successfully.
    """
    if all((name, revision, organization)):
        input_modules = [{'name': name, 'revision': revision, 'organization': organization}]
    else:
        rpc: t.Any = request.json
        check_error({'input': {'modules': [{'name': str, 'revision': str, 'organization': str}]}}, rpc)
        input_modules = rpc['input']['modules']

    assert request.authorization, 'No authorization sent'
    username = request.authorization['username']
    app.logger.debug('Checking authorization for user {}'.format(username))
    access_rigths = get_user_access_rights(username)

    unavailable_modules = []
    for mod in input_modules:
        # Check if the module is already in Redis
        read = get_mod_redis(mod)
        if read == {} and access_rigths != '/':
            unavailable_modules.append(mod)
            continue

        if read.get('organization') != access_rigths and access_rigths != '/':
            abort(
                401,
                description='You do not have rights to delete modules with organization {}'.format(
                    read.get('organization'),
                ),
            )

        if read.get('implementations') is not None:
            unavailable_modules.append(mod)

    # Filter out unavailble modules
    input_modules = [x for x in input_modules if x not in unavailable_modules]

    job_id = str(uuid.uuid4())
    ac.job_statuses[job_id] = ac.process_pool.apply_async(
        ac.job_runner.process_module_deletion,
        args=(input_modules,),
        callback=reload_cache_callback,
    )

    app.logger.info('Running deletion of modules with job_id {}'.format(job_id))
    payload = {'info': 'Verification successful', 'job-id': job_id}
    if unavailable_modules:
        payload['skipped'] = unavailable_modules
    return (payload, 202)


@bp.route('/vendors/<path:value>', methods=['DELETE'])
@auth.login_required
def delete_vendor(value: str):
    """Delete a specific vendor defined with path.

    Argument:
        :param value    (str) path to the branch that needs to be deleted

    :return response with "job_id" that user can use to check whether
            the job is still running or Failed or Finished successfully.
    """
    assert request.authorization, 'No authorization sent'
    username = request.authorization['username']
    app.logger.debug('Checking authorization for user {}'.format(username))
    access_rigths = get_user_access_rights(username, is_vendor=True)
    assert access_rigths is not None, "Couldn't get access rights of user {}".format(username)

    if access_rigths.startswith('/') and len(access_rigths) > 1:
        access_rigths = access_rigths[1:]
    param_names = ['vendor', 'platform', 'software-version', 'software-flavor']
    rights = {param_names[i]: right for i, right in enumerate(access_rigths.split('/'))}

    path = '/vendors/{}'.format(value)

    params = {}
    for param_name in param_names[::-1]:
        path, _, param = path.partition('/{}s/{}/'.format(param_name, param_name))
        params[param_name] = param or None

    for param_name, right in rights.items():
        if right and params[param_name] != right:
            abort(401, description='User not authorized to supply data for this {}'.format(param_name))

    job_id = str(uuid.uuid4())
    ac.job_statuses[job_id] = ac.process_pool.apply_async(
        ac.job_runner.process_vendor_deletion,
        args=(params,),
        callback=reload_cache_callback,
    )

    app.logger.info('Running deletion of vendors metadata with job_id {}'.format(job_id))
    payload = {'info': 'Verification successful', 'job-id': job_id}
    return (payload, 202)


@bp.route('/modules', methods=['PUT', 'POST'])
@auth.login_required
def add_modules():
    """Endpoint is used to add new modules using the API.
    PUT request is used for updating each module in request body.
    POST request is used for creating new modules that are not in ConfD/Redis yet.

    :return response with "job_id" that user can use to check whether
            the job is still running or Failed or Finished successfully.
    """
    body: t.Any = request.json
    check_error(
        {
            'modules': {
                'module': [
                    {
                        'name': str,
                        'revision': str,
                        'organization': str,
                        'source-file': {
                            'path': str,
                            'repository': str,
                            'owner': str,
                        },
                    },
                ],
            },
        },
        body,
    )
    modules_cont = body['modules']
    module_list = modules_cont['module']

    dst_path = os.path.join(ac.d_save_requests, 'sdo-{}.json'.format(datetime.utcnow().strftime(BACKUP_DATE_FORMAT)))
    if not os.path.exists(ac.d_save_requests):
        os.mkdir(ac.d_save_requests)
    with open(dst_path, 'w') as f:
        json.dump(body, f)

    response = app.confdService.put_module_metadata(json.dumps(body))

    if response.status_code != 200 and response.status_code != 201 and response.status_code != 204:
        abort(
            400,
            description='The body you have provided could not be parsed. ConfD error text:\n{}\n'
            'Error code: {}'.format(response.text, response.status_code),
        )
    direc_num = 0
    while os.path.isdir(os.path.join(ac.d_temp, str(direc_num))):
        direc_num += 1
    direc = os.path.join(ac.d_temp, str(direc_num))
    try:
        os.makedirs(direc)
    except OSError as e:
        # be happy if someone already created the path
        if e.errno != errno.EEXIST:
            raise
    repos: t.Dict[str, RepoUtil] = {}
    warning = []
    for module in module_list:
        app.logger.debug(module)
        source_file = module['source-file']
        organization_sent = module['organization']
        if request.method == 'POST':
            # Check if the module is already in Redis
            redis_module = get_mod_redis(module)
            if redis_module != {}:
                continue
        module_path = source_file['path']
        repo_name = source_file['repository']
        owner = source_file['owner']

        dir_in_repo = os.path.dirname(module_path)
        repo_url = os.path.join(github_url, owner, repo_name)
        if repo_url not in repos:
            repos[repo_url] = get_repo(repo_url, owner, repo_name)

        save_to = os.path.join(direc, owner, repo_name.split('.')[0], dir_in_repo)
        try:
            os.makedirs(save_to)
        except OSError as e:
            # be happy if someone already created the path
            if e.errno != errno.EEXIST:
                raise
        try:
            shutil.copy(os.path.join(repos[repo_url].local_dir, module_path), save_to)
        except FileNotFoundError:
            app.logger.exception('Problem with file {}'.format(module_path))
            warning.append(
                '{} does not exist'.format(
                    os.path.join(repo_url, 'blob', source_file.get('branch', 'HEAD'), module_path),
                ),
            )
            continue

        organization_parsed = ''
        try:
            path_to_parse = os.path.abspath(os.path.join(save_to, os.path.basename(module_path)))
            namespace = yangParser.parse(path_to_parse).search('namespace')[0].arg
            organization_parsed = organization_by_namespace(namespace)
        except (yangParser.ParseException, FileNotFoundError, IndexError, AttributeError):
            try:
                path_to_parse = os.path.abspath(os.path.join(repos[repo_url].local_dir, module_path))
                belongs_to = yangParser.parse(path_to_parse).search('belongs-to')[0].arg
            except (yangParser.ParseException, FileNotFoundError, IndexError, AttributeError):
                pass
            else:
                namespace = (
                    yangParser.parse(
                        os.path.abspath(
                            '{}/{}/{}.yang'.format(repos[repo_url].local_dir, os.path.dirname(module_path), belongs_to),
                        ),
                    )
                    .search('namespace')[0]
                    .arg
                )
                organization_parsed = organization_by_namespace(namespace)
        resolved_authorization = authorize_for_sdos(request, organization_sent, organization_parsed)
        if not resolved_authorization:
            shutil.rmtree(direc)
            abort(401, description='Unauthorized for server unknown reason')
        if 'organization' in repr(resolved_authorization):
            warning.append('{} {}'.format(os.path.basename(module_path), resolved_authorization))

    with open(os.path.join(direc, 'request-data.json'), 'w') as f:
        json.dump(body, f)

    job_id = str(uuid.uuid4())
    ac.job_statuses[job_id] = ac.process_pool.apply_async(
        ac.job_runner.process,
        kwds={'sdo': True, 'api': True, 'direc': direc},
        callback=reload_cache_callback,
    )
    app.logger.info('Running populate.py with job_id {}'.format(job_id))
    if len(warning) > 0:
        return {'info': 'Verification successful', 'job-id': job_id, 'warnings': [{'warning': val} for val in warning]}
    else:
        return {'info': 'Verification successful', 'job-id': job_id}, 202


@bp.route('/platforms', methods=['PUT', 'POST'])
@auth.login_required
def add_vendors():
    """Endpoint is used to add new vendors using the API.
    PUT request is used for updating each vendor in request body.
    POST request is used for creating new vendors that are not in ConfD/Redis yet.

    :return response with "job_id" that the user can use to check whether
            the job is still running or Failed or Finished successfully.
    """
    body: t.Any = request.json
    check_error(
        {
            'platforms': {
                'platform': [
                    {
                        'module-list-file': {
                            'path': str,
                            'repository': str,
                            'owner': str,
                        },
                    },
                ],
            },
        },
        body,
    )
    platforms_contents = body['platforms']
    platform_list = platforms_contents['platform']

    app.logger.info('Adding vendor with body\n{}'.format(json.dumps(body, indent=2)))
    authorization = authorize_for_vendors(request, body)
    if authorization is not True:
        abort(401, description='User not authorized to supply data for this {}'.format(authorization))

    dst_path = os.path.join(ac.d_save_requests, 'vendor-{}.json'.format(datetime.utcnow().strftime(BACKUP_DATE_FORMAT)))
    if not os.path.exists(ac.d_save_requests):
        os.mkdir(ac.d_save_requests)
    with open(dst_path, 'w') as f:
        json.dump(body, f)

    response = app.confdService.put_platform_metadata(json.dumps(body))

    if response.status_code != 200 and response.status_code != 201 and response.status_code != 204:
        abort(
            400,
            description='The body you have provided could not be parsed. ConfD error text:\n{}\n'
            'Error code: {}'.format(response.text, response.status_code),
        )

    direc_num = 0
    while os.path.isdir(os.path.join(ac.d_temp, str(direc_num))):
        direc_num += 1
    direc = os.path.join(ac.d_temp, str(direc_num))
    try:
        os.makedirs(direc)
    except OSError as e:
        # be happy if someone already created the path
        if e.errno != errno.EEXIST:
            raise

    repos: t.Dict[str, RepoUtil] = {}
    for platform in platform_list:
        module_list_file = platform['module-list-file']
        xml_path = module_list_file['path']
        file_name = os.path.basename(xml_path)
        repo_name = module_list_file['repository']
        owner = module_list_file['owner']
        if request.method == 'POST':
            repoutil.pull(ac.d_yang_models_dir)
            if os.path.isfile(os.path.join(ac.d_yang_models_dir, xml_path)):
                continue

        dir_in_repo = os.path.dirname(xml_path)
        repo_url = os.path.join(github_url, owner, repo_name)

        if repo_url not in repos:
            repos[repo_url] = get_repo(repo_url, owner, repo_name)

        save_to = os.path.join(direc, owner, repo_name.split('.')[0], dir_in_repo)

        try:
            shutil.copytree(
                os.path.join(repos[repo_url].local_dir, dir_in_repo),
                save_to,
                ignore=shutil.ignore_patterns('*.json', '*.xml', '*.sh', '*.md', '*.txt', '*.bin'),
            )
        except OSError:
            pass
        with open('{}/{}.json'.format(save_to, file_name.split('.')[0]), 'w') as f:
            json.dump(platform, f)
        shutil.copy(os.path.join(repos[repo_url].local_dir, module_list_file['path']), save_to)

    job_id = str(uuid.uuid4())
    ac.job_statuses[job_id] = ac.process_pool.apply_async(
        ac.job_runner.process,
        kwds={'sdo': False, 'api': True, 'direc': direc},
        callback=reload_cache_callback,
    )
    app.logger.info('Running populate.py with job_id {}'.format(job_id))
    return {'info': 'Verification successful', 'job-id': job_id}, 202


@bp.route('/job/<job_id>', methods=['GET'])
def get_job(job_id: str):
    """Search for a "job_id" to see the process of the job.

    :return response to the request with the job
    """
    app.logger.info('Searching for job_id {}'.format(job_id))
    result = get_response(job_id)
    split = result.split('#split#')

    reason = None
    if split[0] == 'Failed' or split[0] == 'In progress':
        result = split[0]
        if len(split) == 2:
            reason = split[1]
        else:
            reason = ''

    return {'info': {'job-id': job_id, 'result': result, 'reason': reason}}


def authorize_for_vendors(request, body: dict):
    """Authorize the sender whether he has the rights to send data via API to Redis.

    Arguments:
        :param body     (dict) body of the send request
        :param request  (request) Request sent to api.

        :return     whether authorization passed or not
    """
    username = request.authorization['username']
    app.logger.info('Checking vendor authorization for user {}'.format(username))
    access_rigths = get_user_access_rights(username, is_vendor=True)
    assert access_rigths is not None, "Couldn't get access rights of user {}".format(username)

    if access_rigths.startswith('/') and len(access_rigths) > 1:
        access_rigths = access_rigths[1:]
    rights = access_rigths.split('/')
    rights += [None] * (4 - len(rights))
    if rights[0] == '':
        return True

    param_names = ['vendor', 'platform', 'software-version', 'software-flavor']
    for platform in body['platforms']['platform']:
        platform['platform'] = platform['name']
        params = [platform[param_name] for param_name in param_names]
        for param_name, param, right in zip(param_names, params, rights):
            if right and param != right:
                return param_name
    return True


def authorize_for_sdos(request, organizations_sent: str, organization_parsed: str):
    """Authorize the sender whether he has the rights to send data via API to Redis.

    Arguments:
        :param request              (request) Request sent to API
        :param organizations_sent   (str) organization of a module parsed from module
        :param organization_parsed  (str) organization of a module sent by sender

        :return     whether authorization passed or not
    """
    username = request.authorization['username']
    app.logger.info('Checking sdo authorization for user {}'.format(username))
    access_rigths = get_user_access_rights(username)
    if access_rigths is None:
        raise Exception("Couldn't get access rights of user {}".format(username))
    if organization_parsed != organizations_sent:
        return 'module`s organization is not the same as organization provided'
    return access_rigths == '/' or organizations_sent in access_rigths.split(',')


def get_user_access_rights(username: str, is_vendor: bool = False):
    """
    Query Redis for information about the user by given username.

    Arguments:
        :param username     (str) authorized user's username
        :param is_vendor    (bool) whether method should return vendor or SDO accessRigt
    """
    try:
        if users.username_exists(username):
            id = users.id_by_username(username)
            return users.get_field(id, 'access-rights-vendor' if is_vendor else 'access-rights-sdo')
    except RedisError as err:
        app.logger.error('Cannot connect to database. Redis error: {}'.format(err))
    return None


def get_mod_redis(module: dict):
    redis_key = '{}@{}/{}'.format(module.get('name'), module.get('revision'), module.get('organization'))
    redis_module = app.redisConnection.get_module(redis_key)
    return json.loads(redis_module)


def organization_by_namespace(namespace: str):
    for ns, org in NAMESPACE_MAP:
        if ns in namespace:
            return org
        else:
            if 'urn:' in namespace:
                return namespace.split('urn:')[1].split(':')[0]
    return ''


def get_repo(repo_url: str, owner: str, repo_name: str) -> RepoUtil:
    if owner == 'YangModels' and repo_name == 'yang':
        app.logger.info('Using repo already downloaded from {}'.format(repo_url))
        repoutil.pull(ac.d_yang_models_dir)
        try:
            yang_models_repo = RepoUtil.load(ac.d_yang_models_dir, github_url, temp=False)
        except InvalidGitRepositoryError:
            raise Exception("Couldn't load YangModels/yang from directory")
        return yang_models_repo
    else:
        app.logger.info('Downloading repo {}'.format(repo_url))
        try:
            return RepoUtil.clone(repo_url, temp=True)
        except GitCommandError as e:
            abort(
                400,
                description='bad request - could not clone the Github repository. Please check owner,'
                ' repository and path of the request - {}'.format(e.stderr),
            )


def get_response(correlation_id: str) -> str:
    """Get response according to job_id. It can be either
    'Failed', 'In progress', 'Finished successfully' or 'does not exist'

    Arguments:
        :param correlation_id: (str) job_id searched between
            responses
        :return                (str) one of the following - 'Failed', 'In progress',
            'Finished successfully' or 'Does not exist'
    """
    app.logger.debug('Trying to get response from correlation ids')
    if (status := ac.job_statuses.get(correlation_id)) is None:
        return StatusMessage.NONEXISTENT.value
    return status.get().value if status.ready() else StatusMessage.IN_PROGRESS.value


def reload_cache_callback(_):
    requests.post(f'{ac.w_yangcatalog_api_prefix}/load-cache', auth=ac.s_confd_credentials, headers=json_headers)<|MERGE_RESOLUTION|>--- conflicted
+++ resolved
@@ -34,11 +34,8 @@
 
 from api.authentication.auth import auth
 from api.my_flask import app
-<<<<<<< HEAD
 from api.status_message import StatusMessage
-=======
 from api.views.json_checker import check_error
->>>>>>> a513302a
 from utility import repoutil, yangParser
 from utility.message_factory import MessageFactory
 from utility.repoutil import RepoUtil
