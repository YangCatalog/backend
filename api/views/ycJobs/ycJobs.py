--- conflicted
+++ resolved
@@ -22,14 +22,9 @@
 
 import requests
 from api.authentication.auth import auth, check_authorized
-<<<<<<< HEAD
 
 from flask import current_app as app
 from flask import Blueprint, abort, request
-=======
-from api.globalConfig import yc_gc
-from flask import Blueprint, abort, current_app, request
->>>>>>> de349fb7
 from utility import messageFactory, repoutil
 from utility.util import create_signature
 
@@ -61,42 +56,39 @@
     return ({'job-id': job_id}, 202)
 
 
-<<<<<<< HEAD
-@bp.route('/checkComplete', methods=['POST'])
-=======
-@app.route('/checkCompleteGithub', methods=['POST'])
+@bp.route('/checkCompleteGithub', methods=['POST'])
 def check_github():
-    current_app.logger.info('Starting Github Actions check')
+    app.logger.info('Starting Github Actions check')
     body = json.loads(request.data)
-    current_app.logger.info('Body of Github Actions:\n{}'.format(json.dumps(body)))
+    app.logger.info('Body of Github Actions:\n{}'.format(json.dumps(body)))
 
     # Request Authorization
     request_signature = request.headers['X_HUB_SIGNATURE']
-    computed_signature = create_signature(yc_gc.token, request.data.decode())
+    computed_signature = create_signature(ac.s_yang_catalog_token, request.data.decode())
 
     if request_signature.split('sha1=')[-1] == computed_signature:
-        current_app.logger.info('Authorization successful')
-    else:
-        current_app.logger.error('Authorization failed. Request did not come from Github')
+        app.logger.info('Authorization successful')
+    else:
+        app.logger.error('Authorization failed. Request did not come from Github')
         abort(401)
 
     # Check run result - if completed successfully
     if body.get('check_run', {}).get('status') != 'completed':
-        current_app.logger.error('Github Actions run not completed yet')
+        app.logger.error('Github Actions run not completed yet')
         return ({'info': 'Run not completed yet - no action was taken'}, 200)
     else:
         conclusion = body.get('check_run', {}).get('conclusion')
         if conclusion != 'success':
-            current_app.logger.error('Github Actions run finished with conclusion {}'.format(conclusion))
+            app.logger.error('Github Actions run finished with conclusion {}'.format(conclusion))
             return ({'info': 'Run finished with conclusion {}'.format(conclusion)}, 200)
 
     # Commit verification
     verify_commit = False
-    current_app.logger.info('Checking commit SHA if it is the commit sent by yang-catalog user.')
+    app.logger.info('Checking commit SHA if it is the commit sent by yang-catalog user.')
     if body['repository']['full_name'] == 'yang-catalog/yang' or body['repository']['full_name'] == 'YangModels/yang':
         commit_sha = body['check_run']['head_sha']
         try:
-            with open(yc_gc.commit_msg_file, 'r') as commit_file:
+            with open(ac.d_commit_dir, 'r') as commit_file:
                 for line in commit_file:
                     if commit_sha in line:
                         verify_commit = True
@@ -108,9 +100,9 @@
     github_repos_url = '{}/repos'.format(github_api_url)
     yang_models_url = '{}/YangModels/yang'.format(github_repos_url)
 
-    token_header_value = 'token {}'.format(yc_gc.token)
+    token_header_value = 'token {}'.format(ac.s_yang_catalog_token)
     if verify_commit:
-        current_app.logger.info('Commit {} verified'.format(body['check_run']['head_sha']))
+        app.logger.info('Commit {} verified'.format(body['check_run']['head_sha']))
         # Create PR to YangModels/yang if sent from yang-catalog/yang
         if body['sender']['login'] == 'yang-catalog':
             json_body = json.loads(json.dumps({
@@ -123,19 +115,19 @@
             url = '{}/pulls'.format(yang_models_url)
             r = requests.post(url, json=json_body, headers={'Authorization': token_header_value})
             if r.status_code == 201:
-                current_app.logger.info('Pull request created successfully')
+                app.logger.info('Pull request created successfully')
                 return ({'info': 'Success'}, 201)
             else:
                 message = 'Could not create a pull request.\nGithub responed with status code {}'.format(r.status_code)
-                current_app.logger.error(message)
+                app.logger.error(message)
                 return ({'info': message}, 200)
         # Automatically merge PR if sent from YangModels/yang
         elif body['sender']['login'] == 'YangModels':
-            admin_token_header_value = 'token {}'.format(yc_gc.admin_token)
+            admin_token_header_value = 'token {}'.format(ac.s_admin_token)
             pull_requests = body['check_run']['pull_requests']
             if pull_requests != []:
                 pull_number = pull_requests[0]['number']
-                current_app.logger.info('Pull request {} was successful - sending review.'.format(pull_number))
+                app.logger.info('Pull request {} was successful - sending review.'.format(pull_number))
                 url = 'https://api.github.com/repos/YangModels/yang/pulls/{}/reviews'.format(pull_number)
                 data = json.dumps({
                     'body': 'AUTOMATED YANG CATALOG APPROVAL',
@@ -143,20 +135,19 @@
                 })
                 response = requests.post(url, data, headers={'Authorization': admin_token_header_value})
                 message = 'Review response code {}. Merge response {}.'.format(response.status_code, response.text)
-                current_app.logger.info(message)
+                app.logger.info(message)
                 return ({'info': message}, 201)
         else:
             message = 'Owner name verification failed. Owner -> {}'.format(body['sender']['login'])
-            current_app.logger.warning(message)
+            app.logger.warning(message)
             return ({'Error': message}, 401)
     else:
-        current_app.logger.info('Commit verification failed.'
+        app.logger.info('Commit verification failed.'
                                 ' Commit sent by someone else - not doing anything.')
         return ({'info': 'Commit verification failed - sent by someone else'}, 200)
 
 
-@app.route('/checkComplete', methods=['POST'])
->>>>>>> de349fb7
+@bp.route('/checkComplete', methods=['POST'])
 def check_local():
     """Authorize sender if it is Travis, if travis job was sent from yang-catalog
     repository and job passed fine and Travis run a job on pushed patch, create
@@ -211,28 +202,15 @@
                     }))
 
                     url = '{}/pulls'.format(yang_models_url)
-<<<<<<< HEAD
-                    r = requests.post(url,
-                                      json=json_body, headers={'Authorization': token_header_value})
-                    if r.status_code == requests.codes.created:
-                        app.logger.info('Pull request created successfully')
-=======
                     r = requests.post(url, json=json_body, headers={'Authorization': token_header_value})
                     if r.status_code == 201:
-                        current_app.logger.info('Pull request created successfully')
->>>>>>> de349fb7
+                        app.logger.info('Pull request created successfully')
                         return ({'info': 'Success'}, 201)
                     else:
                         app.logger.error('Could not create a pull request {}'.format(r.status_code))
                         abort(400)
             else:
-<<<<<<< HEAD
-                app.logger.warning('Travis job did not pass. Removing forked repository.')
-                requests.delete('https://api.github.com/repos/yang-catalog/yang',
-                                headers={'Authorization': token_header_value})
-=======
-                current_app.logger.warning('Travis job did not pass.')
->>>>>>> de349fb7
+                app.logger.warning('Travis job did not pass.')
                 return ({'info': 'Failed'}, 406)
         elif body['repository']['owner_name'] == 'YangModels':
             if body['result_message'] == 'Passed':
@@ -266,26 +244,14 @@
                 }))
                 requests.patch('https://api.github.com/repos/YangModels/yang/pulls/{}'.format(pull_number), json=json_body,
                                headers={'Authorization': token_header_value})
-<<<<<<< HEAD
-                app.logger.warning('Travis job did not pass. Removing forked repository.')
-                requests.delete(
-                    'https://api.github.com/repos/yang-catalog/yang',
-                    headers={'Authorization': token_header_value})
-=======
-                current_app.logger.warning('Travis job did not pass.')
->>>>>>> de349fb7
+                app.logger.warning('Travis job did not pass.')
                 return ({'info': 'Failed'}, 406)
         else:
             app.logger.warning('Owner name verification failed. Owner -> {}'.format(body['repository']['owner_name']))
             return ({'Error': 'Owner verfication failed'}, 401)
     else:
-<<<<<<< HEAD
         app.logger.info('Commit verification failed. Commit sent by someone else.'
-                          'Not doing anything.')
-=======
-        current_app.logger.info('Commit verification failed. Commit sent by someone else.'
-                                'Not doing anything.')
->>>>>>> de349fb7
+                        'Not doing anything.')
     return ({'Error': 'Fails'}, 500)
 
 
