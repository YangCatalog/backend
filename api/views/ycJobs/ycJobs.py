--- conflicted
+++ resolved
@@ -23,11 +23,8 @@
 import requests
 from api.authentication.auth import auth, check_authorized
 from api.globalConfig import yc_gc
-<<<<<<< HEAD
-from flask import Blueprint, abort, jsonify, make_response, request, current_app
-=======
-from flask import Blueprint, abort, request
->>>>>>> 5e8c4911
+
+from flask import Blueprint, abort, request, current_app
 from utility import messageFactory, repoutil
 
 
@@ -50,13 +47,8 @@
     if username != 'admin':
         abort(401, description='User must be admin')
     job_id = yc_gc.sender.send('run_ietf')
-<<<<<<< HEAD
     current_app.logger.info('job_id {}'.format(job_id))
-    return make_response(jsonify({'job-id': job_id}), 202)
-=======
-    yc_gc.LOGGER.info('job_id {}'.format(job_id))
     return ({'job-id': job_id}, 202)
->>>>>>> 5e8c4911
 
 
 @app.route('/checkComplete', methods=['POST'])
@@ -72,13 +64,8 @@
     current_app.logger.info('Body of travis {}'.format(json.dumps(body)))
     current_app.logger.info('type of job {}'.format(body['type']))
     try:
-<<<<<<< HEAD
-        check_authorized(request.headers.environ['HTTP_SIGNATURE'], request.form['payload'])
+        check_authorized(request.headers['SIGNATURE'], request.form['payload'])
         current_app.logger.info('Authorization successful')
-=======
-        check_authorized(request.headers['SIGNATURE'], request.form['payload'])
-        yc_gc.LOGGER.info('Authorization successful')
->>>>>>> 5e8c4911
     except:
         current_app.logger.exception('Authorization failed. Request did not come from Travis')
         mf = messageFactory.MessageFactory()
@@ -122,19 +109,11 @@
                     r = requests.post(url,
                                       json=json_body, headers={'Authorization': token_header_value})
                     if r.status_code == requests.codes.created:
-<<<<<<< HEAD
                         current_app.logger.info('Pull request created successfully')
-                        return make_response(jsonify({'info': 'Success'}), 201)
+                        return ({'info': 'Success'}, 201)
                     else:
                         current_app.logger.error('Could not create a pull request {}'.format(r.status_code))
-                        return abort(400)
-=======
-                        yc_gc.LOGGER.info('Pull request created successfully')
-                        return ({'info': 'Success'}, 201)
-                    else:
-                        yc_gc.LOGGER.error('Could not create a pull request {}'.format(r.status_code))
                         abort(400)
->>>>>>> 5e8c4911
             else:
                 current_app.logger.warning('Travis job did not pass. Removing forked repository.')
                 requests.delete('https://api.github.com/repos/yang-catalog/yang',
@@ -159,13 +138,8 @@
                                        'sha': body['head_commit']})
                     response = requests.put('https://api.github.com/repos/YangModels/yang/pulls/{}/merge'.format(repr(pull_number)),
                                             data, headers={'Authorization': admin_token_header_value})
-<<<<<<< HEAD
                     current_app.logger.info('Merge response code {}. Merge response {}.'.format(response.status_code, response.text))
-                    return make_response(jsonify({'info': 'Success'}), 201)
-=======
-                    yc_gc.LOGGER.info('Merge response code {}. Merge response {}.'.format(response.status_code, response.text))
                     return ({'info': 'Success'}, 201)
->>>>>>> 5e8c4911
             else:
                 current_app.logger.warning('Travis job did not pass. Removing pull request')
                 pull_number = body['pull_request_number']
@@ -183,14 +157,8 @@
                     headers={'Authorization': token_header_value})
                 return ({'info': 'Failed'}, 406)
         else:
-<<<<<<< HEAD
             current_app.logger.warning('Owner name verification failed. Owner -> {}'.format(body['repository']['owner_name']))
-            return make_response(jsonify({'Error': 'Owner verfication failed'}),
-                                 401)
-=======
-            yc_gc.LOGGER.warning('Owner name verification failed. Owner -> {}'.format(body['repository']['owner_name']))
             return ({'Error': 'Owner verfication failed'}, 401)
->>>>>>> 5e8c4911
     else:
         current_app.logger.info('Commit verification failed. Commit sent by someone else.'
                           'Not doing anything.')
@@ -236,20 +204,11 @@
                 arguments = arguments + list(paths) + [yc_gc.yang_models, 'github']
                 yc_gc.sender.send('#'.join(arguments))
             except:
-<<<<<<< HEAD
                 current_app.logger.exception('Could not populate after git push')
-            return make_response(jsonify({'info': 'Success'}), 200)
-        return make_response(jsonify({'info': 'Success'}), 200)
     except Exception as e:
         current_app.logger.error('Automated github webhook failure - {}'.format(e))
-        return make_response(jsonify({'info': 'Success'}), 200)
-=======
-                yc_gc.LOGGER.exception('Could not populate after git push')
-    except Exception as e:
-        yc_gc.LOGGER.error('Automated github webhook failure - {}'.format(e))
 
     return {'info': 'Success'}
->>>>>>> 5e8c4911
 
 
 @app.route('/get-statistics', methods=['GET'])
