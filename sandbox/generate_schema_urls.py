--- conflicted
+++ resolved
@@ -41,11 +41,7 @@
             schemas = json.load(f)
     except (FileNotFoundError, json.JSONDecodeError):
         schemas = {}
-<<<<<<< HEAD
     new_copied_modules_paths = []
-=======
-    copied_modules_full_paths = []
->>>>>>> b5b686c2
     for root, _, files in os.walk(directory):
         abs_root = os.path.abspath(root)
         try:
@@ -65,24 +61,17 @@
             filename = name_revision + '.yang'
             save_file_path = os.path.join(save_file_dir, filename)
             if not os.path.exists(save_file_path):
+                if 'ietf-yang-types' in filename:
+                    print(save_file_path)
                 shutil.copy(path, save_file_path)
-<<<<<<< HEAD
                 new_copied_modules_paths.append(save_file_path)
-=======
-                copied_modules_full_paths.append(filename)
->>>>>>> b5b686c2
             if repo and (name_revision not in schemas):
                 schemas[name_revision] = construct_schema_url(repo, path)
 
     with open(schema_dict_path, 'w') as f:
         json.dump(schemas, f)
-<<<<<<< HEAD
     with open(os.path.join(cache_dir, constants.NEW_COPIED_MODULES_PATHS_FILENAME), 'w') as f:
         json.dump(new_copied_modules_paths, f)
-=======
-    with open(os.path.join(cache_dir, 'new_copied_modules_paths.json'), 'w') as f:
-        json.dump(copied_modules_full_paths, f)
->>>>>>> b5b686c2
 
 
 if __name__ == '__main__':
