--- conflicted
+++ resolved
@@ -178,11 +178,7 @@
         if self.send_message:
             self.logger.info('new or modified RFC files found. Sending an E-mail')
             mf = message_factory.MessageFactory()
-<<<<<<< HEAD
             for _ in self.repo.index.diff(None, paths=self.rfc_dir):
-=======
-            if self.repo.repo.untracked_files or self.repo.repo.index.diff(None):
->>>>>>> 0928de42
                 local_files_update_message = (
                     'RFC files are updated locally, changes must be pushed in the repo soon, '
                     'and a PullRequest must be created after successful run of GitHub Actions.'
