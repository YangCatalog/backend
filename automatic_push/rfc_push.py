--- conflicted
+++ resolved
@@ -49,10 +49,7 @@
 ) -> PullRequestCreationResult:
     if not new_files and not diff_files:
         return PullRequestCreationResult(False, 'No files to update')
-<<<<<<< HEAD
-=======
     commit_dir = config.get('Directory-Section', 'commit-dir')
->>>>>>> 9a4dbc33
     try:
         _update_files_locally(new_files, diff_files, forked_repo, config)
         if not forked_repo.repo.index.diff(None):
@@ -67,15 +64,12 @@
         forked_repo.repo.git.add(all=True)
         forked_repo.commit_all(message='Add new IETF RFC files')
         forked_repo.repo.git.push('--set-upstream', 'origin', forked_repo.repo.active_branch)
-<<<<<<< HEAD
-=======
         with open(commit_dir, 'w+') as f:
             f.write(f'{forked_repo.repo.head.commit}\n')
         logger.info(
             f'new/diff modules are pushed into {forked_repo.repo.active_branch} is created, '
             f'commit hash: {forked_repo.repo.head.commit}',
         )
->>>>>>> 9a4dbc33
         return PullRequestCreationResult(
             True,
             f'Files are pushed in the {forked_repo.repo.active_branch} branch, '
