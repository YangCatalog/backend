# Copyright The IETF Trust 2019, All Rights Reserved
# Copyright 2018 Cisco and its affiliates
#
# Licensed under the Apache License, Version 2.0 (the "License");
# you may not use this file except in compliance with the License.
# You may obtain a copy of the License at
#
#     http://www.apache.org/licenses/LICENSE-2.0
#
# Unless required by applicable law or agreed to in writing, software
# distributed under the License is distributed on an "AS IS" BASIS,
# WITHOUT WARRANTIES OR CONDITIONS OF ANY KIND, either express or implied.
# See the License for the specific language governing permissions and
# limitations under the License.

"""
This script is run by a cronjob. It searches for modules that
are no longer the latest revision and have tree-type nmda-compatible.
The tree-type for these modules is reevaluated.
"""

__author__ = 'Richard Zilincik'
__copyright__ = 'Copyright The IETF Trust 2021, All Rights Reserved'
__license__ = 'Apache License, Version 2.0'
__email__ = 'richard.zilincik@pantheon.tech'


import os

import utility.log as log
from parseAndPopulate.modulesComplicatedAlgorithms import ModulesComplicatedAlgorithms
from utility.create_config import create_config
from utility.fetch_modules import fetch_modules
<<<<<<< HEAD
from utility.script_config_dict import script_config_dict
from utility.scriptConfig import ScriptConfig
from utility.staticVariables import JobLogStatuses
=======
from utility.scriptConfig import BaseScriptConfig
>>>>>>> 06e7a7dd
from utility.util import job_log

BASENAME = os.path.basename(__file__)
FILENAME = BASENAME.split('.py')[0]
DEFAULT_SCRIPT_CONFIG = ScriptConfig(
    help=script_config_dict[FILENAME]['help'],
    args=None,
    arglist=[],
)
current_file_basename = os.path.basename(__file__)


<<<<<<< HEAD
def main(script_conf: ScriptConfig = DEFAULT_SCRIPT_CONFIG.copy()):
    start_time = int(time.time())

=======
class ScriptConfig(BaseScriptConfig):
    def __init__(self):
        help = 'Resolve the tree-type for modules that are no longer the latest revision. Runs as a daily cronjob.'
        super().__init__(help, None, [])


@job_log(file_basename=current_file_basename)
def main(script_conf: BaseScriptConfig = ScriptConfig()) -> list[dict[str, str]]:
>>>>>>> 06e7a7dd
    config = create_config()
    temp_dir = config.get('Directory-Section', 'temp', fallback='/var/yang/tmp')
    log_directory = config.get('Directory-Section', 'logs', fallback='/var/yang/logs')
    save_file_dir = config.get('Directory-Section', 'save-file-dir', fallback='/var/yang/all_modules')
    yang_models = config.get('Directory-Section', 'yang-models-dir', fallback='/var/yang/nonietf/yangmodels/yang')
    credentials = config.get('Secrets-Section', 'confd-credentials').strip('"').split(' ')
    json_ytree = config.get('Directory-Section', 'json-ytree', fallback='/var/yang/ytrees')
    yangcatalog_api_prefix = config.get('Web-Section', 'yangcatalog-api-prefix')

    logger = log.get_logger('revise_tree_type', f'{log_directory}/parseAndPopulate.log')
    logger.info('Starting Cron job for revise_tree_type')
    direc = '/var/yang/tmp'

    complicated_algorithms = ModulesComplicatedAlgorithms(
        log_directory,
        yangcatalog_api_prefix,
        credentials,
        save_file_dir,
        direc,
        {},
        yang_models,
        temp_dir,
        json_ytree,
    )

    modules_revise = []
    logger.info('Fetching all of the modules from API.')
    try:
        modules = fetch_modules(logger, config=config)
    except RuntimeError as e:
        raise RuntimeError(f'Failed to fetch modules from API. Full exception:\n{e}')

    for module in modules:
        if module.get('tree-type') != 'nmda-compatible':
            continue
        if not complicated_algorithms.check_if_latest_revision(module):
            modules_revise.append(module)
    logger.info(f'Resolving tree-types for {len(modules_revise)} modules')
    complicated_algorithms.resolve_tree_type(modules_revise)
    complicated_algorithms.populate()
    logger.info('Job finished successfully')


if __name__ == '__main__':
    main()<|MERGE_RESOLUTION|>--- conflicted
+++ resolved
@@ -31,13 +31,8 @@
 from parseAndPopulate.modulesComplicatedAlgorithms import ModulesComplicatedAlgorithms
 from utility.create_config import create_config
 from utility.fetch_modules import fetch_modules
-<<<<<<< HEAD
 from utility.script_config_dict import script_config_dict
 from utility.scriptConfig import ScriptConfig
-from utility.staticVariables import JobLogStatuses
-=======
-from utility.scriptConfig import BaseScriptConfig
->>>>>>> 06e7a7dd
 from utility.util import job_log
 
 BASENAME = os.path.basename(__file__)
@@ -50,20 +45,8 @@
 current_file_basename = os.path.basename(__file__)
 
 
-<<<<<<< HEAD
-def main(script_conf: ScriptConfig = DEFAULT_SCRIPT_CONFIG.copy()):
-    start_time = int(time.time())
-
-=======
-class ScriptConfig(BaseScriptConfig):
-    def __init__(self):
-        help = 'Resolve the tree-type for modules that are no longer the latest revision. Runs as a daily cronjob.'
-        super().__init__(help, None, [])
-
-
 @job_log(file_basename=current_file_basename)
-def main(script_conf: BaseScriptConfig = ScriptConfig()) -> list[dict[str, str]]:
->>>>>>> 06e7a7dd
+def main(script_conf: ScriptConfig = DEFAULT_SCRIPT_CONFIG.copy()) -> list[dict[str, str]]:
     config = create_config()
     temp_dir = config.get('Directory-Section', 'temp', fallback='/var/yang/tmp')
     log_directory = config.get('Directory-Section', 'logs', fallback='/var/yang/logs')
