--- conflicted
+++ resolved
@@ -96,11 +96,7 @@
         else:
             refs = repo_temp.repo.refs
             for ref in refs:
-<<<<<<< HEAD
-                if str(ref) == branch or str(ref) == 'origin/{}'.format(branch):
-=======
                 if ref.name == branch or ref.name == 'origin/{}'.format(branch):
->>>>>>> ed6d3ca3
                     return ref.commit.hexsha
         if path is not None:
             repo_temp.remove()
