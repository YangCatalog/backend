--- conflicted
+++ resolved
@@ -221,25 +221,8 @@
     headers: t.Optional[dict] = None,
 ) -> requests.Response:
     """
-<<<<<<< HEAD
-    The name of the branch where your changes are implemented.
-    For cross-repository pull requests in the same network, namespace head with a user like this: username:branch.
-    """
-    base_branch: str
-    'The name of the branch you want the changes pulled into. This should be an existing branch on the current repo.'
-    headers: t.Optional[dict] = None
-    'Headers to send, access token can be provided here like that {\'Authorization\': \'token TOKEN_VALUE\'}.'
-    request_body: t.Optional[dict] = None
-    'Request body, head and base branches will be set automatically.'
-
-
-def create_pull_request(pr_detail: PullRequestCreationDetail) -> requests.Response:
-    """
-    Creates a PullRequest to the needed repository.
-=======
     Creates a PullRequest to the needed repository, full documentation can be found here:
     https://docs.github.com/en/rest/pulls/pulls?apiVersion=latest#create-a-pull-request
->>>>>>> e892df13
 
     Arguments:
         :param owner (str) Repository owner's name.
@@ -252,17 +235,10 @@
     """
     headers = headers or {}
     headers['accept'] = 'application/vnd.github+json'
-<<<<<<< HEAD
-    data = pr_detail.request_body or {}
-    data['head'] = pr_detail.head_branch
-    data['base'] = pr_detail.base_branch
-=======
->>>>>>> e892df13
     return requests.post(
         f'https://api.github.com/repos/{owner}/{repo}/pulls',
         headers=headers,
-<<<<<<< HEAD
-        data=json.dumps(data),
+        data=json.dumps(request_body),
     )
 
 
@@ -354,7 +330,4 @@
         f'https://api.github.com/repos/{owner}/{repo}/pulls/{pull_number}/merge',
         headers=headers,
         data=json.dumps(request_body or {}),
-=======
-        data=json.dumps(request_body),
->>>>>>> e892df13
     )