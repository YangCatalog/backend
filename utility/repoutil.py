# Copyright The IETF Trust 2019, All Rights Reserved
# Copyright 2018 Cisco and its affiliates
#
# Licensed under the Apache License, Version 2.0 (the "License");
# you may not use this file except in compliance with the License.
# You may obtain a copy of the License at
#
#     http://www.apache.org/licenses/LICENSE-2.0
#
# Unless required by applicable law or agreed to in writing, software
# distributed under the License is distributed on an "AS IS" BASIS,
# WITHOUT WARRANTIES OR CONDITIONS OF ANY KIND, either express or implied.
# See the License for the specific language governing permissions and
# limitations under the License.

__author__ = 'Miroslav Kovac'
__copyright__ = 'Copyright 2018 Cisco and its affiliates, Copyright The IETF Trust 2019, All Rights Reserved'
__license__ = 'Apache License, Version 2.0'
__email__ = 'miroslav.kovac@pantheon.tech'

import logging
import os
import shutil
import tempfile
import typing as t

from git.repo import Repo
from git.cmd import Git


class RepoUtil(object):
    """Simple class for rolling up some git operations as part of file
    manipulation. The user should create the object with the URL to
    the repository and an appropriate set of credentials. At this
    """

    def __init__(self, repourl: str, logger: t.Optional[logging.Logger] = None):
        self.url = repourl
        self.localdir = None
        self.repo = None
        self.logger = logger

    def get_repo_dir(self) -> str:
        """Return the repository directory name from the URL"""
        return os.path.splitext(os.path.basename(self.url))[0]

    def get_commit_hash(self, path: t.Optional[str] = None, branch: str = 'master') -> str:
        self.update_submodule()
        repo_temp = self
        remove_temp_repo = False
        if path is not None:
<<<<<<< HEAD
            assert self.repo is not None
=======
            assert self.repo is not None, 'Git repo not itialized'
>>>>>>> 304b09b0
            for submodule in self.repo.submodules:
                if submodule.path in path:
                    repo_temp = RepoUtil(submodule._url)
                    repo_temp.clone()
                    remove_temp_repo = True
                    break
        try:
<<<<<<< HEAD
            assert repo_temp.repo is not None
=======
            assert repo_temp.repo is not None, 'Submodule repo should have been initialized during clone'
>>>>>>> 304b09b0
            return repo_temp.repo.commit('origin/{}'.format(branch)).hexsha
        except:
            if self.logger:
                self.logger.error('Git branch - {} - could not be resolved'.format(branch))
            return branch
        finally:
            if remove_temp_repo:
                repo_temp.remove()

    def get_repo_owner(self) -> str:
        """Return the root directory name of the repo.  In GitHub
        parlance, this would be the owner of the repository.
        """
        owner = os.path.basename(os.path.dirname(self.url))
        return owner.split(':')[-1]

    def clone(self, config_user_name: t.Optional[str] = None,
              config_user_email: t.Optional[str] = None, local_dir: t.Optional[str] = None):
        """Clone the specified repository to a local temp directory. This
        method may generate a git.exec.GitCommandError if the
        repository does not exist
        """
        if local_dir:
            self.localdir = local_dir
        else:
            self.localdir = tempfile.mkdtemp()
        self.repo = Repo.clone_from(self.url, self.localdir)
        if config_user_name:
            with self.repo.config_writer() as config:
                config.set_value('user', 'email', config_user_email)
                config.set_value('user', 'name', config_user_name)

    def update_submodule(self, recursive: bool = True, init: bool = True):
        """Clone submodules of a git repository"""
        self.repo.submodule_update(recursive=recursive, init=init)

    def add_untracked_remove_deleted(self):
        """Add untracked files and remove deleted files. This method shouldn't
        generate any exceptions as we don't allow unexpected
        operations to be invoked.
        """
        self.repo.index.add(self.repo.untracked_files)
        diff = self.repo.index.diff(None)
        for file in diff.iter_change_type('D'):
            self.repo.index.remove(file.a_path)

    def commit_all(self, message: str = 'RepoUtil Commit'):
        """Equivalent of git commit -a -m MESSAGE."""
        self.repo.git.commit(a=True, m=message)

    def push(self):
        """Push repo to origin. Credential errors may happen here."""
        self.repo.git.push("origin")

    def remove(self):
        """Remove the temporary storage."""
        if self.localdir is not None and os.path.isdir(self.localdir):
            shutil.rmtree(self.localdir)
        self.localdir = None
        self.repo = None


def pull(repo_dir: str):
    """
    Pull all the new files in the master in specified directory.
    Directory should contain path where .git file is located.
    :param repo_dir: directory where .git file is located
    """
    git = Git(repo_dir)
    git.pull()
    repo = Repo(repo_dir)
    for submodule in repo.submodules:
        submodule.update(recursive=True, init=True)


def load(repo_dir: str, repo_url: str) -> t.Optional[RepoUtil]:
    """
    Load git repository from local directory into Python object.

    :param repo_dir:    (str) directory where .git file is located
    :param repo_url:    (str) url to Github repository
    """
    repo = RepoUtil(repo_url)
    try:
        repo.repo = Repo(repo_dir)
    except:
        repo = None
    return repo<|MERGE_RESOLUTION|>--- conflicted
+++ resolved
@@ -49,11 +49,7 @@
         repo_temp = self
         remove_temp_repo = False
         if path is not None:
-<<<<<<< HEAD
-            assert self.repo is not None
-=======
             assert self.repo is not None, 'Git repo not itialized'
->>>>>>> 304b09b0
             for submodule in self.repo.submodules:
                 if submodule.path in path:
                     repo_temp = RepoUtil(submodule._url)
@@ -61,11 +57,7 @@
                     remove_temp_repo = True
                     break
         try:
-<<<<<<< HEAD
-            assert repo_temp.repo is not None
-=======
             assert repo_temp.repo is not None, 'Submodule repo should have been initialized during clone'
->>>>>>> 304b09b0
             return repo_temp.repo.commit('origin/{}'.format(branch)).hexsha
         except:
             if self.logger:
