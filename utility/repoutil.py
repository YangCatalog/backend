--- conflicted
+++ resolved
@@ -218,9 +218,9 @@
     base_branch: str
     'The name of the branch you want the changes pulled into. This should be an existing branch on the current repo.'
     headers: t.Optional[dict] = None
-    'Headers to send, access token should be provided here like that {\'Authorization\': \'token TOKEN_VALUE\'}.'
-    body_data: t.Optional[dict] = None
-    'Request body, head and base branches will be set automatically'
+    'Headers to send, access token can be provided here like that {\'Authorization\': \'token TOKEN_VALUE\'}.'
+    request_body: t.Optional[dict] = None
+    'Request body, head and base branches will be set automatically.'
 
 
 def create_pull_request(pr_detail: PullRequestCreationDetail) -> requests.Response:
@@ -234,29 +234,102 @@
     """
     headers = pr_detail.headers or {}
     headers['accept'] = 'application/vnd.github+json'
-    data = pr_detail.body_data or {}
+    data = pr_detail.request_body or {}
     data['head'] = pr_detail.head_branch
     data['base'] = pr_detail.base_branch
-<<<<<<< HEAD
-    response = requests.post(
+    return requests.post(
         f'https://api.github.com/repos/{pr_detail.owner}/{pr_detail.repo}/pulls',
         headers=headers,
         data=json.dumps(data),
     )
-    return response
+
+
+def close_pull_request(
+    owner: str,
+    repo: str,
+    pull_number: int,
+    headers: t.Optional[dict] = None,
+    request_body: t.Optional[dict] = None,
+) -> requests.Response:
+    """
+    Approves the PullRequest, full documentation can be found here:
+    https://docs.github.com/en/rest/pulls/reviews?apiVersion=latest#update-a-pull-request
+
+    Arguments:
+        :param owner (str) Repository owner's name.
+        :param repo (str) Repository name.
+        :param pull_number (int) Number of the PullRequest to approve
+        :param headers (Optional[dict]) Headers to send,
+         access token can be provided here like that {'Authorization': 'token TOKEN_VALUE'}.
+        :param request_body (Optional[dict]) Request body, "event" param would be set automatically.
+        :return (requests.Response) result of the PR creation
+    """
+    headers = headers or {}
+    headers['accept'] = 'application/vnd.github+json'
+    request_body = request_body or {}
+    request_body['state'] = 'closed'
+    return requests.patch(
+        f'https://api.github.com/repos/{owner}/{repo}/pulls/{pull_number}',
+        headers=headers,
+        data=json.dumps(request_body),
+    )
 
 
 def approve_pull_request(
     owner: str,
     repo: str,
     pull_number: int,
+    headers: t.Optional[dict] = None,
+    request_body: t.Optional[dict] = None,
 ) -> requests.Response:
+    """
+    Approves the PullRequest, full documentation can be found here:
+    https://docs.github.com/en/rest/pulls/reviews?apiVersion=latest#create-a-review-for-a-pull-request
+
+    Arguments:
+        :param owner (str) Repository owner's name.
+        :param repo (str) Repository name.
+        :param pull_number (int) Number of the PullRequest to approve
+        :param headers (Optional[dict]) Headers to send,
+         access token can be provided here like that {'Authorization': 'token TOKEN_VALUE'}.
+        :param request_body (Optional[dict]) Request body, "event" param would be set automatically.
+        :return (requests.Response) result of the PR creation
+    """
+    headers = headers or {}
+    headers['accept'] = 'application/vnd.github+json'
+    request_body = request_body or {}
+    request_body['event'] = 'APPROVE'
     return requests.post(
         f'https://api.github.com/repos/{owner}/{repo}/pulls/{pull_number}/reviews',
-=======
-    return requests.post(
-        f'https://api.github.com/repos/{pr_detail.owner}/{pr_detail.repo}/pulls',
         headers=headers,
-        data=json.dumps(data),
->>>>>>> bfe05537
+        data=json.dumps(request_body),
+    )
+
+
+def merge_pull_request(
+    owner: str,
+    repo: str,
+    pull_number: int,
+    headers: t.Optional[dict] = None,
+    request_body: t.Optional[dict] = None,
+) -> requests.Response:
+    """
+    Merges the PullRequest, full documentation can be found here:
+    https://docs.github.com/en/rest/pulls/reviews?apiVersion=latest#merge-a-pull-request
+
+    Arguments:
+        :param owner (str) Repository owner's name.
+        :param repo (str) Repository name.
+        :param pull_number (int) Number of the PullRequest to approve
+        :param headers (Optional[dict]) Headers to send,
+         access token can be provided here like that {'Authorization': 'token TOKEN_VALUE'}.
+        :param request_body (Optional[dict]) Request body.
+        :return (requests.Response) result of the PR creation
+    """
+    headers = headers or {}
+    headers['accept'] = 'application/vnd.github+json'
+    return requests.put(
+        f'https://api.github.com/repos/{owner}/{repo}/pulls/{pull_number}/merge',
+        headers=headers,
+        data=json.dumps(request_body or {}),
     )