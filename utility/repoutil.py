# Copyright The IETF Trust 2019, All Rights Reserved
# Copyright 2018 Cisco and its affiliates
#
# Licensed under the Apache License, Version 2.0 (the "License");
# you may not use this file except in compliance with the License.
# You may obtain a copy of the License at
#
#     http://www.apache.org/licenses/LICENSE-2.0
#
# Unless required by applicable law or agreed to in writing, software
# distributed under the License is distributed on an "AS IS" BASIS,
# WITHOUT WARRANTIES OR CONDITIONS OF ANY KIND, either express or implied.
# See the License for the specific language governing permissions and
# limitations under the License.

__author__ = 'Miroslav Kovac'
__copyright__ = 'Copyright 2018 Cisco and its affiliates, Copyright The IETF Trust 2019, All Rights Reserved'
__license__ = 'Apache License, Version 2.0'
__email__ = 'miroslav.kovac@pantheon.tech'

import json
import logging
import os
import shutil
import tempfile
import typing as t
from dataclasses import dataclass

import requests
from git.cmd import Git
from git.exc import InvalidGitRepositoryError
from git.repo import Repo
from gitdb.exc import BadName


class RepoUtil:
    """
    Simple class for rolling up some git operations as part of file
    manipulation. The user should create the object with the URL to
    the repository and an appropriate set of credentials.
    """

    local_dir: str
    repo: Repo

    def __init__(
        self,
        repourl: str,
        clone: bool = True,
        clone_options: t.Optional[dict] = None,
        logger: t.Optional[logging.Logger] = None,
    ):
        """
        Arguments:
            :param repourl          (str) URL of the repository
            :param clone            (bool) Should always be set to True. To load a repository
                                           which has already been cloned, see  the load() function.
            :param clone_options    (dict) May contain the keys local_dir, config_username and config_email
            :param logger           (Optional[Logger])
        """
        self.url = repourl
        self.logger = logger
        clone_options = clone_options or {}
        if clone:
            self._clone(**clone_options)
        self.previous_active_branch: t.Optional[str] = None

    def get_repo_dir(self) -> str:
        """Return the repository directory name from the URL"""
        return os.path.splitext(os.path.basename(self.url))[0]

    def get_commit_hash(self, path: str = '', branch: str = 'HEAD') -> str:
        """Get the commit hash of a branch.

        Arguments:
            :param path     (str) Path to a file of interest. This is used to determine
                                  if we should search for the the commit hash in a submodule.
            :param branch   (str) The branch we want to get the commit hash of.
            :return         (str) The commit hash.
        """
        assert self.repo is not None, 'Git repo not initialized'
        try:
            if path:
                for submodule in self.repo.submodules:
                    assert isinstance(submodule.path, str)
                    if submodule.path in path:
                        return load(os.path.join(self.local_dir, submodule.path), submodule._url).get_commit_hash(
                            path,
                            branch,
                        )
            return self.repo.commit(f'origin/{branch}').hexsha
        except BadName:
            if self.logger:
                self.logger.error(f'Git branch - {branch} - could not be resolved')
            return branch

    def get_repo_owner(self) -> str:
        """Return the root directory name of the repo.  In GitHub
        parlance, this would be the owner of the repository.

        Arguments:
            :return     (str) GitHub repo owner.
        """
        owner = os.path.basename(os.path.dirname(self.url))
        return owner.split(':')[-1]

    def _clone(
        self,
        local_dir: t.Optional[str] = None,
        config_username: t.Optional[str] = None,
        config_user_email: t.Optional[str] = None,
    ):
        """
        Clone the specified repository and recursively clone submodules.
        This method raises a git.exec.GitCommandError if the repository does not exist.

        Arguments:
            :param local_dir  (Optional[str]) Directory where to clone the repo.
            By default, a new temporary directory is created.
            :param config_username  (Optional[str]) Username to set in the git config.
            :param config_user_email  (Optional[str]) Email to set in the git config.
        """
        if local_dir:
            self.local_dir = local_dir
        else:
            self.local_dir = tempfile.mkdtemp()
        self.repo = Repo.clone_from(self.url, self.local_dir, multi_options=['--recurse-submodules'])
        if config_username:
            with self.repo.config_writer() as config:
                config.set_value('user', 'email', config_user_email)
                config.set_value('user', 'name', config_username)


class ModifiableRepoUtil(RepoUtil):
    """
    RepoUtil subclass with methods for manipulating the repository.
    The repository directory is automatically removed on object deletion.
    """

    def __init__(
        self,
        repourl: str,
        clone: bool = True,
        clone_options: t.Optional[dict] = None,
        logger: t.Optional[logging.Logger] = None,
    ):
        super().__init__(repourl, clone, clone_options, logger)

    def add_untracked_remove_deleted(self):
        """Add untracked files and remove deleted files."""
        self.repo.index.add(self.repo.untracked_files)
        diff = self.repo.index.diff(None)
        for file in diff.iter_change_type('D'):
            self.repo.index.remove(file.a_path)

    def commit_all(self, message: str = 'RepoUtil Commit'):
        """Equivalent of git commit -a -m MESSAGE."""
        self.repo.git.commit(a=True, m=message)

    def push(self):
        """Push repo to origin. Credential errors may happen here."""
        self.repo.git.push('origin')

    def __del__(self):
        """Remove the temporary storage."""
        if os.path.isdir(self.local_dir):
            shutil.rmtree(self.local_dir)


def pull(repo_dir: str):
    """
    Perform a git pull inside the directory.
    The directory should contain a git repository.

    Arguments:
        :param repo_dir     (str) Directory containing a git repository
    """
    git = Git(repo_dir)
    git.pull()
    repo = Repo(repo_dir)
    for submodule in repo.submodules:
        submodule.update(recursive=True, init=True)


def load(repo_dir: str, repo_url: str) -> RepoUtil:
    """
    Load git repository from a local directory into a Python object.

    Arguments:
        :param repo_dir    (str) directory where .git file is located
        :param repo_url    (str) url to GitHub repository
    """
    repo = (RepoUtil if 'yangmodels/yang' in repo_dir else ModifiableRepoUtil)(repo_url, clone=False)
    try:
        repo.repo = Repo(repo_dir)
    except InvalidGitRepositoryError:
        raise InvalidGitRepositoryError(repo_dir)
    repo.local_dir = repo_dir
    return repo


@dataclass
class PullRequestCreationDetail:
    """
    Data for a PullRequest creation, full documentation can be found here:
    https://docs.github.com/en/rest/pulls/pulls?apiVersion=latest#create-a-pull-request
    """

    owner: str
    'Repository owner\'s name.'
    repo: str
    'Repository name.'
    head_branch: str
    """
    The name of the branch where your changes are implemented.
    For cross-repository pull requests in the same network, namespace head with a user like this: username:branch.
    """
    base_branch: str
    'The name of the branch you want the changes pulled into. This should be an existing branch on the current repo.'
    headers: t.Optional[dict] = None
    'Headers to send, access token should be provided here like that {\'Authorization\': \'token TOKEN_VALUE\'}.'
    body_data: t.Optional[dict] = None
    'Request body, head and base branches will be set automatically'


def create_pull_request(pr_detail: PullRequestCreationDetail) -> requests.Response:
    """
    Creates a PullRequest to the needed repository.

    Arguments:
        :param pr_detail (PullRequestCreationDetail) all the information needed to create a PR
        :return (requests.Response) result of the PR creation, documentation can be found by this link
        https://docs.github.com/en/rest/pulls/pulls?apiVersion=latest#create-a-pull-request
    """
    headers = pr_detail.headers or {}
<<<<<<< HEAD
    headers['Content-Type'] = 'application/vnd.github+json'
=======
    headers['accept'] = 'application/vnd.github+json'
>>>>>>> 0b11463c
    data = pr_detail.body_data or {}
    data['head'] = pr_detail.head_branch
    data['base'] = pr_detail.base_branch
    response = requests.post(
        f'https://api.github.com/repos/{pr_detail.owner}/{pr_detail.repo}/pulls',
        headers=headers,
        data=json.dumps(data),
    )
    return response<|MERGE_RESOLUTION|>--- conflicted
+++ resolved
@@ -233,11 +233,7 @@
         https://docs.github.com/en/rest/pulls/pulls?apiVersion=latest#create-a-pull-request
     """
     headers = pr_detail.headers or {}
-<<<<<<< HEAD
-    headers['Content-Type'] = 'application/vnd.github+json'
-=======
     headers['accept'] = 'application/vnd.github+json'
->>>>>>> 0b11463c
     data = pr_detail.body_data or {}
     data['head'] = pr_detail.head_branch
     data['base'] = pr_detail.base_branch
@@ -246,4 +242,14 @@
         headers=headers,
         data=json.dumps(data),
     )
-    return response+    return response
+
+
+def approve_pull_request(
+    owner: str,
+    repo: str,
+    pull_number: int,
+) -> requests.Response:
+    return requests.post(
+        f'https://api.github.com/repos/{owner}/{repo}/pulls/{pull_number}/reviews',
+    )