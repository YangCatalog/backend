--- conflicted
+++ resolved
@@ -49,13 +49,8 @@
         api_port = config.get('Web-Section', 'api-port', fallback=5000)
         api_host = config.get('Web-Section', 'ip', fallback='localhost')
         credentials = config.get('Secrets-Section', 'confd-credentials', fallback='user password').strip('"').split()
-<<<<<<< HEAD
-        help = 'Resolve expiration metadata for each module and set it to ConfD if changed. This runs as a daily' \
-               ' cronjob'
-=======
         help = 'Resolve expiration metadata for each module and set it to Redis if changed. This runs as a daily' \
             ' cronjob'
->>>>>>> 20a5460b
         args: t.List[Arg] = [
             {
                 'flag': '--credentials',
