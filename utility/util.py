# Copyright The IETF Trust 2019, All Rights Reserved
# Copyright 2018 Cisco and its affiliates
#
# Licensed under the Apache License, Version 2.0 (the "License");
# you may not use this file except in compliance with the License.
# You may obtain a copy of the License at
#
#     http://www.apache.org/licenses/LICENSE-2.0
#
# Unless required by applicable law or agreed to in writing, software
# distributed under the License is distributed on an "AS IS" BASIS,
# WITHOUT WARRANTIES OR CONDITIONS OF ANY KIND, either express or implied.
# See the License for the specific language governing permissions and
# limitations under the License.

__author__ = "Miroslav Kovac"
__copyright__ = "Copyright 2018 Cisco and its affiliates, Copyright The IETF Trust 2019, All Rights Reserved"
__license__ = "Apache License, Version 2.0"
__email__ = "miroslav.kovac@pantheon.tech"

import configparser as ConfigParser
import fnmatch
import hashlib
import json
import os
import socket
import stat
import subprocess
import sys
import time

import requests
from Crypto.Hash import HMAC, SHA
from elasticsearch import Elasticsearch

from utility import messageFactory, yangParser


def get_curr_dir(path: str):
    """Get current working directory

    Argument:
        :param path     (str) path to file
        :return     path to current directory
    """
    cur_dir = '/'.join(path.split('/')[:-1])
    if cur_dir == '':
        return os.getcwd()
    else:
        return cur_dir


def find_first_file(directory: str, pattern: str, pattern_with_revision: str):
    """ Search for the first file in 'directory' which either match 'pattern' or 'pattern_with_revision' string.

    Arguments:
<<<<<<< HEAD
    :param directory                (str) directory where to look for a file
    :param pattern                  (str) name of the yang file
    :param pattern_with_revision    (str) name and revision of the module in format <name>@<revision>
    :return path to current directory
=======
        :param directory                (str) directory where to look for a file
        :param pattern                  (str) name of the yang file
        :param pattern_with_revision    (str) name and revision of the module in format <name>@<revision>
        :return path to current directory
>>>>>>> 4e625aaf
    """
    for root, dirs, files in os.walk(directory):
        for basename in files:
            if fnmatch.fnmatch(basename, pattern_with_revision):
                filename = os.path.join(root, basename)
                return filename
    for root, dirs, files in os.walk(directory):
        for basename in files:
            if fnmatch.fnmatch(basename, pattern):
                filename = os.path.join(root, basename)
                try:
                    revision = yangParser.parse(filename).search('revision')[0].arg
                except:
                    revision = '1970-01-01'
                if '*' not in pattern_with_revision:
                    if revision in pattern_with_revision:
                        return filename
                else:
                    return filename


def change_permissions_recursive(path: str):
    """ Change permissions of all the files and folders recursively to rwxrwxr--

    Argument:
        :param path:     (str) path to file or folder we need to change permission on
    """
    if os.path.isdir(path):
        for root, dirs, files in os.walk(path, topdown=False):
            for dir in [os.path.join(root, d) for d in dirs]:
                os.chmod(dir, stat.S_IRGRP | stat.S_IWGRP | stat.S_IXGRP | stat.S_IRUSR | stat.S_IWUSR | stat.S_IXUSR | stat.S_IROTH)
            for file in [os.path.join(root, f) for f in files]:
                os.chmod(file, stat.S_IRGRP | stat.S_IWGRP | stat.S_IXGRP | stat.S_IRUSR | stat.S_IWUSR | stat.S_IXUSR | stat.S_IROTH)
    else:
        os.chmod(path, stat.S_IRGRP | stat.S_IWGRP | stat.S_IXGRP | stat.S_IRUSR | stat.S_IWUSR | stat.S_IXUSR | stat.S_IROTH)


def create_signature(secret_key: str, string: str):
    """ Create the signed message using secret_key and string_to_sign

    Arguments:
        :param string: (str) String that needs to be signed
        :param secret_key: Secret key that the string will be signed with
        :return A string of 2* `digest_size` bytes. It contains only
            hexadecimal ASCII digits.
    """
    string_to_sign = string.encode('utf-8')
    if sys.version_info >= (3, 4):
        secret_key = secret_key.encode('utf-8')
    hmac = HMAC.new(secret_key, string_to_sign, SHA)
    return hmac.hexdigest()


def send_to_indexing(body_to_send: str, credentials: list, protocol: str, LOGGER, secret_key: str, api_ip: str):
    """ Send a request to index new or deleted yang modules with body that
    contains path to the modules and name of the modules.

    Arguments:
        :param body_to_send:    (str) body that contains path to the modules and names of the modules
        :param credentials:     (list) basic authorization credentials - username, password respectively
        :param protocol         (str) protocol where API runs
        :param LOGGER           (obj) formated logger with the specified name
        :param secret_key:      (str) secret key to sign the body with
        :param api_ip:          (str) IP address of yangcatalog.org api
    """
    ip_addr = socket.gethostbyname(api_ip)
    LOGGER.info('IP address from hostname {} is {}'.format(api_ip, ip_addr))
    path = '{}://{}/yang-search/metadata_update'.format(protocol, api_ip)
    LOGGER.info('Sending data for indexing with body {} \n and path {}'.format(body_to_send, path))

    response = requests.post(path, data=body_to_send,
                             auth=(credentials[0], credentials[1]),
                             headers={'Content-Type': 'application/json', 'Accept': 'application/json',
                                      'X-YC-Signature': 'sha1={}'.format(create_signature(secret_key, body_to_send))},
                             verify=False)
    code = response.status_code

    if code != 200 and code != 201 and code != 204:
        LOGGER.error('Could not send data for indexing. Reason: {}'.format(response.text))
    else:
        LOGGER.info('Data sent for indexing successfully')


def prepare_to_indexing(yc_api_prefix: str, modules_to_index, credentials: list, LOGGER, save_file_dir: str, temp_dir: str, confd_url: str,
                        sdo_type: bool = False, delete: bool = False, from_api: bool = True, force_indexing: bool = True):
    """ Sends the POST request which will activate indexing script for modules which will
    help to speed up process of searching. It will create a json body of all the modules
    containing module name and path where the module can be found if we are adding new
    modules. Other situation can be if we need to delete module. In this case we are sending
    list of modules that need to be deleted.

    Arguments:
        :param yc_api_prefix        (str) prefix for sending request to api
        :param modules_to_index     (json file) prepare.json file generated while parsing
        :param credentials          (list) basic authorization credentials - username, password respectively
        :param LOOGER:              (obj) LOGGER in case we can not use receiver's because other module is calling this method
        :param save_file_dir        (str) path to the directory where all the yang files will be saved
        :param temp_dir             (str) path to temporary directory
        :param confd_url            (str) URL to ConfD in format <protocol>://<ip>:<port>
        :param sdo_type             (bool) Whether or not it is sdo that needs to be sent
        :param delete               (bool) Whether or not we are deleting module
        :param from_api             (bool) Whether or not api sent the request to index.
        :param force_indexing       (bool) Whether or not we should force indexing even if module exists in cache.
    """
    LOGGER.info('Sending data for indexing')
    mf = messageFactory.MessageFactory()
    if delete:
        body_to_send = json.dumps({'modules-to-delete': modules_to_index}, indent=4)

        mf.send_removed_yang_files(body_to_send)
        for mod in modules_to_index:
            name, revision_organization = mod.split('@')
            revision, organization = revision_organization.split('/')
            path_to_delete_local = "{}/{}@{}.yang".format(save_file_dir, name, revision)
            data = {'input': {'dependents': [{'name': name}]}}

            response = requests.post('{}search-filter'.format(yc_api_prefix),
                                     auth=(credentials[0], credentials[1]),
                                     json={'input': data})
            if response.status_code == 201:
                modules = response.json()
                for mod in modules:
                    m_name = mod['name']
                    m_rev = mod['revision']
                    m_org = mod['organization']
                    url = ('{}/restconf/data/yang-catalog:catalog/modules/module='
                           '{},{},{}/dependents={}'.format(confd_url,
                                                           m_name, m_rev, m_org, name))
                    requests.delete(url, auth=(credentials[0], credentials[1]),
                                    headers={'Content-Type': 'application/yang-data+json'})
            if os.path.exists(path_to_delete_local):
                os.remove(path_to_delete_local)
    else:
        with open(modules_to_index, 'r') as f:
            sdos_json = json.load(f)
        post_body = {}
        load_new_files_to_github = False
        if from_api:
            if sdo_type:
                prefix = 'sdo/'
            else:
                prefix = 'vendor/'

            for module in sdos_json['module']:
                url = '{}search/modules/{},{},{}'.format(yc_api_prefix,
                                                         module['name'],
                                                         module['revision'],
                                                         module['organization'])
                response = requests.get(url, auth=(credentials[0], credentials[1]),
                                        headers={'Content-Type': 'application/json',
                                                 'Accept': 'application/json'})
                code = response.status_code
                if force_indexing or (code != 200 and code != 201 and code != 204):
                    if module.get('schema'):
                        path = '{}{}'.format(prefix, module['schema'].split('githubusercontent.com/')[1])
                        path = os.path.abspath('{}/{}'.format(temp_dir, path))
                    else:
                        path = 'module does not exist'
                    key = '{}@{}/{}'.format(module['name'], module['revision'], module['organization'])
                    post_body[key] = path
        else:
            for module in sdos_json['module']:
                url = '{}search/modules/{},{},{}'.format(yc_api_prefix,
                                                         module['name'],
                                                         module['revision'],
                                                         module['organization'])
                response = requests.get(url, auth=(credentials[0], credentials[1]),
                                        headers={'Content-Type': 'application/yang-data+json',
                                                 'Accept': 'application/yang-data+json'})
                code = response.status_code

                if code != 200 and code != 201 and code != 204:
                    load_new_files_to_github = True
                else:
                    es_result = get_module_from_es(module.get('name'), module.get('revision'))
                    in_es = False if es_result == {} else es_result['hits']['total'] != 0
                if force_indexing or not in_es or (
                        code != 200 and code != 201 and code != 204):
                    path = '{}/{}@{}.yang'.format(save_file_dir, module.get('name'), module.get('revision'))
                    key = '{}@{}/{}'.format(module['name'], module['revision'], module['organization'])
                    post_body[key] = path

        if len(post_body) == 0:
            body_to_send = ''
        else:
            body_to_send = json.dumps({'modules-to-index': post_body}, indent=4)
        if len(post_body) > 0 and not force_indexing:
            mf.send_added_new_yang_files(body_to_send)
        if load_new_files_to_github:
            LOGGER.info('Starting a new process to populate github')
            cmd = ['python', '../ietfYangDraftPull/draftPull.py']
            proc = subprocess.Popen(cmd, close_fds=True)
            LOGGER.info('Populating github with process {}'.format(proc))
    return body_to_send


def job_log(start_time: int, temp_dir: str, filename: str, messages: list = [], error: str = '', status: str = ''):
    """ Dump job run information into cronjob.json file.

    Arguments:
    :param start_time   (int) Start time of job
    :param temp_dir     (str) Path to the directory where cronjob.json file will be stored
    :param filename     (str) Name of python script
    :param messages     (list) Optional - list of additional messages
    :param error        (str) Error message - if any error has occured
    :param status       (str) Status of job run - either 'Fail' or 'Success'
    """
    end_time = int(time.time())
    result = {}
    result['start'] = start_time
    result['end'] = end_time
    result['status'] = status
    result['error'] = error
    result['messages'] = messages

    try:
        with open('{}/cronjob.json'.format(temp_dir), 'r') as f:
            file_content = json.load(f)
    except:
        file_content = {}

    filename = filename.split('.py')[0]
    last_successfull = None
    # If successfull rewrite, otherwise use last_successfull value from JSON
    if status == 'Success':
        last_successfull = end_time
    else:
        try:
            previous_state = file_content.get(filename)
            last_successfull = previous_state.get('last_successfull')
        except:
            last_successfull = None

    result['last_successfull'] = last_successfull
    file_content[filename] = result

    with open('{}/cronjob.json'.format(temp_dir), 'w') as f:
        f.write(json.dumps(file_content, indent=4))


def fetch_module_by_schema(schema: str, dst_path: str):
    """ Fetch content of yang module from Github and store it to the file.

    Arguments:
    :param schema       (str) URL to Github where the content of the module should be stored
    :param dst_path     (str) Path where the module should be saved
    :return             Whether the content of the module was obtained or not.
    :rtype              bool
    """
    file_exist = False
    try:
        yang_file_response = requests.get(schema)
        yang_file_content = yang_file_response.content.decode(encoding='utf-8')

        if yang_file_response.status_code == 200:
            with open(dst_path, 'w') as f:
                f.write(yang_file_content)
            file_exist = os.path.isfile(dst_path)
    except:
        file_exist = os.path.isfile(dst_path)

    return file_exist


def hash_file(path: str):
    """ Create hash from content of the given file.

    :param path     (str) Path fo file to be hashed
    :return         SHA256 hash of the content of the given file
    :rtype          str
    """
    BLOCK_SIZE = 65536  # The size of each read from the file

    file_hash = hashlib.sha256()
    with open(path, 'rb') as f:
        fb = f.read(BLOCK_SIZE)
        while len(fb) > 0:
            file_hash.update(fb)
            fb = f.read(BLOCK_SIZE)

    return file_hash.hexdigest()


def get_module_from_es(name: str, revision: str):
<<<<<<< HEAD
    """ Check whether the module with the given name and revision is indexed in Elasticsearch.

    Arguments:
    :param name         (str) name of the module
    :param revision     (str) revision of the module in format YYYY-MM-DD
=======
    """ Get module with the given name and revision from Elasticsearch.

    Arguments:
        :param name         (str) name of the module
        :param revision     (str) revision of the module in format YYYY-MM-DD
>>>>>>> 4e625aaf
    """
    config_path = '/etc/yangcatalog/yangcatalog.conf'
    config = ConfigParser.ConfigParser()
    config._interpolation = ConfigParser.ExtendedInterpolation()
    config.read(config_path)
    es_aws = config.get('DB-Section', 'es-aws', fallback=False)
    es_host = config.get('DB-Section', 'es-host', fallback='localhost')
    es_port = config.get('DB-Section', 'es-port', fallback='9200')
    elk_credentials = config.get('Secrets-Section', 'elk-secret', fallback='').strip('"').split(' ')

    if es_aws == 'True':
<<<<<<< HEAD
        es_aws = True
        es = Elasticsearch([es_host], http_auth=(elk_credentials[0], elk_credentials[1]), scheme='https', port=443)
    else:
        es_aws = False
=======
        es = Elasticsearch([es_host], http_auth=(elk_credentials[0], elk_credentials[1]), scheme='https', port=443)
    else:
>>>>>>> 4e625aaf
        es = Elasticsearch([{'host': '{}'.format(es_host), 'port': es_port}])

        query = \
            {
                "query": {
                    "bool": {
                        "must": [{
                            "match_phrase": {
                                 "module.keyword": {
                                     "query": name
                                 }
                                 }
                        }, {
                            "match_phrase": {
                                "revision": {
                                    "query": revision
                                }
                            }
                        }]
                    }
                }
            }

        try:
            es_result = es.search(index='modules', doc_type='modules', body=query)
        except:
            return {}

    return es_result<|MERGE_RESOLUTION|>--- conflicted
+++ resolved
@@ -54,17 +54,10 @@
     """ Search for the first file in 'directory' which either match 'pattern' or 'pattern_with_revision' string.
 
     Arguments:
-<<<<<<< HEAD
-    :param directory                (str) directory where to look for a file
-    :param pattern                  (str) name of the yang file
-    :param pattern_with_revision    (str) name and revision of the module in format <name>@<revision>
-    :return path to current directory
-=======
         :param directory                (str) directory where to look for a file
         :param pattern                  (str) name of the yang file
         :param pattern_with_revision    (str) name and revision of the module in format <name>@<revision>
         :return path to current directory
->>>>>>> 4e625aaf
     """
     for root, dirs, files in os.walk(directory):
         for basename in files:
@@ -349,19 +342,11 @@
 
 
 def get_module_from_es(name: str, revision: str):
-<<<<<<< HEAD
-    """ Check whether the module with the given name and revision is indexed in Elasticsearch.
-
-    Arguments:
-    :param name         (str) name of the module
-    :param revision     (str) revision of the module in format YYYY-MM-DD
-=======
     """ Get module with the given name and revision from Elasticsearch.
 
     Arguments:
         :param name         (str) name of the module
         :param revision     (str) revision of the module in format YYYY-MM-DD
->>>>>>> 4e625aaf
     """
     config_path = '/etc/yangcatalog/yangcatalog.conf'
     config = ConfigParser.ConfigParser()
@@ -373,15 +358,8 @@
     elk_credentials = config.get('Secrets-Section', 'elk-secret', fallback='').strip('"').split(' ')
 
     if es_aws == 'True':
-<<<<<<< HEAD
-        es_aws = True
         es = Elasticsearch([es_host], http_auth=(elk_credentials[0], elk_credentials[1]), scheme='https', port=443)
     else:
-        es_aws = False
-=======
-        es = Elasticsearch([es_host], http_auth=(elk_credentials[0], elk_credentials[1]), scheme='https', port=443)
-    else:
->>>>>>> 4e625aaf
         es = Elasticsearch([{'host': '{}'.format(es_host), 'port': es_port}])
 
         query = \
