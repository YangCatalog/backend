# Copyright The IETF Trust 2019, All Rights Reserved
# Copyright 2018 Cisco and its affiliates
#
# Licensed under the Apache License, Version 2.0 (the "License");
# you may not use this file except in compliance with the License.
# You may obtain a copy of the License at
#
#     http://www.apache.org/licenses/LICENSE-2.0
#
# Unless required by applicable law or agreed to in writing, software
# distributed under the License is distributed on an "AS IS" BASIS,
# WITHOUT WARRANTIES OR CONDITIONS OF ANY KIND, either express or implied.
# See the License for the specific language governing permissions and
# limitations under the License.

"""
MessageFactory class that send automated messages to
specified rooms or people.
"""

__author__ = 'Miroslav Kovac'
__copyright__ = 'Copyright 2018 Cisco and its affiliates, Copyright The IETF Trust 2019, All Rights Reserved'
__license__ = 'Apache License, Version 2.0'
__email__ = 'miroslav.kovac@pantheon.tech'

import json
import os
import smtplib
import sys
import typing as t
from email.mime.text import MIMEText

from webexteamssdk import WebexTeamsAPI

import utility.log as log
from utility.create_config import create_config

GREETINGS = 'Hello from yang-catalog'


class MessageFactory:
    """This class serves to automatically send a message to
       Webex Teams cisco admins private room and/or to send
       a message to a group of admin e-mails
    """

    def __init__(self, config_path=os.environ['YANGCATALOG_CONFIG_PATH']):
        """Setup Webex teams rooms and smtp

        Arguments:
            :param config_path: (str) path to a yangcatalog.conf file
        """
        def list_matching_rooms(a: WebexTeamsAPI, title_match: str) -> list:
            return [r for r in a.rooms.list() if title_match in r.title]

        config = create_config(config_path)
        log_directory = config.get('Directory-Section', 'logs')
        token = config.get('Secrets-Section', 'webex-access-token')
        self._email_from = config.get('Message-Section', 'email-from')
        self._is_production = config.get('General-Section', 'is-prod') == 'True'
        self._email_to = config.get('Message-Section', 'email-to').split()
        self._developers_email = config.get('Message-Section', 'developers-email').split()
        self._temp_dir = config.get('Directory-Section', 'temp')
        self._me = config.get('Web-Section', 'domain-prefix')
        
        self.LOGGER = log.get_logger(__name__, os.path.join(log_directory, 'yang.log'))
        self.LOGGER.info('Initialising Message Factory')

<<<<<<< HEAD
        self.__api = WebexTeamsAPI(access_token=token)
        rooms = list_matching_rooms(self.__api, 'YANG Catalog admin')
        self.__validate_rooms_count(rooms)
=======
        self._api = CiscoSparkAPI(access_token=token)
        rooms = list_matching_rooms(self._api, 'YANG Catalog admin')
        self._validate_rooms_count(rooms)
>>>>>>> d0713081
        # Ok, we should have just one room if we get here
        self._room = rooms[0]

        self._smtp = smtplib.SMTP('localhost')
        self._me = self._me.split('/')[-1]
        self._message_log_file = os.path.join(self._temp_dir, 'message-log.txt')
        
    def _validate_rooms_count(self, rooms: list):
        if len(rooms) == 0:
            self.LOGGER.error('Need at least one room')
            sys.exit(1)
        if len(rooms) != 1:
            self.LOGGER.error('Too many rooms! Refine the name:')
            for r in rooms:
                self.LOGGER.info(f'{r.title}')
            sys.exit(1)

    def _post_to_webex(self, msg: str, markdown: bool = False, files: t.Union[list, tuple] = ()):
        """Send message to a webex room

        Arguments:
            :param msg          (str) message to send
            :param markdown     (bool) whether to use markdown. Default False
            :param files        (list) list of paths to files that need to be attached with the message. Default None
        """
        msg += f'\n\nMessage sent from {self._me}'
        if not self._is_production:
            self.LOGGER.info(f'You are in local env. Skip sending message to cisco webex teams. The message was\n{msg}')
            if files:
                for f in files:
                    os.remove(f)
            return
        if markdown:
            self._api.messages.create(self._room.id, markdown=msg, files=files or None)
        else:
            self._api.messages.create(self._room.id, text=msg, files=files or None)

        if files:
            for f in files:
                os.remove(f)

    def _post_to_email(self, message: str, email_to: t.Union[list, tuple] = (), subject: str = '', subtype: str = 'plain'):
        """Send message to an e-mail

        Arguments:
            :param message      (str) message to send
            :param email_to     (list) list of emails to send the message to
            :param subject      (str) subject string
            :param subtype      (str) MIME text sybtype of the message. Default is "plain".
        """
        send_to = email_to if email_to else self._email_to
        msg = MIMEText(message + f'\n\nMessage sent from {self._me}', _subtype=subtype)
        msg['Subject'] = subject if subject else 'Automatic generated message - RFC IETF'
        msg['From'] = self._email_from
        msg['To'] = ', '.join(send_to)

        if not self._is_production:
            self.LOGGER.info(f'You are in local env. Skip sending message to emails. The message format was {msg}')
            self._smtp.quit()
            return
        self._smtp.sendmail(self._email_from, send_to, msg.as_string())
        self._smtp.quit()

    def _html_user_reminder_message(self, user_data: dict):
        """Generate the user reminder message in HTML format
    
        Arguments:
            :param user_data  (dict) dictionary containing the data of approved and pending users
        """
        ret_text = '<h3>approved users</h3>'

        ret_text += '<table style="width:100%"><tr>'
        for header in ['user', 'name', 'surname', 'sdo_rights', 'vendor_rights', 'organization', 'email']:
            ret_text += f'<th>{header}</th>'
        ret_text += '</tr>'

        for fields in user_data['approved']:
            ret_text += '<tr>'
            for key in ['username', 'first-name', 'last-name', 'access-rights-sdo', 'access-rights-vendor', 'models-provider', 'email']:
                ret_text += f'<td>{str(fields.get(key))}</td>'
            ret_text += '</tr>'
        ret_text += '</table><br>'

        ret_text += '<h3>users pending approval</h3>'

        ret_text += '<table style="width:100%"><tr>'
        for header in ['user', 'name', 'surname', 'organization', 'email']:
            ret_text += f'<th>{header}</th>'
        ret_text += '<tr>'

        for fields in user_data['temp']:
            ret_text += '<tr>'
            for key in ['username', 'first-name', 'last-name', 'models-provider', 'email']:
                ret_text += f'<td>{str(fields.get(key))}</td>'
            ret_text += '</tr>'
        ret_text += '</table>'

        return (
            '<DOCTYPE html>\n<html>\n<style>table, th, td {border:1px solid black;}</style><body>\n'
            f'{GREETINGS}\n\nTime to review the user profiles: affiliations and capabilities'
            f'\n\n{ret_text}\n</body>\n</html>'
        )

    def _markdown_user_reminder_message(self, users_stats: dict):
        """Generate the user reminder message in Markdown format
        
        Arguments:
            :param user_data  (dict) dictionary containing the data of approved and pending users
        """
        tables_text = 'approved users\n'

        tables_text += '```\n'
        headers = [('user', 25), ('name', 20), ('surname', 20), ('sdo_rights', 20),
                   ('vendor_rights', 20), ('organization', 30), ('email', 30)]
        for header, width in headers:
            tables_text += header.ljust(width)
        tables_text += '\n'

        keys = [('username', 25), ('first-name', 20), ('last-name', 20), ('access-rights-sdo', 20),
                ('access-rights-vendor', 20), ('models-provider', 30), ('email', 30)]
        for fields in users_stats['approved']:
            for key, width in keys:
                tables_text += str(fields.get(key)).ljust(width)
            tables_text += '\n'
        tables_text += '```\n'

        tables_text += '\n\nusers pending approval\n'

        tables_text += '```\n'
        headers = [('user', 25), ('name', 20), ('surname', 20), ('organization', 30), ('email', 30)]
        for header, width in headers:
            tables_text += header.ljust(width)
        tables_text += '\n'

        keys = [('username', 25), ('first-name', 20), ('last-name', 20), ('models-provider', 30), ('email', 30)]
        for fields in users_stats['temp']:
            for key, width in keys:
                tables_text += str(fields.get(key)).ljust(width)
            tables_text += '\n'
        tables_text += '```\n'

        return f'{GREETINGS}\n\nTime to review the user profiles: affiliations and capabilities\n\n{tables_text}'

    def send_user_reminder_message(self, user_data):
        """Send a message with the current data of pending and approved users.
        Messages are sent to Cisco Webex in markdown format, and e-mails in HTML format.
        
        Arguments:
            :param user_data  (dict) dictionary containing the data of approved and pending users
        """
        self._post_to_webex(self._markdown_user_reminder_message(user_data), markdown=True)
        self._post_to_email(self._html_user_reminder_message(user_data), subtype='html')

    def send_new_rfc_message(self, new_files, diff_files):
        self.LOGGER.info('Sending notification about new IETF RFC modules')
        new_files = '\n'.join(new_files)
        diff_files = '\n'.join(diff_files)
        message = (
            f'{GREETINGS}\n\nSome of the files are different in '
            'https://yangcatalog.org/private/IETFYANGRFC.json against yangModels/yang repository\n\n'
            f'Files that are missing in yangModels/yang repository: \n{new_files} \n\n '
            f'Files that are different than in yangModels repository: \n{diff_files}'
        )

        self._post_to_webex(message)
        self._post_to_email(message)

    def send_travis_auth_failed(self):
        """Send a message to Cisco Webex notifying about failed authorization
        on the endpoint for Travis jobs.
        """
        self.LOGGER.info('Sending notification about travis authorization failed')
        message = ('Travis pull job not sent because patch was not sent from'
                   ' travis. Key verification failed')
        self._post_to_webex(message)

    def send_automated_procedure_failed(self, arguments: list, file: str):
        """Send a message to Cisco Webex notifying about a failed job started from
        the admin UI.
        
        Arguments:
            :param arguments    (list) A list of arguments passed to the job.
            :param file         (str) Path to a file to attatch.
        """
        self.LOGGER.info('Sending notification about any automated procedure failure')
        message = (
            f'Automated procedure with arguments:\n {arguments} \nfailed with error. Please see attached document'
        )
        self._post_to_webex(message, True, files=[file])

    def send_removed_temp_diff_files(self):
        # TODO send webex message about removed searched diff files
        pass

    def send_removed_yang_files(self, removed_yang_files: str):
        """Send a message to Cisco Webex notifying about removed YANG modules.
        
        Arguments:
            :param removed_yang_files   (str) Dumped JSON object containing
                a list of YANG modules which have been removed.
        """
        self.LOGGER.info('Sending notification about removed YANG modules')
        message = 'Files have been removed from yangcatalog.org. See attached document'
        text = f'The following files has been removed from https://yangcatalog.org using the API: \n{removed_yang_files}\n'
        with open(self._message_log_file, 'w') as f:
            f.write(text)
        self._post_to_webex(message, True, files=[self._message_log_file])

    def send_added_new_yang_files(self, added_yang_files: str):
        """Send a message to Cisco Webex notifying about new YANG modules.
        
        Arguments:
            :param added_yang_files     (str) Dumped JSON object containing
                a list of new YANG modules.
        """
        self.LOGGER.info('Sending notification about added yang modules')
        message = 'Files have been added to yangcatalog.org. See attached document'
        text = (
            'The following files have been added to https://yangcatalog.org'
            f' using the API as new modules or old modules with new revision: \n{added_yang_files}\n'
        )
        with open(self._message_log_file, 'w') as f:
            f.write(text)
        self._post_to_webex(message, True, files=[self._message_log_file])

    def send_new_modified_platform_metadata(self, new_files: list, modified_files: list):
        """Send a message to Cisco Webex notifying about new or modified platform
        metadata.
        
        Arguments:
            :param new_files        (list) A list of newly added files.
            :param modified_files   (list) A list of modified files.
        """
        self.LOGGER.info(
            'Sending notification about new or modified platform metadata')
        new_files_string = '\n'.join(new_files)
        modified_files_string = '\n'.join(modified_files)
        message = 'Files have been modified in yangcatalog.org. See attached document'
        text = (
            'There were new or modified platform metadata json files '
            'added to yangModels/yang repository, that are currently'
            'being processed in following paths:\n\n'
            f'\n New json files: \n {new_files_string} \n\n Modified json files:\n{modified_files_string}\n'
        )
        with open(self._message_log_file, 'w') as f:
            f.write(text)
        self._post_to_webex(message, True, files=[self._message_log_file])

    def send_github_unavailable_schemas(self, modules_list: list):
        """Send an e-mail message notifying about schemas which could not be fetched
        from GitHub.
        
        Arguments:
            :param modules_list     (list) A list of modules whose schemas could not
                be fetched.
        """
        self.LOGGER.info('Sending notification about unavailable schemas')
        message = f'Following modules could not be retreived from GitHub using the schema path:\n{modules_list}'
        self._post_to_email(message, self._developers_email)

    def send_new_user(self, username: str, email: str, motivation: str):
        """Send an e-mail message notifying about a new user sign up request.
        
        Arguments:
            :param username     (str) Username of the new user.
            :param email        (str) Email used to register.
            :param motivation   (str) The user's submitted reason for registering.
        """
        self.LOGGER.info('Sending notification about new user')

        subject = 'Request for access confirmation'
        msg = (
            f'User {username} with email {email} is requesting access.\nMotivation: {motivation}\n'
            'Please go to https://yangcatalog.org/admin/users-management '
            'and approve or reject this request in Users tab.'
        )
        self._post_to_email(msg, subject=subject)

    def send_confd_writing_failures(self, type: str, data: dict):
        """Send an e-mail message notifying about data not accepted by ConfD.

        Arguments:
            :param type     (str) Type of the data, either 'vendors' or 'modules'
            :param data     (dict) Dictionary containg the rejected data.
        """
        subject = f'Following {type} failed to write to ConfD'
        self.LOGGER.info(subject)

        message = f'{subject}\n\n'
        for key, error in data.items():
            message += f'\n{key}:\n{json.dumps(error, indent=2)}'

        self._post_to_email(message, email_to=self._developers_email, subject=subject)
        
    def send_populate_script_triggered_by_api(self, args: list[tuple[str, t.Any]]):
        """Send an e-mail message notifying that populate.py script has been triggered by api call.

        Arguments:
            :param type  (list[tuple[str, t.Any]]) list of all arguments populate.py script was called with
        """
        subject = f'populate.py script has been triggered by api call'
        self.LOGGER.info(f'Sending notification: {subject}')

        message = f'{subject}, args:\n\n'
        for arg_name, arg_value in args:
            message += f'\n{arg_name}:\n{arg_value}'

        self._post_to_webex(message, markdown=True)<|MERGE_RESOLUTION|>--- conflicted
+++ resolved
@@ -66,15 +66,9 @@
         self.LOGGER = log.get_logger(__name__, os.path.join(log_directory, 'yang.log'))
         self.LOGGER.info('Initialising Message Factory')
 
-<<<<<<< HEAD
-        self.__api = WebexTeamsAPI(access_token=token)
-        rooms = list_matching_rooms(self.__api, 'YANG Catalog admin')
-        self.__validate_rooms_count(rooms)
-=======
-        self._api = CiscoSparkAPI(access_token=token)
+        self._api = WebexTeamsAPI(access_token=token)
         rooms = list_matching_rooms(self._api, 'YANG Catalog admin')
         self._validate_rooms_count(rooms)
->>>>>>> d0713081
         # Ok, we should have just one room if we get here
         self._room = rooms[0]
 
