--- conflicted
+++ resolved
@@ -36,7 +36,7 @@
 from redisConnections.redis_users_connection import RedisUsersConnection
 from utility.util import hash_pw
 
-import_string = 'api.views.userSpecificModuleMaintenance.moduleMaintenance'
+import_string = 'api.views.user_specific_module_maintenance'
 
 
 class MockRepoUtil:
@@ -72,11 +72,7 @@
         cls.addClassCleanup(cls.send_patcher.stop)
         cls.mock_send.return_value = 1
 
-<<<<<<< HEAD
         cls.confd_patcher = mock.patch(f'{import_string}.get_mod_redis')
-=======
-        cls.confd_patcher = mock.patch('api.views.user_specific_module_maintenance.get_mod_redis')
->>>>>>> fa1ad490
         cls.mock_redis_get = cls.confd_patcher.start()
         cls.addClassCleanup(cls.confd_patcher.stop)
         cls.mock_redis_get.side_effect = mock_redis_get
@@ -118,7 +114,6 @@
         self.users.delete(self.uid, temp=False)
         shutil.rmtree(yc_gc.save_requests)
 
-<<<<<<< HEAD
     def assertJsonResponse(self, response, status_code: int, field: str, value, contains: bool = False):  # noqa: N802
         self.assertEqual(response.status_code, status_code)
         self.assertTrue(response.is_json)
@@ -128,23 +123,6 @@
             self.assertIn(value, data[field])
         else:
             self.assertEqual(data[field], value)
-=======
-    @mock.patch('api.yangcatalog_api.app.config.redis_users.create', mock.MagicMock())
-    @mock.patch('api.views.user_specific_module_maintenance.MessageFactory', mock.MagicMock)
-    def test_register_user(self):
-        # we use a username different from "test" because such a user already exists
-        body = {
-            'username': 'tset',
-            'password': 'tset',
-            'password-confirm': 'tset',
-            'email': 'tset',
-            'company': 'tset',
-            'first-name': 'tset',
-            'last-name': 'tset',
-            'motivation': 'tset',
-        }
-        result = self.client.post('api/register-user', json=body)
->>>>>>> fa1ad490
 
     def assertJobSuccess(self, response):  # noqa: N802
         self.assertTrue(200 <= response.status_code < 300)
@@ -223,11 +201,7 @@
 
         self.assertJobSuccess(result)
 
-<<<<<<< HEAD
-    @mock.patch(f'{import_string}.get_user_access_rights')
-=======
-    @mock.patch('api.views.user_specific_module_maintenance.get_user_access_rights')
->>>>>>> fa1ad490
+    @mock.patch(f'{import_string}.get_user_access_rights')
     def test_delete_modules_unavailable_module(self, mock_access_rights: mock.MagicMock):
         mock_access_rights.return_value = ''
         mod = {'name': 'test', 'revision': '2017-01-01', 'organization': 'ietf'}
@@ -236,11 +210,7 @@
 
         self.assertJobSuccess(result)
 
-<<<<<<< HEAD
-    @mock.patch(f'{import_string}.get_user_access_rights')
-=======
-    @mock.patch('api.views.user_specific_module_maintenance.get_user_access_rights')
->>>>>>> fa1ad490
+    @mock.patch(f'{import_string}.get_user_access_rights')
     def test_delete_modules_insufficient_rights(self, mock_access_rights: mock.MagicMock):
         """get_user_access_rights patched to give no rights.
         Test error response when the user has insufficient rights.
@@ -279,11 +249,7 @@
 
         self.assertJobSuccess(result)
 
-<<<<<<< HEAD
-    @mock.patch(f'{import_string}.get_user_access_rights')
-=======
-    @mock.patch('api.views.user_specific_module_maintenance.get_user_access_rights')
->>>>>>> fa1ad490
+    @mock.patch(f'{import_string}.get_user_access_rights')
     def test_delete_vendor_insufficient_rights(self, mock_access_rights: mock.MagicMock):
         mock_access_rights.return_value = '/cisco'
         vendor_name = 'fujitsu'
@@ -297,17 +263,10 @@
         self.assertEqual(mm.organization_by_namespace('urn:test:test'), 'test')
         self.assertEqual(mm.organization_by_namespace('test'), '')
 
-<<<<<<< HEAD
     @mock.patch(f'{import_string}.shutil.move')
     @mock.patch(f'{import_string}.shutil.copy')
     @mock.patch(f'{import_string}.shutil.rmtree')
     @mock.patch('utility.repoutil.RepoUtil')
-=======
-    @mock.patch('api.views.user_specific_module_maintenance.shutil.move')
-    @mock.patch('api.views.user_specific_module_maintenance.shutil.copy')
-    @mock.patch('api.views.user_specific_module_maintenance.shutil.rmtree')
-    @mock.patch('utility.repoutil.RepoUtil', mock.MagicMock(**{'return_value.get_commit_hash.return_value': 'master'}))
->>>>>>> fa1ad490
     @mock.patch('requests.put')
     def test_add_modules(self, mock_put: mock.MagicMock, *args):
         body = self.payloads_content.get('add_modules')
@@ -371,11 +330,7 @@
     @mock.patch('shutil.copy')
     @mock.patch('shutil.rmtree')
     @mock.patch('utility.repoutil.RepoUtil')
-<<<<<<< HEAD
     @mock.patch(f'{import_string}.authorize_for_sdos')
-=======
-    @mock.patch('api.views.user_specific_module_maintenance.get_user_access_rights')
->>>>>>> fa1ad490
     @mock.patch('requests.put')
     def test_add_modules_unauthorized(self, mock_put: mock.MagicMock, mock_access_rights: mock.MagicMock, *args):
         body = self.payloads_content.get('add_modules')
@@ -387,17 +342,10 @@
         self.assertJsonResponse(result, 401, 'description', 'Unauthorized for server unknown reason')
 
     @mock.patch('requests.put')
-<<<<<<< HEAD
     @mock.patch(f'{import_string}.authorize_for_vendors')
     @mock.patch('shutil.copy', mock.MagicMock)
-    @mock.patch(f'{import_string}.repoutil.ModifiableRepoUtil', MockRepoUtil)
+    @mock.patch(f'{import_string}.RepoUtil', MockRepoUtil)
     @mock.patch(f'{import_string}.open', mock.mock_open())
-=======
-    @mock.patch('api.views.user_specific_module_maintenance.authorize_for_vendors')
-    @mock.patch('shutil.copy', mock.MagicMock)
-    @mock.patch('api.views.user_specific_module_maintenance.RepoUtil', MockRepoUtil)
-    @mock.patch('api.views.user_specific_module_maintenance.open', mock.mock_open())
->>>>>>> fa1ad490
     def test_add_vendor(self, mock_authorize: mock.MagicMock, mock_put: mock.MagicMock):
         mock_authorize.return_value = True
         mock_put.return_value.status_code = 200
@@ -406,21 +354,12 @@
 
         self.assertJobSuccess(result)
 
-<<<<<<< HEAD
     @mock.patch(f'{import_string}.repoutil.pull')
     @mock.patch('requests.put')
     @mock.patch(f'{import_string}.authorize_for_vendors')
     @mock.patch('shutil.copy', mock.MagicMock)
-    @mock.patch(f'{import_string}.repoutil.ModifiableRepoUtil', MockRepoUtil)
+    @mock.patch(f'{import_string}.RepoUtil', MockRepoUtil)
     @mock.patch(f'{import_string}.open', mock.mock_open())
-=======
-    @mock.patch('api.views.user_specific_module_maintenance.repoutil.pull')
-    @mock.patch('requests.put')
-    @mock.patch('api.views.user_specific_module_maintenance.authorize_for_vendors')
-    @mock.patch('shutil.copy', mock.MagicMock)
-    @mock.patch('api.views.user_specific_module_maintenance.RepoUtil', MockRepoUtil)
-    @mock.patch('api.views.user_specific_module_maintenance.open', mock.mock_open())
->>>>>>> fa1ad490
     def test_add_vendor_post(self, mock_authorize: mock.MagicMock, mock_put: mock.MagicMock, mock_pull: mock.MagicMock):
         mock_authorize.return_value = True
         mock_put.return_value.status_code = 200
@@ -431,11 +370,7 @@
         self.assertJobSuccess(result)
 
     @mock.patch('requests.put')
-<<<<<<< HEAD
     @mock.patch(f'{import_string}.authorize_for_vendors')
-=======
-    @mock.patch('api.views.user_specific_module_maintenance.authorize_for_vendors')
->>>>>>> fa1ad490
     def test_add_vendor_confd_error(self, mock_authorize: mock.MagicMock, mock_put: mock.MagicMock):
         mock_authorize.return_value = True
         mock_put.return_value.status_code = 400
@@ -450,79 +385,10 @@
         )
 
     @mock.patch('requests.put')
-<<<<<<< HEAD
     @mock.patch(f'{import_string}.authorize_for_vendors')
     @mock.patch('shutil.copy', mock.MagicMock)
     @mock.patch(f'{import_string}.repoutil.RepoUtil', MockRepoUtil)
     @mock.patch(f'{import_string}.open', mock.mock_open())
-=======
-    @mock.patch('api.views.user_specific_module_maintenance.authorize_for_vendors')
-    def test_add_vendor_no_module_file_list(self, mock_authorize: mock.MagicMock, mock_put: mock.MagicMock):
-        mock_authorize.return_value = True
-        mock_put.return_value.status_code = 200
-        result = self.client.put(
-            'api/platforms',
-            json={'platforms': {'platform': [{'test': 'test'}]}},
-            auth=('test', 'test'),
-        )
-
-        self.assertEqual(result.status_code, 400)
-        self.assertEqual(result.content_type, 'application/json')
-        data = json.loads(result.data)
-        self.assertIn('description', data)
-        self.assertIn('module-list-file', data['description'])
-
-    @mock.patch('requests.put')
-    @mock.patch('api.views.user_specific_module_maintenance.authorize_for_vendors')
-    def test_add_vendor_no_path(self, mock_authorize: mock.MagicMock, mock_put: mock.MagicMock):
-        mock_authorize.return_value = True
-        mock_put.return_value.status_code = 200
-        body = self.payloads_content.get('add_vendor')
-        body['platforms']['platform'][0]['module-list-file'].pop('path')
-        result = self.client.put('api/platforms', json=body, auth=('test', 'test'))
-
-        self.assertEqual(result.status_code, 400)
-        self.assertEqual(result.content_type, 'application/json')
-        data = json.loads(result.data)
-        self.assertIn('description', data)
-        self.assertIn('path', data['description'])
-
-    @mock.patch('requests.put')
-    @mock.patch('api.views.user_specific_module_maintenance.authorize_for_vendors')
-    def test_add_vendor_no_repository(self, mock_authorize: mock.MagicMock, mock_put: mock.MagicMock):
-        mock_authorize.return_value = True
-        mock_put.return_value.status_code = 200
-        body = self.payloads_content.get('add_vendor')
-        body['platforms']['platform'][0]['module-list-file'].pop('repository')
-        result = self.client.put('api/platforms', json=body, auth=('test', 'test'))
-
-        self.assertEqual(result.status_code, 400)
-        self.assertEqual(result.content_type, 'application/json')
-        data = json.loads(result.data)
-        self.assertIn('description', data)
-        self.assertIn('repository', data['description'])
-
-    @mock.patch('requests.put')
-    @mock.patch('api.views.user_specific_module_maintenance.authorize_for_vendors')
-    def test_add_vendor_no_owner(self, mock_authorize: mock.MagicMock, mock_put: mock.MagicMock):
-        mock_authorize.return_value = True
-        mock_put.return_value.status_code = 200
-        body = self.payloads_content.get('add_vendor')
-        body['platforms']['platform'][0]['module-list-file'].pop('owner')
-        result = self.client.put('api/platforms', json=body, auth=('test', 'test'))
-
-        self.assertEqual(result.status_code, 400)
-        self.assertEqual(result.content_type, 'application/json')
-        data = json.loads(result.data)
-        self.assertIn('description', data)
-        self.assertIn('owner', data['description'])
-
-    @mock.patch('requests.put')
-    @mock.patch('api.views.user_specific_module_maintenance.authorize_for_vendors')
-    @mock.patch('shutil.copy', mock.MagicMock)
-    @mock.patch('api.views.user_specific_module_maintenance.repoutil.RepoUtil', MockRepoUtil)
-    @mock.patch('api.views.user_specific_module_maintenance.open', mock.mock_open())
->>>>>>> fa1ad490
     def test_add_vendor_git_error(self, mock_authorize: mock.MagicMock, mock_put: mock.MagicMock):
         mock_authorize.return_value = True
         mock_put.return_value.status_code = 200
@@ -538,11 +404,7 @@
             contains=True,
         )
 
-<<<<<<< HEAD
-    @mock.patch(f'{import_string}.get_user_access_rights')
-=======
-    @mock.patch('api.views.user_specific_module_maintenance.get_user_access_rights')
->>>>>>> fa1ad490
+    @mock.patch(f'{import_string}.get_user_access_rights')
     def test_authorize_for_vendors(self, mock_access_rights: mock.MagicMock):
         mock_access_rights.return_value = '/test/test/test/test'
         request = mock.MagicMock()
@@ -557,11 +419,7 @@
 
         self.assertEqual(result, True)
 
-<<<<<<< HEAD
-    @mock.patch(f'{import_string}.get_user_access_rights')
-=======
-    @mock.patch('api.views.user_specific_module_maintenance.get_user_access_rights')
->>>>>>> fa1ad490
+    @mock.patch(f'{import_string}.get_user_access_rights')
     def test_authorize_for_vendors_root(self, mock_access_rights: mock.MagicMock):
         mock_access_rights.return_value = '/'
         request = mock.MagicMock()
@@ -571,11 +429,7 @@
 
         self.assertEqual(result, True)
 
-<<<<<<< HEAD
-    @mock.patch(f'{import_string}.get_user_access_rights')
-=======
-    @mock.patch('api.views.user_specific_module_maintenance.get_user_access_rights')
->>>>>>> fa1ad490
+    @mock.patch(f'{import_string}.get_user_access_rights')
     def test_authorize_for_vendors_missing_rights(self, mock_access_rights: mock.MagicMock):
         mock_access_rights.return_value = 'test'
         request = mock.MagicMock()
@@ -592,44 +446,8 @@
 
         self.assertEqual(result, 'vendor')
 
-<<<<<<< HEAD
     @mock.patch(f'{import_string}.get_user_access_rights')
     def test_authorize_for_sdos(self, mock_access_rights: mock.MagicMock):
-=======
-    @mock.patch('api.views.user_specific_module_maintenance.get_user_access_rights')
-    def test_authorize_for_sdos_root(self, mock_access_rights: mock.MagicMock):
-        mock_access_rights.return_value = '/'
-        request = mock.MagicMock()
-        request.authorization = {'username': 'test'}
-        with app.app_context():
-            result = mm.authorize_for_sdos(request, 'test', 'test')
-
-        self.assertTrue(result)
-
-    @mock.patch('api.views.user_specific_module_maintenance.get_user_access_rights')
-    def test_authorize_for_sdos(self, mock_access_rights: mock.MagicMock):
-        mock_access_rights.return_value = 'test'
-        request = mock.MagicMock()
-        request.authorization = {'username': 'test'}
-        with app.app_context():
-            result = mm.authorize_for_sdos(request, 'test', 'test')
-
-        self.assertTrue(result)
-
-    @mock.patch('api.views.user_specific_module_maintenance.get_user_access_rights')
-    def test_authorize_for_sdos_not_same(self, mock_access_rights: mock.MagicMock):
-        mock_access_rights.return_value = '/'
-        request = mock.MagicMock()
-        request.authorization = {'username': 'test'}
-        with app.app_context():
-            result = mm.authorize_for_sdos(request, 'test', 'other')
-
-        self.assertEqual(result, 'module`s organization is not the same as organization provided')
-
-    @mock.patch('api.views.user_specific_module_maintenance.get_user_access_rights')
-    def test_authorize_for_sdos_not_in_rights(self, mock_access_rights: mock.MagicMock):
-        mock_access_rights.return_value = 'test'
->>>>>>> fa1ad490
         request = mock.MagicMock()
         request.authorization = {'username': 'test'}
         with app.app_context():
