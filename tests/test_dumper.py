# Copyright The IETF Trust 2021, All Rights Reserved
#
# Licensed under the Apache License, Version 2.0 (the "License");
# you may not use this file except in compliance with the License.
# You may obtain a copy of the License at
#
#     http://www.apache.org/licenses/LICENSE-2.0
#
# Unless required by applicable law or agreed to in writing, software
# distributed under the License is distributed on an "AS IS" BASIS,
# WITHOUT WARRANTIES OR CONDITIONS OF ANY KIND, either express or implied.
# See the License for the specific language governing permissions and
# limitations under the License.

__author__ = 'Slavomir Mazur'
__copyright__ = 'Copyright The IETF Trust 2021, All Rights Reserved'
__license__ = 'Apache License, Version 2.0'
__email__ = 'slavomir.mazur@pantheon.tech'

import json
import os
import unittest
from unittest import mock

from api.globalConfig import yc_gc
from parseAndPopulate.dir_paths import DirPaths
from parseAndPopulate.dumper import Dumper
from parseAndPopulate.loadJsonFiles import LoadFiles
from parseAndPopulate.modules import SdoModule, VendorModule
from utility.staticVariables import github_raw


class TestDumperClass(unittest.TestCase):

    def __init__(self, *args, **kwargs):
        super(TestDumperClass, self).__init__(*args, **kwargs)

        # Declare variables
        self.schema_base = '{}/YangModels/yang/master/'.format(github_raw)
        self.yangcatalog_api_prefix = '{}/api/'.format(yc_gc.my_uri)
        self.prepare_output_filename = 'prepare'
        self.sdo_module_filename = 'ietf-yang-types@2013-07-15.yang'
        self.sdo_module_name = 'ietf-yang-types'
        self.hello_message_filename = 'capabilities-ncs5k.xml'
        self.platform_name = 'ncs5k'
<<<<<<< HEAD
        self.resources_path = os.path.join(os.environ['BACKEND'], 'tests/resources')
        self.test_private_dir = os.path.join(self.resources_path, 'html/private')
        self.dir_paths = {
            'temp': yc_gc.temp_dir,
=======
        self.resources_path = os.path.join(os.path.dirname(os.path.abspath(__file__)), 'resources')
        self.test_private_dir = 'tests/resources/html/private'
        self.dir_paths: DirPaths = {
            'cache': '',
            'json': '',
            'log': yc_gc.logs_dir,
>>>>>>> e80b4fed
            'private': self.test_private_dir,
            'result': yc_gc.result_dir,
            'save': '',
            'yang_models': yc_gc.yang_models
        }

    #########################
    ### TESTS DEFINITIONS ###
    #########################

    def test_dumper_add_module(self):
        """
        Dumper object is initialized and key of one Modules object is added to 'yang_modules' dictionary.
        Created key is then retreived from 'yang_modules' dictionary and compared with desired format of key.
        """
        desired_key = 'ietf-yang-types@2013-07-15/ietf'

        yang = self.declare_sdo_module()

        dumper = Dumper(yc_gc.logs_dir, self.prepare_output_filename, self.yangcatalog_api_prefix)
        dumper.add_module(yang)

        created_key = list(dumper.yang_modules.keys())[0]

        self.assertEqual(created_key, desired_key)
        self.assertIn(desired_key, dumper.yang_modules)

    def test_dumper_add_module_no_compilation_status(self):
        """
        Dumper object is initialized and key of one Modules object is added to 'yang_modules' dictionary.
        Created key is then retreived from 'yang_modules' dictionary and compared with desired format of key.
        Check if 'compilation_status' is  property set, after setting to None (value should be requested).
        """
        desired_key = 'ietf-yang-types@2013-07-15/ietf'

        yang = self.declare_sdo_module()

        # Clear compilation status to test functionality of requesting compilation_status
        yang.compilation_status = None

        dumper = Dumper(yc_gc.logs_dir, self.prepare_output_filename, self.yangcatalog_api_prefix)
        dumper.add_module(yang)

        created_key = list(dumper.yang_modules.keys())[0]

        self.assertEqual(created_key, desired_key)
        self.assertIn(desired_key, dumper.yang_modules)

        yang_module = dumper.yang_modules[desired_key]
        # Check if object contains 'compilation_status' property
        self.assertIn('compilation_status', yang_module.__dict__)

    @mock.patch('parseAndPopulate.dumper.requests.get')
    def test_dumper_add_module_no_compilation_status_exception(self, mock_requests_get: mock.MagicMock):
        """
        Dumper object is initialized and key of one Modules object is added to 'yang_modules' dictionary.
        Created key is then retreived from 'yang_modules' dictionary and compared with desired format of key.
        Check if 'compilation_status' is  property set, after setting to None (value should be requested).

        Arguments:
        :param mock_requests_get    (mock.MagicMock) requests.get() method is patched to return None, so exception is raised.
        """
        mock_requests_get.return_value = None
        desired_key = 'ietf-yang-types@2013-07-15/ietf'

        yang = self.declare_sdo_module()

        # Clear compilation status to test functionality of requesting compilation_status
        yang.compilation_status = None

        dumper = Dumper(yc_gc.logs_dir, self.prepare_output_filename, self.yangcatalog_api_prefix)
        dumper.add_module(yang)

        created_key = list(dumper.yang_modules.keys())[0]

        self.assertEqual(created_key, desired_key)
        self.assertIn(desired_key, dumper.yang_modules)

        yang_module = dumper.yang_modules[desired_key]

        # Check if 'compilation_status' property is set correctly to value 'unknown'
        self.assertIn('compilation_status', yang_module.__dict__)
        self.assertEqual(yang_module.__getattribute__('compilation_status'), 'unknown')

    def test_dumper_dump_modules(self):
        """
        Dumper object is created and one SDO module is added.
        Modules are then dumped into prepare.json file using dump_modules() method.
        Content of prepare.json file is then checked, data from file are compared with Modules object properties.
        """
        yang = self.declare_sdo_module()

        dumper = Dumper(yc_gc.logs_dir, self.prepare_output_filename, self.yangcatalog_api_prefix)
        dumper.add_module(yang)
        dumper.dump_modules(yc_gc.temp_dir)

        # Load desired module data from .json file
        with open('{}/parseAndPopulate_tests_data.json'.format(self.resources_path), 'r') as f:
            file_content = json.load(f)
        desired_module_data = file_content['dumped_module']['module'][0]

        # Load module data from dumped prepare.json file
        with open('{}/{}.json'.format(yc_gc.temp_dir, self.prepare_output_filename), 'r') as f:
            file_content = json.load(f)
        dumped_module_data = file_content['module'][0]

        # Compare properties/keys of desired and dumped module data objects
        for key in desired_module_data:
            if key == 'yang-tree':
                # Compare only URL suffix (exclude domain)
                desired_tree_suffix = '/api{}'.format(desired_module_data[key].split('/api')[1])
                dumped_tree_suffix = '/api{}'.format(dumped_module_data[key].split('/api')[1])
                self.assertEqual(desired_tree_suffix, dumped_tree_suffix)
            elif key == 'compilation-result':
                if dumped_module_data[key] != '' and desired_module_data[key] != '':
                    # Compare only URL suffix (exclude domain)
                    desired_compilation_result = '/results{}'.format(desired_module_data[key].split('/results')[1])
                    dumped_compilation_result = '/results{}'.format(dumped_module_data[key].split('/results')[1])
                    self.assertEqual(desired_compilation_result, dumped_compilation_result)
            else:
                self.assertEqual(dumped_module_data[key], desired_module_data[key])

    def test_dumper_dump_vendors(self):
        """
        Dumper object is initialized and key of one Modules object is added to 'yang_modules' dictionary.
        It is necessary that this module has filled information about the implementation.
        This can be achieved by calling add_vendor_information() method.
        Vendor data are then dumped into normal.json file using dump_vendors() method.
        Content of dumped normal.json file is then compared with desired content loaded from parseAndPopulate_tests_data.json file.
        """
        # Modules object
        directory = os.path.join(yc_gc.temp_dir, 'test/YangModels/yang/vendor/cisco/xr/701')
        platform_data, netconf_version, netconf_capabilities = self.get_platform_data(directory)
        yang = self.declare_vendor_module()
        yang.add_vendor_information(platform_data, 'implement', netconf_capabilities, netconf_version)
        # Dumper object
        dumper = Dumper(yc_gc.logs_dir, self.prepare_output_filename, self.yangcatalog_api_prefix)
        dumper.add_module(yang)
        dumper.dump_vendors(yc_gc.temp_dir)

        # Load desired module data from .json file
        with open(os.path.join(self.resources_path, 'parseAndPopulate_tests_data.json'), 'r') as f:
            file_content = json.load(f)
        desired_vendor_data = file_content.get('dumped_vendor_data', {})

        # Load vendor module data from normal.json file
        os.path.join(yc_gc.temp_dir, 'normal.json')
        with open(os.path.join(yc_gc.temp_dir, 'normal.json'), 'r') as f:
            dumped_vendor_data = json.load(f)

        self.assertEqual(desired_vendor_data, dumped_vendor_data)

    def test_dumper_get_dependencies_none(self):
        """
        Set value of dependencies property to None, to test if __get_dependencies() method
        correctly set value.
        If value is set to None, it should not be dumped into normal.json file.
        """
        yang = self.declare_sdo_module()

        # Clear dependencies property to test functionality of __get_dependencies() method
        yang.dependencies = []

        dumper = Dumper(yc_gc.logs_dir, self.prepare_output_filename, self.yangcatalog_api_prefix)
        dumper.add_module(yang)
        dumper.dump_modules(yc_gc.temp_dir)

        # Load module data from dumped .json file
        with open('{}/{}.json'.format(yc_gc.temp_dir, self.prepare_output_filename), 'r') as f:
            file_content = json.load(f)
        dumped_module_data = file_content['module'][0]

        # Since dependencies property has value None, it should not be present in dumped module
        self.assertNotIn('dependencies', dumped_module_data)

    def test_dumper_get_deviations_none(self):
        """
        Set value of deviations property to None, to test if __get_deviations() method
        correctly set value.
        If value is set to None, it should not be dumped into .json file.
        """
        directory = os.path.join(yc_gc.temp_dir, 'test/YangModels/yang/vendor/cisco/xr/701')
        platform_data, netconf_version, netconf_capabilities = self.get_platform_data(directory)
        yang = self.declare_vendor_module()
        yang.add_vendor_information(platform_data, 'implement', netconf_capabilities, netconf_version)

        # Clear deviations property to test functionality of __get_deviations() method
        for implementation in yang.implementations:
            implementation.deviations = []

        # Dumper object
        dumper = Dumper(yc_gc.logs_dir, self.prepare_output_filename, self.yangcatalog_api_prefix)
        dumper.add_module(yang)
        dumper.dump_vendors(yc_gc.temp_dir)

        # Load vendor module data from normal.json file
        with open(os.path.join(yc_gc.temp_dir, 'normal.json'), 'r') as f:
            dumped_vendor_data = json.load(f)

        # Since deviations property has value None, it should not be present in dumped module
        self.assertNotIn('deviations', dumped_vendor_data)

    ##########################
    ### HELPER DEFINITIONS ###
    ##########################

    def declare_sdo_module(self):
        """
        Initialize Modules object for SDO (ietf) module.

        :returns:           Created instance of Modules object of SDO (ietf) module
        :rtype: Modules
        """
        parsed_jsons = LoadFiles(self.test_private_dir, yc_gc.logs_dir)
        path_to_yang = os.path.join(yc_gc.temp_dir, 'test/YangModels/yang/standard/ietf/RFC', self.sdo_module_filename)

        yang = SdoModule(path_to_yang, parsed_jsons, self.dir_paths)
        yang.parse_all(self.sdo_module_name, 'master', {}, self.schema_base, yc_gc.save_file_dir)

        return yang

    def declare_vendor_module(self):
        """
        Initialize Modules object for vendor (Cisco) module.

        :returns:           Created instance of Modules object of vendor (cisco) module
        :rtype: Modules
        """
        parsed_jsons = LoadFiles(self.test_private_dir, yc_gc.logs_dir)
        vendor_data = 'ietf-netconf-acm&revision=2018-02-14&deviations=cisco-xr-ietf-netconf-acm-deviations'
        module_name = vendor_data.split('&revision')[0]
        module_path = '{}/{}.yang'.format(self.resources_path, module_name)

        yang = VendorModule(module_path, parsed_jsons, self.dir_paths, data=vendor_data)
        yang.parse_all(module_name, 'master', {}, self.schema_base, yc_gc.save_file_dir)

        return yang

    def get_platform_data(self, directory: str):
        """
        Load content of platform-metadata.json file and parse data of selected platform.

        :param xml_path         (str) Absolute path of selected .xml file
        """
        platform_data = []
        netconf_version = []
        netconf_capabilities = []

        with open(os.path.join(directory, 'platform-metadata.json'), 'r') as f:
            file_content = json.load(f)
            platforms = file_content['platforms']['platform']
        for platform in platforms:
            if self.platform_name == platform['name']:
                platform_data.append({'software-flavor': platform['software-flavor'],
                                      'platform': platform['name'],
                                      'os-version': platform['software-version'],
                                      'software-version': platform['software-version'],
                                      'feature-set': 'ALL',
                                      'vendor': platform['vendor'],
                                      'os': platform['os-type']})
                if 'netconf-capabilities' in platform:
                    netconf_version = [
                        capability for capability in platform['netconf-capabilities'] if ':netconf:base:' in capability]
                    netconf_capabilities = [
                        capability for capability in platform['netconf-capabilities'] if ':capability:' in capability]

        return platform_data, netconf_version, netconf_capabilities


if __name__ == '__main__':
    unittest.main()<|MERGE_RESOLUTION|>--- conflicted
+++ resolved
@@ -43,19 +43,12 @@
         self.sdo_module_name = 'ietf-yang-types'
         self.hello_message_filename = 'capabilities-ncs5k.xml'
         self.platform_name = 'ncs5k'
-<<<<<<< HEAD
         self.resources_path = os.path.join(os.environ['BACKEND'], 'tests/resources')
-        self.test_private_dir = os.path.join(self.resources_path, 'html/private')
-        self.dir_paths = {
-            'temp': yc_gc.temp_dir,
-=======
-        self.resources_path = os.path.join(os.path.dirname(os.path.abspath(__file__)), 'resources')
-        self.test_private_dir = 'tests/resources/html/private'
+        self.test_private_dir = os.path.join(self.resources_path, 'html/private')        
         self.dir_paths: DirPaths = {
             'cache': '',
             'json': '',
             'log': yc_gc.logs_dir,
->>>>>>> e80b4fed
             'private': self.test_private_dir,
             'result': yc_gc.result_dir,
             'save': '',
