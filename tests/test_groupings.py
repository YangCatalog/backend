--- conflicted
+++ resolved
@@ -27,17 +27,11 @@
 from api.globalConfig import yc_gc
 from parseAndPopulate.dir_paths import DirPaths
 from parseAndPopulate.dumper import Dumper
-<<<<<<< HEAD
 from parseAndPopulate.file_hasher import FileHasher, VendorModuleHashCheckForParsing
 from parseAndPopulate.groupings import SdoDirectory, VendorCapabilities, VendorGrouping, VendorYangLibrary
 from redisConnections.redisConnection import RedisConnection
 from sandbox import generate_schema_urls
 from utility.create_config import create_config
-=======
-from parseAndPopulate.file_hasher import FileHasher
-from parseAndPopulate.groupings import SdoDirectory, VendorCapabilities, VendorGrouping, VendorYangLibrary
-from sandbox import generate_schema_urls
->>>>>>> 3643f36a
 
 
 class TestGroupingsClass(unittest.TestCase):
@@ -90,11 +84,7 @@
 
         self.assertListEqual(
             sorted(sdo_directory.dumper.yang_modules),
-<<<<<<< HEAD
-            ['sdo-first@2022-08-05/ietf', 'sdo-second@2022-08-05/ietf', 'sdo-third@2022-08-05/ietf']
-=======
             ['sdo-first@2022-08-05/ietf', 'sdo-second@2022-08-05/ietf', 'sdo-third@2022-08-05/ietf'],
->>>>>>> 3643f36a
         )
 
     @mock.patch('parseAndPopulate.groupings.repoutil.RepoUtil.get_commit_hash')
@@ -115,10 +105,6 @@
             self.resource('owner/repo/sdo/subdir/sdo-third.yang'): ('sdo-third', '2022-08-05'),
         }
 
-<<<<<<< HEAD
-        sdo_directory = SdoDirectory(self.resources_path, dumper, self.file_hasher, api, self.dir_paths,
-                                     path_to_name_rev)
-=======
         sdo_directory = SdoDirectory(
             self.resources_path,
             dumper,
@@ -127,16 +113,11 @@
             self.dir_paths,
             path_to_name_rev,
         )
->>>>>>> 3643f36a
         sdo_directory.parse_and_load()
 
         self.assertListEqual(
             sorted(sdo_directory.dumper.yang_modules),
-<<<<<<< HEAD
-            ['sdo-first@2022-08-05/ietf', 'sdo-second@2022-08-05/ietf', 'sdo-third@2022-08-05/ietf']
-=======
             ['sdo-first@2022-08-05/ietf', 'sdo-second@2022-08-05/ietf', 'sdo-third@2022-08-05/ietf'],
->>>>>>> 3643f36a
         )
 
     def test_vendor_parse_raw_capability(self):
@@ -164,12 +145,8 @@
                 'path': 'ietf-yang-library.xml',
                 'owner': 'owner',
                 'repository': 'repo',
-<<<<<<< HEAD
-                'commit-hash': '0' * 64},
-=======
                 'commit-hash': '0' * 64,
             },
->>>>>>> 3643f36a
             'software-flavor': 'test-flavor',
             'name': 'test-platform',
             'software-version': 'test-version',
@@ -249,30 +226,37 @@
         dumper = Dumper(yc_gc.logs_dir, self.prepare_output_filename)
 
         vendor_yang_lib = VendorYangLibrary(
-            directory, xml_file, dumper, self.file_hasher, api, self.dir_paths, {},
-            config=self.config, redis_connection=self.redis_connection,
+            directory,
+            xml_file,
+            dumper,
+            self.file_hasher,
+            api,
+            self.dir_paths,
+            {},
+            config=self.config,
+            redis_connection=self.redis_connection,
         )
         vendor_yang_lib.parse_and_load()
 
         self.assertEqual(
             sorted(vendor_yang_lib.dumper.yang_modules),
-            ['sdo-first@2022-08-05/ietf', 'vendor-first@2022-08-05/cisco', 'vendor-second@2022-08-05/cisco']
+            ['sdo-first@2022-08-05/ietf', 'vendor-first@2022-08-05/cisco', 'vendor-second@2022-08-05/cisco'],
         )
         self.assertEqual(
             vendor_yang_lib.dumper.yang_modules['sdo-first@2022-08-05/ietf'].implementations[0].deviations[0].name,
-            'vendor-sdo-first-deviations'
+            'vendor-sdo-first-deviations',
         )
         self.assertEqual(
             vendor_yang_lib.dumper.yang_modules['sdo-first@2022-08-05/ietf'].implementations[0].deviations[0].revision,
-            '2022-08-05'
+            '2022-08-05',
         )
         self.assertEqual(
             vendor_yang_lib.dumper.yang_modules['vendor-first@2022-08-05/cisco'].implementations[0].conformance_type,
-            'implement'
+            'implement',
         )
         self.assertEqual(
             vendor_yang_lib.dumper.yang_modules['vendor-first@2022-08-05/cisco'].implementations[0].feature,
-            ['test-feature']
+            ['test-feature'],
         )
 
     @mock.patch('parseAndPopulate.groupings.repoutil.RepoUtil.get_commit_hash')
@@ -298,32 +282,20 @@
         self.populate_test_modules_basic_info_to_db()
 
         vendor_yang_lib = VendorYangLibrary(
-            directory, xml_file, dumper, self.file_hasher, api, self.dir_paths, {},
-            config=self.config, redis_connection=self.redis_connection,
+            directory,
+            xml_file,
+            dumper,
+            self.file_hasher,
+            api,
+            self.dir_paths,
+            {},
+            config=self.config,
+            redis_connection=self.redis_connection,
         )
         vendor_yang_lib.parse_and_load()
 
         self.assertEqual(
             sorted(vendor_yang_lib.dumper.yang_modules),
-<<<<<<< HEAD
-            ['sdo-first@2022-08-05/ietf', 'vendor-first@2022-08-05/cisco', 'vendor-second@2022-08-05/cisco']
-        )
-        self.assertEqual(
-            vendor_yang_lib.dumper.yang_modules['sdo-first@2022-08-05/ietf'].implementations[0].deviations[0].name,
-            'vendor-sdo-first-deviations'
-        )
-        self.assertEqual(
-            vendor_yang_lib.dumper.yang_modules['sdo-first@2022-08-05/ietf'].implementations[0].deviations[0].revision,
-            '2022-08-05'
-        )
-        self.assertEqual(
-            vendor_yang_lib.dumper.yang_modules['vendor-first@2022-08-05/cisco'].implementations[0].conformance_type,
-            'implement'
-        )
-        self.assertEqual(
-            vendor_yang_lib.dumper.yang_modules['vendor-first@2022-08-05/cisco'].implementations[0].feature,
-            ['test-feature']
-=======
             ['sdo-first@2022-08-05/ietf', 'vendor-first@2022-08-05/cisco', 'vendor-second@2022-08-05/cisco'],
         )
         self.assertEqual(
@@ -341,7 +313,6 @@
         self.assertEqual(
             vendor_yang_lib.dumper.yang_modules['vendor-first@2022-08-05/cisco'].implementations[0].feature,
             ['test-feature'],
->>>>>>> 3643f36a
         )
 
     @mock.patch('parseAndPopulate.groupings.repoutil.RepoUtil.get_commit_hash')
@@ -360,86 +331,19 @@
         dumper = Dumper(yc_gc.logs_dir, self.prepare_output_filename)
 
         vendor_capabilities = VendorCapabilities(
-            directory, xml_file, dumper, self.file_hasher, api, self.dir_paths, {}, config=self.config
+            directory,
+            xml_file,
+            dumper,
+            self.file_hasher,
+            api,
+            self.dir_paths,
+            {},
+            config=self.config,
         )
         vendor_capabilities.parse_and_load()
 
         self.assertEqual(
             sorted(vendor_capabilities.dumper.yang_modules),
-<<<<<<< HEAD
-            ['sdo-first@2022-08-05/ietf', 'vendor-first@2022-08-05/cisco', 'vendor-second@2022-08-05/cisco']
-        )
-        self.assertEqual(
-            vendor_capabilities.dumper.yang_modules['sdo-first@2022-08-05/ietf'].implementations[0].deviations[0].name,
-            'vendor-sdo-first-deviations')
-        self.assertEqual(
-            vendor_capabilities.dumper.yang_modules[
-                'sdo-first@2022-08-05/ietf'
-            ].implementations[0].deviations[0].revision,
-            '2022-08-05'
-        )
-        self.assertEqual(
-            vendor_capabilities.dumper.yang_modules[
-                'vendor-first@2022-08-05/cisco'
-            ].implementations[0].conformance_type,
-            'implement'
-        )
-        self.assertEqual(
-            vendor_capabilities.dumper.yang_modules['vendor-first@2022-08-05/cisco'].implementations[0].feature,
-            ['test-feature']
-        )
-
-    @mock.patch('parseAndPopulate.groupings.repoutil.RepoUtil.get_commit_hash')
-    def test_vendor_capabilities_parse_and_load_from_db(self, mock_hash: mock.MagicMock):
-        """
-        Test whether keys were created and dumper object values were set correctly
-        from all the .yang files specified in the ietf-yang-library.xml file.
-
-        Arguments:
-            :param mock_hash            (mock.MagicMock) get_commit_hash() method is patched, to always return 'master'
-        """
-        mock_hash.return_value = 'master'
-        directory = self.resource('owner/repo/vendor')
-        xml_file = os.path.join(directory, 'capabilities.xml')
-        api = False
-        dumper = Dumper(yc_gc.logs_dir, self.prepare_output_filename)
-
-        def check_vendor_module_hash_for_parsing_mock(path: str, new_implementations: t.Optional[list[str]] = None):
-            return VendorModuleHashCheckForParsing(file_hash_exists=True, new_implementations_detected=True)
-
-        self.file_hasher.check_vendor_module_hash_for_parsing = check_vendor_module_hash_for_parsing_mock
-
-        self.populate_test_modules_basic_info_to_db()
-
-        vendor_capabilities = VendorCapabilities(
-            directory, xml_file, dumper, self.file_hasher, api, self.dir_paths, {},
-            config=self.config, redis_connection=self.redis_connection,
-        )
-        vendor_capabilities.parse_and_load()
-
-        self.assertEqual(
-            sorted(vendor_capabilities.dumper.yang_modules),
-            ['sdo-first@2022-08-05/ietf', 'vendor-first@2022-08-05/cisco', 'vendor-second@2022-08-05/cisco']
-        )
-        self.assertEqual(
-            vendor_capabilities.dumper.yang_modules['sdo-first@2022-08-05/ietf'].implementations[0].deviations[0].name,
-            'vendor-sdo-first-deviations')
-        self.assertEqual(
-            vendor_capabilities.dumper.yang_modules[
-                'sdo-first@2022-08-05/ietf'
-            ].implementations[0].deviations[0].revision,
-            '2022-08-05'
-        )
-        self.assertEqual(
-            vendor_capabilities.dumper.yang_modules[
-                'vendor-first@2022-08-05/cisco'
-            ].implementations[0].conformance_type,
-            'implement'
-        )
-        self.assertEqual(
-            vendor_capabilities.dumper.yang_modules['vendor-first@2022-08-05/cisco'].implementations[0].feature,
-            ['test-feature']
-=======
             ['sdo-first@2022-08-05/ietf', 'vendor-first@2022-08-05/cisco', 'vendor-second@2022-08-05/cisco'],
         )
         self.assertEqual(
@@ -462,7 +366,67 @@
         self.assertEqual(
             vendor_capabilities.dumper.yang_modules['vendor-first@2022-08-05/cisco'].implementations[0].feature,
             ['test-feature'],
->>>>>>> 3643f36a
+        )
+
+    @mock.patch('parseAndPopulate.groupings.repoutil.RepoUtil.get_commit_hash')
+    def test_vendor_capabilities_parse_and_load_from_db(self, mock_hash: mock.MagicMock):
+        """
+        Test whether keys were created and dumper object values were set correctly
+        from all the .yang files specified in the ietf-yang-library.xml file.
+
+        Arguments:
+            :param mock_hash            (mock.MagicMock) get_commit_hash() method is patched, to always return 'master'
+        """
+        mock_hash.return_value = 'master'
+        directory = self.resource('owner/repo/vendor')
+        xml_file = os.path.join(directory, 'capabilities.xml')
+        api = False
+        dumper = Dumper(yc_gc.logs_dir, self.prepare_output_filename)
+
+        def check_vendor_module_hash_for_parsing_mock(path: str, new_implementations: t.Optional[list[str]] = None):
+            return VendorModuleHashCheckForParsing(file_hash_exists=True, new_implementations_detected=True)
+
+        self.file_hasher.check_vendor_module_hash_for_parsing = check_vendor_module_hash_for_parsing_mock
+
+        self.populate_test_modules_basic_info_to_db()
+
+        vendor_capabilities = VendorCapabilities(
+            directory,
+            xml_file,
+            dumper,
+            self.file_hasher,
+            api,
+            self.dir_paths,
+            {},
+            config=self.config,
+            redis_connection=self.redis_connection,
+        )
+        vendor_capabilities.parse_and_load()
+
+        self.assertEqual(
+            sorted(vendor_capabilities.dumper.yang_modules),
+            ['sdo-first@2022-08-05/ietf', 'vendor-first@2022-08-05/cisco', 'vendor-second@2022-08-05/cisco'],
+        )
+        self.assertEqual(
+            vendor_capabilities.dumper.yang_modules['sdo-first@2022-08-05/ietf'].implementations[0].deviations[0].name,
+            'vendor-sdo-first-deviations',
+        )
+        self.assertEqual(
+            vendor_capabilities.dumper.yang_modules['sdo-first@2022-08-05/ietf']
+            .implementations[0]
+            .deviations[0]
+            .revision,
+            '2022-08-05',
+        )
+        self.assertEqual(
+            vendor_capabilities.dumper.yang_modules['vendor-first@2022-08-05/cisco']
+            .implementations[0]
+            .conformance_type,
+            'implement',
+        )
+        self.assertEqual(
+            vendor_capabilities.dumper.yang_modules['vendor-first@2022-08-05/cisco'].implementations[0].feature,
+            ['test-feature'],
         )
 
     def test_vendor_capabilities_ampersand_exception(self):
@@ -546,14 +510,9 @@
                 'os-version': '16101',
                 'feature-set': 'ALL',
                 'os': 'IOS-XE',
-<<<<<<< HEAD
-                'vendor': 'cisco'
-            })
-=======
                 'vendor': 'cisco',
             },
         )
->>>>>>> 3643f36a
 
     def load_path_to_name_rev(self, key: str):
         """Load a path to (name, revision) dictionary needed by SdoDirectory from parseAndPopulate_tests_data.json."""
