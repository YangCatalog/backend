--- conflicted
+++ resolved
@@ -299,13 +299,9 @@
             new_module = complicatedAlgorithms.new_modules['semver-test'].get(revision, {})
             self.assertEqual(new_module.get('derived-semantic-version'), expected_version)
 
-<<<<<<< HEAD
-    @mock.patch('parseAndPopulate.modulesComplicatedAlgorithms.requests.get')
-=======
     ### resolve_tree_type() ###
     ###########################
-    @mock.patch('parseAndPopulate.prepare.requests.get')
->>>>>>> 8f3be89e
+    @mock.patch('parseAndPopulate.modulesComplicatedAlgorithms.requests.get')
     def test_parse_non_requests_openconfig(self, mock_requests_get: mock.MagicMock):
         module = self.payloads['parse_tree_type']['module'][0]
         all_modules = {'module': [module]}
@@ -350,15 +346,9 @@
         revision = module['revision']
         self.assertEqual(complicatedAlgorithms.new_modules[name][revision]['tree-type'], 'nmda-compatible')
 
-<<<<<<< HEAD
-    @mock.patch('parseAndPopulate.modulesComplicatedAlgorithms.requests.get')
-=======
     ### parse_dependents() ###
     ##########################
-    @mock.patch('parseAndPopulate.modulesComplicatedAlgorithms.ModulesComplicatedAlgorithms.parse_semver',
-                mock.MagicMock())
-    @mock.patch('parseAndPopulate.prepare.requests.get')
->>>>>>> 8f3be89e
+    @mock.patch('parseAndPopulate.modulesComplicatedAlgorithms.requests.get')
     def test_parse_dependents(self, mock_requests_get: mock.MagicMock):
         payload = self.payloads['parse_dependents']
         all_modules = {'module': payload[0]['new']}
@@ -366,14 +356,9 @@
 
         complicatedAlgorithms = ModulesComplicatedAlgorithms(yc_gc.logs_dir, self.yangcatalog_api_prefix,
                                                              yc_gc.credentials, self.confd_prefix, self.save_file_dir,
-<<<<<<< HEAD
-                                                             yc_gc.temp_dir, all_modules, yc_gc.yang_models, yc_gc.temp_dir)
+                                                             yc_gc.temp_dir, all_modules, yc_gc.yang_models, yc_gc.temp_dir,
+                                                             yc_gc.json_ytree)
         complicatedAlgorithms.parse_dependents()
-=======
-                                                             yc_gc.temp_dir, all_modules, yc_gc.yang_models, yc_gc.temp_dir,
-                                                             yc_gc.json_ytree)
-        complicatedAlgorithms.parse_requests()
->>>>>>> 8f3be89e
         new = complicatedAlgorithms.new_modules
         self.assertIn({'name': 'n1', 'revision': '1'}, new['e1']['1']['dependents'])
         self.assertIn({'name': 'n2', 'revision': '1'}, new['e1']['1']['dependents'])
