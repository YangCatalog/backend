# Copyright The IETF Trust 2021, All Rights Reserved
#
# Licensed under the Apache License, Version 2.0 (the "License");
# you may not use this file except in compliance with the License.
# You may obtain a copy of the License at
#
#     http://www.apache.org/licenses/LICENSE-2.0
#
# Unless required by applicable law or agreed to in writing, software
# distributed under the License is distributed on an "AS IS" BASIS,
# WITHOUT WARRANTIES OR CONDITIONS OF ANY KIND, either express or implied.
# See the License for the specific language governing permissions and
# limitations under the License.

__author__ = 'Slavomir Mazur'
__copyright__ = 'Copyright The IETF Trust 2021, All Rights Reserved'
__license__ = 'Apache License, Version 2.0'
__email__ = 'slavomir.mazur@pantheon.tech'

import json
import os
import shutil
import unittest
from unittest import mock

from api.receiver import Receiver
from api.status_message import StatusMessage
from ddt import data, ddt
from redis import Redis
from redisConnections.redisConnection import RedisConnection
from utility.create_config import create_config


class MockModulesComplicatedAlgorithms:
    def __init__(self, log_directory: str, yangcatalog_api_prefix: str, credentials: list, save_file_dir: str,
                 direc: str, all_modules, yang_models_dir: str, temp_dir: str, json_ytree: str):
        pass

    def parse_non_requests(self):
        pass

    def parse_requests(self):
        pass

    def populate(self):
        pass


class MockConfdService:
    def patch_modules(self, new_data: str):
        r = mock.MagicMock()
        r.status_code = 201
        return r

    def patch_vendors(self, new_data: str):
        r = mock.MagicMock()
        r.status_code = 201
        return r

    def delete_dependent(self, module_key: str, dependent: str):
        r = mock.MagicMock()
        r.status_code = 204
        return r

    def delete_module(self, module_key: str):
        r = mock.MagicMock()
        r.status_code = 204
        return r

    def delete_vendor(self, confd_suffix: str):
        r = mock.MagicMock()
        r.status_code = 204
        return r

    def delete_implementation(self, module_key: str, implementation_key: str):
        r = mock.MagicMock()
        r.status_code = 204
        return r


class MockRepoUtil:
    localdir = 'test'

    def __init__(self, repourl, logger=None):
        pass

    def clone(self):
        pass

    def get_commit_hash(self, path=None, branch='master'):
        return branch

    def remove(self):
        pass


class TestReceiverBaseClass(unittest.TestCase):
    def __init__(self, *args, **kwargs):
        super(TestReceiverBaseClass, self).__init__(*args, **kwargs)
        config = create_config()

        self.log_directory = config.get('Directory-Section', 'logs')
        self.temp_dir = config.get('Directory-Section', 'temp')
        self.credentials = config.get('Secrets-Section', 'confd-credentials').strip('"').split(' ')
        self.nonietf_dir = config.get('Directory-Section', 'non-ietf-directory')
        self.yang_models = config.get('Directory-Section', 'yang-models-dir')
        self._redis_host = config.get('DB-Section', 'redis-host')
        self._redis_port = int(config.get('DB-Section', 'redis-port'))

        self.redisConnection = RedisConnection(modules_db=6, vendors_db=9)
        self.receiver = Receiver(os.environ['YANGCATALOG_CONFIG_PATH'])
        self.receiver.redisConnection = self.redisConnection
        self.modulesDB = Redis(host=self._redis_host, port=self._redis_port, db=6)
        self.vendorsDB = Redis(host=self._redis_host, port=self._redis_port, db=9)
        self.huawei_dir = f'{self.yang_models}/vendor/huawei/network-router/8.20.0/ne5000e'
        self.direc = f'{self.temp_dir}/receiver_test'
        self.resources_path = os.path.join(os.environ['BACKEND'], 'tests/resources')
        self.private_dir = os.path.join(self.resources_path, 'html/private')

        with open(os.path.join(self.resources_path, 'receiver_tests_data.json'), 'r') as f:
            self.test_data = json.load(f)

    def setUp(self):
        self.redis_modules_patcher = mock.patch('redisConnections.redisConnection.RedisConnection')
        self.mock_redis_modules = self.redis_modules_patcher.start()
        self.addCleanup(self.redis_modules_patcher.stop)
        self.mock_redis_modules.return_value = self.redisConnection

        self.confd_patcher = mock.patch('utility.confdService.ConfdService')
        self.mock_confd_service = self.confd_patcher.start()
        self.addCleanup(self.confd_patcher.stop)
        self.mock_confd_service.side_effect = MockConfdService

    def tearDown(self):
        self.modulesDB.flushdb()
        self.vendorsDB.flushdb()


class TestReceiverClass(TestReceiverBaseClass):
    def setUp(self):
        super(TestReceiverClass, self).setUp()
        os.makedirs(self.direc, exist_ok=True)

    def tearDown(self):
        super(TestReceiverClass, self).tearDown()
        shutil.rmtree(self.direc)

    def test_run_ping_successful(self):
        status = self.receiver.run_ping('ping')

        self.assertEqual(status, StatusMessage.SUCCESS)

    def test_run_ping_failure(self):
        status = self.receiver.run_ping('pong')

        self.assertEqual(status, StatusMessage.FAIL)

    @mock.patch('api.views.userSpecificModuleMaintenance.moduleMaintenance.repoutil.RepoUtil', MockRepoUtil)
    @mock.patch('parseAndPopulate.populate.ModulesComplicatedAlgorithms', MockModulesComplicatedAlgorithms)
    @mock.patch('parseAndPopulate.populate.reload_cache_in_parallel', MockRepoUtil)
    @mock.patch('utility.message_factory.MessageFactory', mock.MagicMock)
    def test_process_sdo(self):
        data = self.test_data.get('request-data-content')
        dst = os.path.join(self.direc, 'YangModels', 'yang', 'standard', 'ietf', 'RFC')
        os.makedirs(dst, exist_ok=True)

        RFC_dir = os.path.join(self.nonietf_dir, 'yangmodels', 'yang', 'standard', 'ietf', 'RFC')
        shutil.copy(
            os.path.join(RFC_dir, 'ietf-yang-types@2010-09-24.yang'),
            os.path.join(dst, 'ietf-yang-types@2010-09-24.yang'),
        )
        with open(os.path.join(self.direc, 'request-data.json'), 'w') as f:
            json.dump(data, f)

        arguments = [
            'POPULATE-MODULES', '--sdo', '--dir', self.direc, '--api', '--credentials', *self.credentials
        ]

        status, details = self.receiver.process(arguments)
        redis_module = self.modulesDB.get('ietf-yang-types@2010-09-24/ietf')
        redis_data = (redis_module or b'{}').decode('utf-8')

        self.assertEqual(status, StatusMessage.SUCCESS)
        self.assertEqual(details, '')
        self.assertNotEqual(redis_data, '{}')

    @mock.patch('utility.message_factory.MessageFactory', mock.MagicMock)
    def test_process_sdo_failed_populate(self):
        arguments = [
            'POPULATE-MODULES', '--sdo', '--dir', self.direc, '--api', '--credentials', *self.credentials
        ]

        status, details = self.receiver.process(arguments)
        redis_module = self.modulesDB.get('openconfig-extensions@2020-06-16/openconfig')
        redis_data = (redis_module or b'{}').decode('utf-8')

        self.assertEqual(status, StatusMessage.FAIL)
        self.assertEqual(details, 'Server error while running populate script')
        self.assertEqual(redis_data, '{}')

    @mock.patch('api.views.userSpecificModuleMaintenance.moduleMaintenance.repoutil.RepoUtil', MockRepoUtil)
    @mock.patch('parseAndPopulate.populate.ModulesComplicatedAlgorithms', MockModulesComplicatedAlgorithms)
    @mock.patch('parseAndPopulate.populate.reload_cache_in_parallel', MockRepoUtil)
    @mock.patch('utility.message_factory.MessageFactory', mock.MagicMock)
    def test_process_vendor(self):
        platform = self.test_data.get('capabilities-json-content')

        dst = os.path.join(self.direc, 'huawei', 'yang', 'network-router', '8.20.0', 'ne5000e')
        os.makedirs(dst, exist_ok=True)

        shutil.copy(
            os.path.join(self.huawei_dir, 'huawei-dsa.yang'),
            os.path.join(dst, 'huawei-dsa.yang'),
        )
        shutil.copy(
            os.path.join(self.huawei_dir, 'capabilities.xml'),
            os.path.join(dst, 'capabilities.xml'),
        )
        with open(os.path.join(dst, 'capabilities.json'), 'w') as f:
            json.dump(platform, f)

        arguments = [
            'POPULATE-VENDORS', '--dir', self.direc, '--api', '--credentials', *self.credentials, 'True'
        ]

        status, details = self.receiver.process(arguments)

        self.assertEqual(status, StatusMessage.SUCCESS)
        self.assertEqual(details, '')

    @mock.patch('utility.message_factory.MessageFactory', mock.MagicMock)
    def test_process_vendor_failed_populate(self):
        arguments = [
            'POPULATE-VENDORS', '--dir', self.direc, '--api', '--credentials', *self.credentials, 'True',
        ]

        status, details = self.receiver.process(arguments)

        self.assertEqual(status, StatusMessage.FAIL)
        self.assertEqual(details, 'Server error while running populate script')

    @mock.patch('api.receiver.prepare_for_es_removal', mock.MagicMock)
    def test_process_module_deletion(self):
        module_to_populate = self.test_data.get('module-deletion-tests')
        self.redisConnection.populate_modules(module_to_populate)
        self.redisConnection.reload_modules_cache()

        modules_to_delete = {
            'modules': [
                {
                    'name': 'another-yang-module',
                    'revision': '2020-03-01',
                    'organization': 'ietf'
                }
            ]}
        deleted_module_key = 'another-yang-module@2020-03-01/ietf'
        arguments = ['DELETE-MODULES', *self.credentials, json.dumps(modules_to_delete)]
        status, details = self.receiver.process_module_deletion(arguments)
        self.redisConnection.reload_modules_cache()
        raw_all_modules = self.redisConnection.get_all_modules()
        all_modules = json.loads(raw_all_modules)

        self.assertEqual(status, StatusMessage.SUCCESS)
        self.assertEqual(details, '')
        self.assertNotIn(deleted_module_key, all_modules)
        for module in all_modules.values():
            dependents_list = [f'{dep["name"]}@{dep.get("revision")}' for dep in module.get('dependents', [])]
            self.assertNotIn('another-yang-module@2020-03-01', dependents_list)

    @mock.patch('api.receiver.prepare_for_es_removal', mock.MagicMock)
    def test_process_module_deletion_cannot_delete(self):
        module_to_populate = self.test_data.get('module-deletion-tests')
        self.redisConnection.populate_modules(module_to_populate)
        self.redisConnection.reload_modules_cache()

        modules_to_delete = {
            'modules': [
                {
                    'name': 'yang-submodule',
                    'revision': '2020-02-01',
                    'organization': 'ietf'
                }
            ]}
        deleted_module_key = 'yang-submodule@2020-02-01/ietf'
        arguments = ['DELETE-MODULES', *self.credentials, json.dumps(modules_to_delete)]
        status, details = self.receiver.process_module_deletion(arguments)
        self.redisConnection.reload_modules_cache()
        raw_all_modules = self.redisConnection.get_all_modules()
        all_modules = json.loads(raw_all_modules)

        self.assertEqual(status, StatusMessage.IN_PROGRESS)
        self.assertEqual(details, 'modules-not-deleted:yang-submodule,2020-02-01,ietf')
        self.assertIn(deleted_module_key, all_modules)

    @mock.patch('api.receiver.prepare_for_es_removal', mock.MagicMock)
    def test_process_module_deletion_module_and_its_dependent(self):
        module_to_populate = self.test_data.get('module-deletion-tests')
        self.redisConnection.populate_modules(module_to_populate)
        self.redisConnection.reload_modules_cache()

        modules_to_delete = {
            'modules': [
                {
                    'name': 'another-yang-module',
                    'revision': '2020-03-01',
                    'organization': 'ietf'
                },
                {
                    'name': 'yang-module',
                    'revision': '2020-01-01',
                    'organization': 'ietf'
                }
            ]}

        arguments = ['DELETE-MODULES', *self.credentials, json.dumps(modules_to_delete)]
        status, details = self.receiver.process_module_deletion(arguments)
        self.redisConnection.reload_modules_cache()
        raw_all_modules = self.redisConnection.get_all_modules()
        all_modules = json.loads(raw_all_modules)

        self.assertEqual(status, StatusMessage.SUCCESS)
        self.assertEqual(details, '')
        self.assertNotIn('another-yang-module@2020-03-01/ietf', all_modules)
        self.assertNotIn('yang-module@2020-01-01/ietf', all_modules)

        for module in all_modules.values():
            dependents_list = [f'{dep["name"]}@{dep.get("revision")}' for dep in module.get('dependents', [])]
            self.assertNotIn('another-yang-module@2020-03-01', dependents_list)
            self.assertNotIn('yang-module@2020-01-01/ietf', dependents_list)

    @mock.patch('api.receiver.prepare_for_es_removal', mock.MagicMock)
    def test_process_module_deletion_empty_list_input(self):
        module_to_populate = self.test_data.get('module-deletion-tests')
        self.redisConnection.populate_modules(module_to_populate)
        self.redisConnection.reload_modules_cache()

        arguments = ['DELETE-MODULES', *self.credentials, json.dumps({'modules': []})]
        status, details = self.receiver.process_module_deletion(arguments)

        self.assertEqual(status, StatusMessage.SUCCESS)
        self.assertEqual(details, '')

    @mock.patch('api.receiver.prepare_for_es_removal', mock.MagicMock)
    def test_process_module_deletion_incorrect_arguments_input(self):
        module_to_populate = self.test_data.get('module-deletion-tests')
        self.redisConnection.populate_modules(module_to_populate)
        self.redisConnection.reload_modules_cache()

        arguments = ['DELETE-MODULES', *self.credentials, json.dumps([])]
        status, details = self.receiver.process_module_deletion(arguments)

        self.assertEqual(status, StatusMessage.FAIL)
        self.assertEqual(details, 'Server error -> Unable to parse arguments')


@ddt
class TestReceiverVendorsDeletionClass(TestReceiverBaseClass):
    def setUp(self):
        super(TestReceiverVendorsDeletionClass, self).setUp()
        vendors_to_populate = self.test_data.get('vendor-deletion-tests').get('vendors')
        modules_to_populate = self.test_data.get('vendor-deletion-tests').get('modules')
        self.redisConnection.populate_implementation([vendors_to_populate])
        self.redisConnection.populate_modules(modules_to_populate)
        self.redisConnection.reload_vendors_cache()
        self.redisConnection.reload_modules_cache()

    @data(
        ('fujitsu', 'T100', '2.4', 'Linux'),
        ('fujitsu', 'T100', '2.4', 'None'),
        ('fujitsu', 'T100', 'None', 'None'),
        ('fujitsu', 'None', 'None', 'None'),
        ('huawei', 'ne5000e', 'None', 'None')
    )
    @mock.patch('api.receiver.prepare_for_es_removal')
    def test_process_vendor_deletion(self, params, indexing_mock: mock.MagicMock):
        indexing_mock.return_value = {}
        vendor, platform, software_version, software_flavor = params

        deleted_vendor_branch = ''
        if vendor != 'None':
<<<<<<< HEAD
            deleted_vendor_branch += '{}/'.format(vendor)
        if platform != 'None':
            deleted_vendor_branch += '{}/'.format(platform)
        if software_version != 'None':
            deleted_vendor_branch += '{}/'.format(software_version)
=======
            deleted_vendor_branch += f'{vendor}/'
        if platform != 'None':
            deleted_vendor_branch += f'{platform}/'
        if software_version != 'None':
            deleted_vendor_branch += f'{software_version}/'
>>>>>>> d4722eaf
        if software_flavor != 'None':
            deleted_vendor_branch += software_flavor

        arguments = ['DELETE-VENDORS', *self.credentials, vendor, platform, software_version, software_flavor]
        status = self.receiver.process_vendor_deletion(arguments)
        self.redisConnection.reload_vendors_cache()
        self.redisConnection.reload_modules_cache()

        created_vendors_dict = self.redisConnection.create_vendors_data_dict(deleted_vendor_branch)
        self.assertEqual(status, StatusMessage.SUCCESS)
        self.assertEqual(created_vendors_dict, [])
        for key in self.vendorsDB.scan_iter():
            redis_key = key.decode('utf-8')
            self.assertNotIn(deleted_vendor_branch, redis_key)

        raw_all_modules = self.redisConnection.get_all_modules()
        all_modules = json.loads(raw_all_modules)
        for module in all_modules.values():
            implementations = module.get('implementations', {}).get('implementation', [])
            for implementation in implementations:
                implementation_key = self.redisConnection.create_implementation_key(implementation)
                self.assertNotIn(deleted_vendor_branch, implementation_key)


if __name__ == '__main__':
    unittest.main()<|MERGE_RESOLUTION|>--- conflicted
+++ resolved
@@ -378,19 +378,11 @@
 
         deleted_vendor_branch = ''
         if vendor != 'None':
-<<<<<<< HEAD
-            deleted_vendor_branch += '{}/'.format(vendor)
-        if platform != 'None':
-            deleted_vendor_branch += '{}/'.format(platform)
-        if software_version != 'None':
-            deleted_vendor_branch += '{}/'.format(software_version)
-=======
             deleted_vendor_branch += f'{vendor}/'
         if platform != 'None':
             deleted_vendor_branch += f'{platform}/'
         if software_version != 'None':
             deleted_vendor_branch += f'{software_version}/'
->>>>>>> d4722eaf
         if software_flavor != 'None':
             deleted_vendor_branch += software_flavor
 
