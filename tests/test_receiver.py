--- conflicted
+++ resolved
@@ -157,13 +157,9 @@
         self.assertEqual(response, 'Failed')
 
     @ mock.patch('api.views.userSpecificModuleMaintenance.moduleMaintenance.repoutil.RepoUtil', MockRepoUtil)
-<<<<<<< HEAD
     @ mock.patch('parseAndPopulate.populate.ModulesComplicatedAlgorithms', MockModulesComplicatedAlgorithms)
     @ mock.patch('parseAndPopulate.capability.LoadFiles')
     @ mock.patch('parseAndPopulate.populate.reload_cache_in_parallel', MockRepoUtil)
-=======
-    @ mock.patch('parseAndPopulate.groupings.LoadFiles')
->>>>>>> 87c694eb
     def test_process_sdo(self, mock_load_files: mock.MagicMock):
         mock_load_files.return_value = LoadFiles(self.private_dir, self.log_directory)
         data = self.test_data.get('request-data-content')
@@ -208,13 +204,9 @@
         self.assertEqual(all_modules, {})
 
     @ mock.patch('api.views.userSpecificModuleMaintenance.moduleMaintenance.repoutil.RepoUtil', MockRepoUtil)
-<<<<<<< HEAD
     @ mock.patch('parseAndPopulate.populate.ModulesComplicatedAlgorithms', MockModulesComplicatedAlgorithms)
     @ mock.patch('parseAndPopulate.capability.LoadFiles')
     @ mock.patch('parseAndPopulate.populate.reload_cache_in_parallel', MockRepoUtil)
-=======
-    @ mock.patch('parseAndPopulate.groupings.LoadFiles')
->>>>>>> 87c694eb
     def test_process_vendor(self, mock_load_files: mock.MagicMock):
         mock_load_files.return_value = LoadFiles(self.private_dir, self.log_directory)
         platform = self.test_data.get('capabilities-json-content')
