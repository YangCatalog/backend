# Copyright The IETF Trust 2019, All Rights Reserved
# Copyright 2018 Cisco and its affiliates
#
# Licensed under the Apache License, Version 2.0 (the "License");
# you may not use this file except in compliance with the License.
# You may obtain a copy of the License at
#
#     http://www.apache.org/licenses/LICENSE-2.0
#
# Unless required by applicable law or agreed to in writing, software
# distributed under the License is distributed on an "AS IS" BASIS,
# WITHOUT WARRANTIES OR CONDITIONS OF ANY KIND, either express or implied.
# See the License for the specific language governing permissions and
# limitations under the License.


"""
Pull the latest IETF files and add any new IETF draft files to GitHub.
Remove old files and ensure all filenames have a <name>@<revision>.yang format.
If there are new RFC files, produce an automated message that will be sent to the
Cisco Webex Teams and admin emails notifying that these need to be added to
the YangModels/yang GitHub repository manually. This script runs as a daily cronjob.
"""

__author__ = 'Miroslav Kovac'
__copyright__ = 'Copyright 2018 Cisco and its affiliates, Copyright The IETF Trust 2019, All Rights Reserved'
__license__ = 'Apache License, Version 2.0'
__email__ = 'miroslav.kovac@pantheon.tech'

import filecmp
import glob
import os
import shutil
import sys
import time
import typing as t

import requests
from git.exc import GitCommandError

import utility.log as log
from ietfYangDraftPull import draftPullUtility
from utility import message_factory
from utility.create_config import create_config
from utility.scriptConfig import Arg, BaseScriptConfig
from utility.staticVariables import JobLogStatuses
from utility.util import job_log

<<<<<<< HEAD
=======
from ietfYangDraftPull import draftPullUtility as dpu

>>>>>>> 833c97b0
current_file_basename = os.path.basename(__file__)


class ScriptConfig(BaseScriptConfig):
    def __init__(self):
        assert __doc__
        help = __doc__
        args: t.List[Arg] = [
            {
                'flag': '--config-path',
                'help': 'Set path to config file',
                'type': str,
                'default': os.environ['YANGCATALOG_CONFIG_PATH'],
            },
            {
                'flag': '--send-message',
                'help': 'Whether to send a notification',
                'action': 'store_true',
                'default': False,
            },
        ]
        super().__init__(help, args, None if __name__ == '__main__' else [])


def main(script_conf: BaseScriptConfig = ScriptConfig()):
    start_time = int(time.time())
    args = script_conf.args

    config_path = args.config_path
    config = create_config(config_path)
    token = config.get('Secrets-Section', 'yang-catalog-token')
    username = config.get('General-Section', 'repository-username')
    commit_dir = config.get('Directory-Section', 'commit-dir')
    config_name = config.get('General-Section', 'repo-config-name')
    config_email = config.get('General-Section', 'repo-config-email')
    log_directory = config.get('Directory-Section', 'logs')
    temp_dir = config.get('Directory-Section', 'temp')
    rfc_exceptions = config.get('Directory-Section', 'rfc-exceptions')
    yang_models = config.get('Directory-Section', 'yang-models-dir')
    ietf_rfc_url = config.get('Web-Section', 'ietf-RFC-tar-private-url')
    is_production = config.get('General-Section', 'is-prod')
    is_production = is_production == 'True'
    logger = log.get_logger('draftPull', f'{log_directory}/jobs/draft-pull.log')
    logger.info('Starting Cron job IETF pull request')
    job_log(start_time, temp_dir, status=JobLogStatuses.IN_PROGRESS, filename=current_file_basename)

    repo_name = 'yang'
<<<<<<< HEAD
    repourl = f'https://{token}@github.com/{username}/{repo_name}.git'
    commit_author = {'name': config_name, 'email': config_email}

    draftPullUtility.update_forked_repository(yang_models, repourl, logger)
    repo = draftPullUtility.clone_forked_repository(repourl, commit_author, logger)
=======
    commit_author = {
        'name': config_name,
        'email': config_email
    }

    dpu.update_forked_repository(yang_models, dpu.construct_github_repo_url(username, repo_name, token), LOGGER)
    repo = dpu.clone_forked_repository(dpu.construct_github_repo_url(username, repo_name), commit_author, LOGGER)
>>>>>>> 833c97b0

    if not repo:
        error_message = f'Failed to clone repository {username}/{repo_name}'
        job_log(start_time, temp_dir, error=error_message, status=JobLogStatuses.FAIL, filename=current_file_basename)
        sys.exit()

    try:
        # Get rfc.tgz file
        response = requests.get(ietf_rfc_url)
        tgz_path = os.path.join(repo.local_dir, 'rfc.tgz')
        extract_to = os.path.join(repo.local_dir, 'standard/ietf/RFCtemp')
        with open(tgz_path, 'wb') as zfile:
            zfile.write(response.content)
<<<<<<< HEAD
        tar_opened = draftPullUtility.extract_rfc_tgz(tgz_path, extract_to, logger)
=======
        tar_opened = dpu.extract_rfc_tgz(tgz_path, extract_to, LOGGER)
>>>>>>> 833c97b0
        if tar_opened:
            diff_files = []
            new_files = []

            temp_rfc_yang_files = glob.glob(f'{repo.local_dir}/standard/ietf/RFCtemp/*.yang')
            for temp_rfc_yang_file in temp_rfc_yang_files:
                file_name = os.path.basename(temp_rfc_yang_file)
                rfc_yang_file = temp_rfc_yang_file.replace('RFCtemp', 'RFC')

                if not os.path.exists(rfc_yang_file):
                    new_files.append(file_name)
                    continue

                same = filecmp.cmp(rfc_yang_file, temp_rfc_yang_file)
                if not same:
                    diff_files.append(file_name)

            shutil.rmtree(extract_to)

            try:
                with open(rfc_exceptions, 'r') as exceptions_file:
                    remove_from_new = exceptions_file.read().split('\n')
            except FileNotFoundError:
                open(rfc_exceptions, 'w').close()
                os.chmod(rfc_exceptions, 0o664)
                remove_from_new = []
            new_files = [file_name for file_name in new_files if file_name not in remove_from_new]

            if args.send_message:
                if new_files or diff_files:
                    logger.info('new or modified RFC files found. Sending an E-mail')
                    mf = message_factory.MessageFactory()
                    mf.send_new_rfc_message(new_files, diff_files)

        # Experimental draft modules
        experimental_path = os.path.join(repo.local_dir, 'experimental/ietf-extracted-YANG-modules')
        os.makedirs(experimental_path, exist_ok=True)

<<<<<<< HEAD
        logger.info('Updating IETF drafts download links')
        draftPullUtility.get_draft_module_content(experimental_path, config, logger)

        logger.info(f'Checking module filenames without revision in {experimental_path}')
        draftPullUtility.check_name_no_revision_exist(experimental_path, logger)

        logger.info(f'Checking for early revision in {experimental_path}')
        draftPullUtility.check_early_revisions(experimental_path, logger)
=======
        LOGGER.info('Updating IETF drafts download links')
        dpu.get_draft_module_content(experimental_path, config, LOGGER)

        LOGGER.info(f'Checking module filenames without revision in {experimental_path}')
        dpu.check_name_no_revision_exist(experimental_path, LOGGER)

        LOGGER.info(f'Checking for early revision in {experimental_path}')
        dpu.check_early_revisions(experimental_path, LOGGER)
>>>>>>> 833c97b0

        messages = []
        try:
            # Add commit and push to the forked repository
            logger.info('Adding all untracked files locally')
            untracked_files = repo.repo.untracked_files
            repo.add_untracked_remove_deleted()
            logger.info('Committing all files locally')
            repo.commit_all('Cronjob - every day pull of ietf draft yang files.')
            logger.info('Pushing files to forked repository')
            commit_hash = repo.repo.head.commit
            logger.info(f'Commit hash {commit_hash}')
            with open(commit_dir, 'w+') as f:
                f.write(f'{commit_hash}\n')
            if is_production:
                logger.info('Pushing untracked and modified files to remote repository')
                repo.push()
            else:
                logger.info('DEV environment - not pushing changes into remote repository')
                untracked_files_list = '\n'.join(untracked_files)
                logger.debug(f'List of all untracked and modified files:\n{untracked_files_list}')
        except GitCommandError as e:
            message = (
                f'Error while pushing procedure - git command error: \n {e.stderr} \n git command out: \n {e.stdout}'
            )
            if 'Your branch is up to date' in e.stdout:
                logger.warning(message)
                messages = [{'label': 'Pull request created', 'message': 'False - branch is up to date'}]
            else:
                logger.exception('Error while pushing procedure - Git command error')
                raise e
        except Exception as e:
            logger.exception(f'Error while pushing procedure {sys.exc_info()[0]}')
            raise type(e)('Error while pushing procedure')
    except Exception as e:
        logger.exception('Exception found while running draftPull script')
        job_log(start_time, temp_dir, error=str(e), status=JobLogStatuses.FAIL, filename=current_file_basename)
        raise e

    if len(messages) == 0:
        messages = [{'label': 'Pull request created', 'message': f'True - {commit_hash}'}]  # pyright: ignore
    job_log(start_time, temp_dir, messages=messages, status=JobLogStatuses.SUCCESS, filename=current_file_basename)
    logger.info('Job finished successfully')


if __name__ == '__main__':
    main()<|MERGE_RESOLUTION|>--- conflicted
+++ resolved
@@ -39,18 +39,13 @@
 from git.exc import GitCommandError
 
 import utility.log as log
-from ietfYangDraftPull import draftPullUtility
+from ietfYangDraftPull import draftPullUtility as dpu
 from utility import message_factory
 from utility.create_config import create_config
 from utility.scriptConfig import Arg, BaseScriptConfig
 from utility.staticVariables import JobLogStatuses
 from utility.util import job_log
 
-<<<<<<< HEAD
-=======
-from ietfYangDraftPull import draftPullUtility as dpu
-
->>>>>>> 833c97b0
 current_file_basename = os.path.basename(__file__)
 
 
@@ -98,21 +93,10 @@
     job_log(start_time, temp_dir, status=JobLogStatuses.IN_PROGRESS, filename=current_file_basename)
 
     repo_name = 'yang'
-<<<<<<< HEAD
-    repourl = f'https://{token}@github.com/{username}/{repo_name}.git'
     commit_author = {'name': config_name, 'email': config_email}
 
-    draftPullUtility.update_forked_repository(yang_models, repourl, logger)
-    repo = draftPullUtility.clone_forked_repository(repourl, commit_author, logger)
-=======
-    commit_author = {
-        'name': config_name,
-        'email': config_email
-    }
-
-    dpu.update_forked_repository(yang_models, dpu.construct_github_repo_url(username, repo_name, token), LOGGER)
-    repo = dpu.clone_forked_repository(dpu.construct_github_repo_url(username, repo_name), commit_author, LOGGER)
->>>>>>> 833c97b0
+    dpu.update_forked_repository(yang_models, dpu.construct_github_repo_url(username, repo_name, token), logger)
+    repo = dpu.clone_forked_repository(dpu.construct_github_repo_url(username, repo_name), commit_author, logger)
 
     if not repo:
         error_message = f'Failed to clone repository {username}/{repo_name}'
@@ -126,11 +110,7 @@
         extract_to = os.path.join(repo.local_dir, 'standard/ietf/RFCtemp')
         with open(tgz_path, 'wb') as zfile:
             zfile.write(response.content)
-<<<<<<< HEAD
-        tar_opened = draftPullUtility.extract_rfc_tgz(tgz_path, extract_to, logger)
-=======
-        tar_opened = dpu.extract_rfc_tgz(tgz_path, extract_to, LOGGER)
->>>>>>> 833c97b0
+        tar_opened = dpu.extract_rfc_tgz(tgz_path, extract_to, logger)
         if tar_opened:
             diff_files = []
             new_files = []
@@ -169,25 +149,14 @@
         experimental_path = os.path.join(repo.local_dir, 'experimental/ietf-extracted-YANG-modules')
         os.makedirs(experimental_path, exist_ok=True)
 
-<<<<<<< HEAD
         logger.info('Updating IETF drafts download links')
-        draftPullUtility.get_draft_module_content(experimental_path, config, logger)
+        dpu.get_draft_module_content(experimental_path, config, logger)
 
         logger.info(f'Checking module filenames without revision in {experimental_path}')
-        draftPullUtility.check_name_no_revision_exist(experimental_path, logger)
+        dpu.check_name_no_revision_exist(experimental_path, logger)
 
         logger.info(f'Checking for early revision in {experimental_path}')
-        draftPullUtility.check_early_revisions(experimental_path, logger)
-=======
-        LOGGER.info('Updating IETF drafts download links')
-        dpu.get_draft_module_content(experimental_path, config, LOGGER)
-
-        LOGGER.info(f'Checking module filenames without revision in {experimental_path}')
-        dpu.check_name_no_revision_exist(experimental_path, LOGGER)
-
-        LOGGER.info(f'Checking for early revision in {experimental_path}')
-        dpu.check_early_revisions(experimental_path, LOGGER)
->>>>>>> 833c97b0
+        dpu.check_early_revisions(experimental_path, logger)
 
         messages = []
         try:
