--- conflicted
+++ resolved
@@ -28,11 +28,6 @@
 import logging
 import os
 import shutil
-<<<<<<< HEAD
-import time
-=======
-import typing as t
->>>>>>> 06e7a7dd
 
 import requests
 
@@ -40,14 +35,9 @@
 from ietfYangDraftPull import draftPullUtility
 from utility import repoutil
 from utility.create_config import create_config
-<<<<<<< HEAD
 from utility.script_config_dict import script_config_dict
 from utility.scriptConfig import ScriptConfig
-from utility.staticVariables import JobLogStatuses, github_url
-=======
-from utility.scriptConfig import Arg, BaseScriptConfig
 from utility.staticVariables import github_url
->>>>>>> 06e7a7dd
 from utility.util import job_log
 
 BASENAME = os.path.basename(__file__)
@@ -111,13 +101,8 @@
     return success, message
 
 
-<<<<<<< HEAD
-def main(script_conf: ScriptConfig = DEFAULT_SCRIPT_CONFIG.copy()):
-    start_time = int(time.time())
-=======
 @job_log(file_basename=current_file_basename)
-def main(script_conf: BaseScriptConfig = ScriptConfig()) -> list[dict[str, str]]:
->>>>>>> 06e7a7dd
+def main(script_conf: ScriptConfig = DEFAULT_SCRIPT_CONFIG.copy()) -> list[dict[str, str]]:
     args = script_conf.args
 
     config_path = args.config_path
