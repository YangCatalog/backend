"""
This python script is set as automatic cronjob
tool to parse and populate all new ietf DRAFT
and RFC modules.
"""
# Copyright 2018 Cisco and its affiliates
#
# Licensed under the Apache License, Version 2.0 (the "License");
# you may not use this file except in compliance with the License.
# You may obtain a copy of the License at
#
#     http://www.apache.org/licenses/LICENSE-2.0
#
# Unless required by applicable law or agreed to in writing, software
# distributed under the License is distributed on an "AS IS" BASIS,
# WITHOUT WARRANTIES OR CONDITIONS OF ANY KIND, either express or implied.
# See the License for the specific language governing permissions and
# limitations under the License.

__author__ = "Miroslav Kovac"
__copyright__ = "Copyright 2018 Cisco and its affiliates"
__license__ = "Apache License, Version 2.0"
__email__ = "miroslav.kovac@pantheon.tech"

import argparse
import os
import subprocess
import sys
import tarfile
from datetime import datetime

import requests

import utility.log as log
from utility import yangParser, repoutil

if sys.version_info >= (3, 4):
    import configparser as ConfigParser
else:
    import ConfigParser


def get_latest_revision(f):
    """
    Search for revision in yang file
    :param f: yang file
    :return: revision of the file "f"
    """
    print('EVY Start of get_latest_revision(' + f + ')')
    stmt = yangParser.parse(f)
    if stmt is None: # In case of invalid YANG syntax, None is returned
        return None
    rev = stmt.search_one('revision')
    if rev is None:
        return None

    return rev.arg


def check_name_no_revision_exist(directory, LOGGER_temp):
    """
    This function checks the format of all the modules filename.
    If it contains module with a filename without revision,
    we check if there is a module that has revision in
    its filename. If such module exists, then module with no revision
    in filename will be removed.
    :param directory: (str) path to directory with yang modules
    """
    LOGGER = LOGGER_temp
    LOGGER.info('Checking revision for directory: {}'.format(directory))
    for root, dirs, files in os.walk(directory):
        for basename in files:
            if '@' in basename:
                yang_file_name = basename.split('@')[0] + '.yang'
                revision = basename.split('@')[1].split('.')[0]
                exists = os.path.exists(directory + yang_file_name)
                if exists:
                    compared_revision = get_latest_revision(os.path.abspath(directory + yang_file_name))
                    if compared_revision is None:
                        continue
                    if revision == compared_revision:
                        os.remove(directory + yang_file_name)


def check_early_revisions(directory, LOGGER_temp=None):
    """
    This function checks all modules revisions and keeps only
    ones that are the newest. If there are two modules with
    two different revisions, then the older one is removed.
    :param directory: (str) path to directory with yang modules
    """
    if LOGGER_temp is not None:
        LOGGER = LOGGER_temp
    for f in os.listdir(directory):
        fname = f.split('.yang')[0].split('@')[0]
        if fname == '':
            continue
        files_to_delete = []
        revisions = []
        for f2 in os.listdir(directory):
            if f2 == f:     # Skip myself
                continue
            if f2.split('.yang')[0].split('@')[0] == fname:
                print('EVY*fname = ' + fname + ', f2 = ' + f2)
                if f2.split(fname)[1].startswith('.') or f2.split(fname)[1].startswith('@'):
                    files_to_delete.append(f2)
                    revision = f2.split(fname)[1].split('.')[0].replace('@', '')
                    if revision == '':
                        revision = get_latest_revision(os.path.abspath(directory + f2))
                        if revision is None:
                            continue
                    try:
                        # Basic date extraction can fail if there are alphanumeric characters in the revision filename part
                        year = int(revision.split('-')[0])  
                        month = int(revision.split('-')[1])
                        day = int(revision.split('-')[2])
                        revisions.append(datetime(year, month, day))
                    except Exception:
                        LOGGER.error('Failed to process revision for {}: (rev: {})'.format(f2, revision))
                        if month == 2 and day == 29:
                            revisions.append(datetime(year, month, 28))
        if len(revisions) == 0:
            continue
        latest = revisions.index(max(revisions))
        files_to_delete.remove(files_to_delete[latest])
        for fi in files_to_delete:
            if 'iana-if-type' in fi:
                break
            os.remove(directory + fi)


if __name__ == "__main__":
    parser = argparse.ArgumentParser()
    parser.add_argument('--config-path', type=str, default='/etc/yangcatalog/yangcatalog.conf',
                        help='Set path to config file')
    args = parser.parse_args()
    config_path = args.config_path
    config = ConfigParser.ConfigParser()
    config._interpolation = ConfigParser.ExtendedInterpolation()
    config.read(config_path)
    api_ip = config.get('DraftPullLocal-Section', 'api-ip')
    api_port = config.get('General-Section', 'api-port')
    confd_ip = config.get('General-Section', 'confd-ip')
    confd_port = config.get('General-Section', 'confd-port')
    credentials = config.get('General-Section', 'credentials').split(' ')
    result_html_dir = config.get('Web-Section', 'result-html-dir')
    protocol = config.get('General-Section', 'protocol-api')
    notify = config.get('DraftPullLocal-Section', 'notify-index')
    save_file_dir = config.get('Directory-Section', 'save-file-dir')
    private_credentials = config.get('General-Section', 'private-secret').split(' ')
    token = config.get('DraftPull-Section', 'yang-catalog-token')
    username = config.get('DraftPull-Section', 'username')
    config_name = config.get('General-Section', 'repo-config-name')
    config_email = config.get('General-Section', 'repo-config-email')
    log_directory = config.get('Directory-Section', 'logs')
    ietf_draft_url = config.get('General-Section', 'ietf-draft-private-url')
    ietf_rfc_url = config.get('General-Section', 'ietf-RFC-tar-private-url')
    yang_models_url_suffix = config.get('General-Section', 'yang-models-repo-url_suffix')
    temp_dir = config.get('Directory-Section', 'temp')
    LOGGER = log.get_logger('draftPullLocal', log_directory + '/jobs/draft-pull-local.log')
    LOGGER.info('Starting cron job IETF pull request local')

    github_credentials = ''
    if len(username) > 0:
        github_credentials = username + ':' + token + '@'

    # Fork and clone the repository YangModles/yang
    LOGGER.info('Cloning repository')
    reponse = requests.post(
        'https://' + github_credentials + yang_models_url_suffix)
    repo = repoutil.RepoUtil(
        'https://' + token + '@github.com/' + username + '/yang.git')

    repo.clone(config_name, config_email)
    LOGGER.info('Cloning repo to local directory {}'.format(repo.localdir))

    ietf_draft_json = requests.get(ietf_draft_url
                                   , auth=(private_credentials[0], private_credentials[1])).json()
    response = requests.get(ietf_rfc_url, auth=(private_credentials[0], private_credentials[1]))
    zfile = open(repo.localdir + '/rfc.tgz', 'wb')
    zfile.write(response.content)
    zfile.close()
    tgz = tarfile.open(repo.localdir + '/rfc.tgz')
    tgz.extractall(repo.localdir + '/standard/ietf/RFC')
    tgz.close()
    os.remove(repo.localdir + '/rfc.tgz')
    check_name_no_revision_exist(repo.localdir + '/standard/ietf/RFC/', LOGGER)
    check_early_revisions(repo.localdir + '/standard/ietf/RFC/', LOGGER)
<<<<<<< HEAD
    with open(temp_dir + "/log-pull-local.txt", "w") as f:
=======
    with open(repo.localdir + "/log-pull-local.txt", "w") as f:
>>>>>>> 7b6f4a31
        try:
            LOGGER.info('Calling populate script')
            arguments = ["python", "../parseAndPopulate/populate.py", "--sdo", "--port", confd_port, "--ip",
                         confd_ip, "--api-protocol", protocol, "--api-port", api_port, "--api-ip", api_ip,
                         "--dir", repo.localdir + "/standard/ietf/RFC", "--result-html-dir", result_html_dir,
                         "--credentials", credentials[0], credentials[1],
                         "--save-file-dir", save_file_dir]
            if notify == 'True':
                arguments.append("--notify-indexing")
            subprocess.check_call(arguments, stderr=f)
        except subprocess.CalledProcessError as e:
            LOGGER.error('Error calling process populate.py {}'.format(e.cmd))
    for key in ietf_draft_json:
        yang_file = open(repo.localdir + '/experimental/ietf-extracted-YANG-modules/' + key, 'w+')
        yang_download_link = ietf_draft_json[key][2].split('href="')[1].split('">Download')[0]
        yang_download_link = yang_download_link.replace('new.yangcatalog.org', 'yangcatalog.org')

        try:
            yang_raw = requests.get(yang_download_link).text
            yang_file.write(yang_raw)
        except:
            LOGGER.warning('{} - {}'.format(key, yang_download_link))
            yang_file.write('')
        yang_file.close()
    LOGGER.info('Checking module filenames without revision in ' + repo.localdir + '/experimental/ietf-extracted-YANG-modules/')
    check_name_no_revision_exist(repo.localdir + '/experimental/ietf-extracted-YANG-modules/', LOGGER)
    LOGGER.info('Checking for early revision in ' + repo.localdir + '/experimental/ietf-extracted-YANG-modules/')
    check_early_revisions(repo.localdir + '/experimental/ietf-extracted-YANG-modules/', LOGGER)

<<<<<<< HEAD
    with open(temp_dir + "/log-pull-local2.txt", "w") as f:
=======
    with open(repo.localdir + "/log-pull-local2.txt", "w") as f:
>>>>>>> 7b6f4a31
        try:
            LOGGER.info('Calling populate script')
            arguments = ["python", "../parseAndPopulate/populate.py", "--sdo", "--port", confd_port, "--ip",
                         confd_ip, "--api-protocol", protocol, "--api-port", api_port, "--api-ip", api_ip,
                         "--dir", repo.localdir + "/experimental/ietf-extracted-YANG-modules",
                         "--result-html-dir", result_html_dir, "--credentials", credentials[0], credentials[1],
                         "--save-file-dir", save_file_dir]
            if notify == 'True':
                arguments.append("--notify-indexing")
            subprocess.check_call(arguments, stderr=f)
        except subprocess.CalledProcessError as e:
            LOGGER.error('Error calling process populate.py {}'.format(e.cmd))
    repo.remove()<|MERGE_RESOLUTION|>--- conflicted
+++ resolved
@@ -186,11 +186,7 @@
     os.remove(repo.localdir + '/rfc.tgz')
     check_name_no_revision_exist(repo.localdir + '/standard/ietf/RFC/', LOGGER)
     check_early_revisions(repo.localdir + '/standard/ietf/RFC/', LOGGER)
-<<<<<<< HEAD
     with open(temp_dir + "/log-pull-local.txt", "w") as f:
-=======
-    with open(repo.localdir + "/log-pull-local.txt", "w") as f:
->>>>>>> 7b6f4a31
         try:
             LOGGER.info('Calling populate script')
             arguments = ["python", "../parseAndPopulate/populate.py", "--sdo", "--port", confd_port, "--ip",
@@ -220,11 +216,7 @@
     LOGGER.info('Checking for early revision in ' + repo.localdir + '/experimental/ietf-extracted-YANG-modules/')
     check_early_revisions(repo.localdir + '/experimental/ietf-extracted-YANG-modules/', LOGGER)
 
-<<<<<<< HEAD
     with open(temp_dir + "/log-pull-local2.txt", "w") as f:
-=======
-    with open(repo.localdir + "/log-pull-local2.txt", "w") as f:
->>>>>>> 7b6f4a31
         try:
             LOGGER.info('Calling populate script')
             arguments = ["python", "../parseAndPopulate/populate.py", "--sdo", "--port", confd_port, "--ip",
