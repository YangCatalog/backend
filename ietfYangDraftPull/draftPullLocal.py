"""
This python script is set as automatic cronjob
tool to parse and populate all new ietf DRAFT
and RFC modules.
"""
# Copyright 2018 Cisco and its affiliates
#
# Licensed under the Apache License, Version 2.0 (the "License");
# you may not use this file except in compliance with the License.
# You may obtain a copy of the License at
#
#     http://www.apache.org/licenses/LICENSE-2.0
#
# Unless required by applicable law or agreed to in writing, software
# distributed under the License is distributed on an "AS IS" BASIS,
# WITHOUT WARRANTIES OR CONDITIONS OF ANY KIND, either express or implied.
# See the License for the specific language governing permissions and
# limitations under the License.

__author__ = "Miroslav Kovac"
__copyright__ = "Copyright 2018 Cisco and its affiliates"
__license__ = "Apache License, Version 2.0"
__email__ = "miroslav.kovac@pantheon.tech"

import argparse
import os
import subprocess
import sys
import tarfile
from datetime import datetime

import requests

import utility.log as log
from utility import yangParser, repoutil

if sys.version_info >= (3, 4):
    import configparser as ConfigParser
else:
    import ConfigParser


def get_latest_revision(f, LOGGER):
    """
    Search for revision in yang file
    :param f: yang file
    :return: revision of the file "f"
    """
    stmt = yangParser.parse(f)
<<<<<<< HEAD
    if stmt is None:
        LOGGER.info('Cannot yangParser.parse ' + f)
        return None

=======
    if stmt is None: # In case of invalid YANG syntax, None is returned
        return None
>>>>>>> 6e493ca0
    rev = stmt.search_one('revision')
    if rev is None:
        return None

    return rev.arg


def check_name_no_revision_exist(directory, LOGGER_temp):
    """
    This function checks the format of all the modules filename.
    If it contains module with a filename without revision,
    we check if there is a module that has revision in
    its filename. If such module exists, then module with no revision
    in filename will be removed.
    :param directory: (str) path to directory with yang modules
    """
    LOGGER = LOGGER_temp
    LOGGER.debug('Checking revision for directory: {}'.format(directory))
    for root, dirs, files in os.walk(directory):
        for basename in files:
            if '@' in basename:
                yang_file_name = basename.split('@')[0] + '.yang'
                revision = basename.split('@')[1].split('.')[0]
                exists = os.path.exists(directory + yang_file_name)
                if exists:
                    compared_revision = get_latest_revision(os.path.abspath(directory + yang_file_name), LOGGER)
                    if compared_revision is None:
                        continue
                    if revision == compared_revision:
                        os.remove(directory + yang_file_name)


def check_early_revisions(directory, LOGGER_temp=None):
    """
    This function checks all modules revisions and keeps only
    ones that are the newest. If there are two modules with
    two different revisions, then the older one is removed.
    :param directory: (str) path to directory with yang modules
    """
    if LOGGER_temp is not None:
        LOGGER = LOGGER_temp
    for f in os.listdir(directory):
<<<<<<< HEAD
        # Extract the YANG module name from the filename
        mname = f.split('.yang')[0].split('@')[0]   # Beware of some invalid file names such as '@2015-03-09.yang'
        if mname == '':
=======
        fname = f.split('.yang')[0].split('@')[0]
        if fname == '':
>>>>>>> 6e493ca0
            continue
        files_to_delete = []
        revisions = []
        for f2 in os.listdir(directory):
<<<<<<< HEAD
            # Same module name ?
            if f2.split('.yang')[0].split('@')[0] == mname:
                if f2.split(mname)[1].startswith('.') or f2.split(mname)[1].startswith('@'):
=======
            if f2 == f:     # Skip myself
                continue
            if f2.split('.yang')[0].split('@')[0] == fname:
                if f2.split(fname)[1].startswith('.') or f2.split(fname)[1].startswith('@'):
>>>>>>> 6e493ca0
                    files_to_delete.append(f2)
                    revision = f2.split(mname)[1].split('.')[0].replace('@', '')
                    if revision == '':
                        revision = get_latest_revision(os.path.abspath(directory + f2), LOGGER)
                        if revision is None:
                            continue
                    try:
<<<<<<< HEAD
                        year = int(revision.split('-')[0])
=======
                        # Basic date extraction can fail if there are alphanumeric characters in the revision filename part
                        year = int(revision.split('-')[0])  
>>>>>>> 6e493ca0
                        month = int(revision.split('-')[1])
                        day = int(revision.split('-')[2])
                        revisions.append(datetime(year, month, day))
                    except Exception:
                        LOGGER.error('Failed to process revision for {}: (rev: {})'.format(f2, revision))
                        if month == 2 and day == 29:
                            revisions.append(datetime(year, month, 28))
                        else:
                            continue
        # Single revision...
        if len(revisions) == 0:
            continue
        # Keep the latest (max) revision and delete the rest
        latest = revisions.index(max(revisions))
        files_to_delete.remove(files_to_delete[latest])
        for fi in files_to_delete:
            if 'iana-if-type' in fi:
                break
            os.remove(directory + fi)


if __name__ == "__main__":
    parser = argparse.ArgumentParser()
    parser.add_argument('--config-path', type=str, default='/etc/yangcatalog/yangcatalog.conf',
                        help='Set path to config file')
    args = parser.parse_args()
    config_path = args.config_path
    config = ConfigParser.ConfigParser()
    config._interpolation = ConfigParser.ExtendedInterpolation()
    config.read(config_path)
    api_ip = config.get('DraftPullLocal-Section', 'api-ip')
    api_port = config.get('General-Section', 'api-port')
    confd_ip = config.get('General-Section', 'confd-ip')
    confd_port = config.get('General-Section', 'confd-port')
    credentials = config.get('General-Section', 'credentials').split(' ')
    result_html_dir = config.get('Web-Section', 'result-html-dir')
    protocol = config.get('General-Section', 'protocol-api')
    notify = config.get('DraftPullLocal-Section', 'notify-index')
    save_file_dir = config.get('Directory-Section', 'save-file-dir')
    private_credentials = config.get('General-Section', 'private-secret').split(' ')
    token = config.get('DraftPull-Section', 'yang-catalog-token')
    username = config.get('DraftPull-Section', 'username')
    config_name = config.get('General-Section', 'repo-config-name')
    config_email = config.get('General-Section', 'repo-config-email')
    log_directory = config.get('Directory-Section', 'logs')
    ietf_draft_url = config.get('General-Section', 'ietf-draft-private-url')
    ietf_rfc_url = config.get('General-Section', 'ietf-RFC-tar-private-url')
    yang_models_url_suffix = config.get('General-Section', 'yang-models-repo-url_suffix')
    temp_dir = config.get('Directory-Section', 'temp')
    LOGGER = log.get_logger('draftPullLocal', log_directory + '/jobs/draft-pull-local.log')
    LOGGER.info('Starting cron job IETF pull request local')

    github_credentials = ''
    if len(username) > 0:
        github_credentials = username + ':' + token + '@'

    # Fork and clone the repository YangModles/yang
    LOGGER.info('Cloning repository')
    reponse = requests.post('https://' + github_credentials + yang_models_url_suffix)
    repo = repoutil.RepoUtil('https://' + token + '@github.com/' + username + '/yang.git')

    repo.clone(config_name, config_email)
    LOGGER.info('Cloning repo to local directory {}'.format(repo.localdir))

    ietf_draft_json = requests.get(ietf_draft_url
                                   , auth=(private_credentials[0], private_credentials[1])).json()
    response = requests.get(ietf_rfc_url, auth=(private_credentials[0], private_credentials[1]))
    zfile = open(repo.localdir + '/rfc.tgz', 'wb')
    zfile.write(response.content)
    zfile.close()
    tgz = tarfile.open(repo.localdir + '/rfc.tgz')
    tgz.extractall(repo.localdir + '/standard/ietf/RFC')
    tgz.close()
    os.remove(repo.localdir + '/rfc.tgz')
    check_name_no_revision_exist(repo.localdir + '/standard/ietf/RFC/', LOGGER)
    check_early_revisions(repo.localdir + '/standard/ietf/RFC/', LOGGER)
    with open(temp_dir + "/log-pull-local.txt", "w") as f:
        try:
            LOGGER.info('Calling populate script')
            arguments = ["python", "../parseAndPopulate/populate.py", "--sdo", "--port", confd_port, "--ip",
                         confd_ip, "--api-protocol", protocol, "--api-port", api_port, "--api-ip", api_ip,
                         "--dir", repo.localdir + "/standard/ietf/RFC", "--result-html-dir", result_html_dir,
                         "--credentials", credentials[0], credentials[1],
                         "--save-file-dir", save_file_dir]
            if notify == 'True':
                arguments.append("--notify-indexing")
            subprocess.check_call(arguments, stderr=f)
        except subprocess.CalledProcessError as e:
            LOGGER.error('Error calling process populate.py {}'.format(e.cmd))
    for key in ietf_draft_json:
        yang_file = open(repo.localdir + '/experimental/ietf-extracted-YANG-modules/' + key, 'w+')
        yang_download_link = ietf_draft_json[key][2].split('href="')[1].split('">Download')[0]
        yang_download_link = yang_download_link.replace('new.yangcatalog.org', 'yangcatalog.org')

        try:
            yang_raw = requests.get(yang_download_link).text
            yang_file.write(yang_raw)
        except:
            LOGGER.warning('{} - {}'.format(key, yang_download_link))
            yang_file.write('')
        yang_file.close()
    LOGGER.info('Checking module filenames without revision in ' + repo.localdir + '/experimental/ietf-extracted-YANG-modules/')
    check_name_no_revision_exist(repo.localdir + '/experimental/ietf-extracted-YANG-modules/', LOGGER)
    LOGGER.info('Checking for early revision in ' + repo.localdir + '/experimental/ietf-extracted-YANG-modules/')
    check_early_revisions(repo.localdir + '/experimental/ietf-extracted-YANG-modules/', LOGGER)

    with open(temp_dir + "/log-pull-local2.txt", "w") as f:
        try:
            LOGGER.info('Calling populate script')
            arguments = ["python", "../parseAndPopulate/populate.py", "--sdo", "--port", confd_port, "--ip",
                         confd_ip, "--api-protocol", protocol, "--api-port", api_port, "--api-ip", api_ip,
                         "--dir", repo.localdir + "/experimental/ietf-extracted-YANG-modules",
                         "--result-html-dir", result_html_dir, "--credentials", credentials[0], credentials[1],
                         "--save-file-dir", save_file_dir]
            if notify == 'True':
                arguments.append("--notify-indexing")
            subprocess.check_call(arguments, stderr=f)
        except subprocess.CalledProcessError as e:
            LOGGER.error('Error calling process populate.py {}'.format(e.cmd))
    repo.remove()<|MERGE_RESOLUTION|>--- conflicted
+++ resolved
@@ -47,15 +47,9 @@
     :return: revision of the file "f"
     """
     stmt = yangParser.parse(f)
-<<<<<<< HEAD
-    if stmt is None:
+    if stmt is None: # In case of invalid YANG syntax, None is returned
         LOGGER.info('Cannot yangParser.parse ' + f)
         return None
-
-=======
-    if stmt is None: # In case of invalid YANG syntax, None is returned
-        return None
->>>>>>> 6e493ca0
     rev = stmt.search_one('revision')
     if rev is None:
         return None
@@ -98,28 +92,16 @@
     if LOGGER_temp is not None:
         LOGGER = LOGGER_temp
     for f in os.listdir(directory):
-<<<<<<< HEAD
         # Extract the YANG module name from the filename
         mname = f.split('.yang')[0].split('@')[0]   # Beware of some invalid file names such as '@2015-03-09.yang'
         if mname == '':
-=======
-        fname = f.split('.yang')[0].split('@')[0]
-        if fname == '':
->>>>>>> 6e493ca0
             continue
         files_to_delete = []
         revisions = []
         for f2 in os.listdir(directory):
-<<<<<<< HEAD
             # Same module name ?
             if f2.split('.yang')[0].split('@')[0] == mname:
                 if f2.split(mname)[1].startswith('.') or f2.split(mname)[1].startswith('@'):
-=======
-            if f2 == f:     # Skip myself
-                continue
-            if f2.split('.yang')[0].split('@')[0] == fname:
-                if f2.split(fname)[1].startswith('.') or f2.split(fname)[1].startswith('@'):
->>>>>>> 6e493ca0
                     files_to_delete.append(f2)
                     revision = f2.split(mname)[1].split('.')[0].replace('@', '')
                     if revision == '':
@@ -127,12 +109,8 @@
                         if revision is None:
                             continue
                     try:
-<<<<<<< HEAD
-                        year = int(revision.split('-')[0])
-=======
                         # Basic date extraction can fail if there are alphanumeric characters in the revision filename part
                         year = int(revision.split('-')[0])  
->>>>>>> 6e493ca0
                         month = int(revision.split('-')[1])
                         day = int(revision.split('-')[2])
                         revisions.append(datetime(year, month, day))
