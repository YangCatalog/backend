# Copyright The IETF Trust 2019, All Rights Reserved
# Copyright 2018 Cisco and its affiliates
#
# Licensed under the Apache License, Version 2.0 (the "License");
# you may not use this file except in compliance with the License.
# You may obtain a copy of the License at
#
#     http://www.apache.org/licenses/LICENSE-2.0
#
# Unless required by applicable law or agreed to in writing, software
# distributed under the License is distributed on an "AS IS" BASIS,
# WITHOUT WARRANTIES OR CONDITIONS OF ANY KIND, either express or implied.
# See the License for the specific language governing permissions and
# limitations under the License.

"""
Cronjob tool that automatically runs populate.py over 3 different directories:
I. RFC .yang modules -> standard/ietf/RFC path
II. Draft .yang modules -> experimental/ietf-extracted-YANG-modules path
III. IANA maintained modules -> standard/iana path
"""

__author__ = 'Miroslav Kovac'
__copyright__ = 'Copyright 2018 Cisco and its affiliates, Copyright The IETF Trust 2019, All Rights Reserved'
__license__ = 'Apache License, Version 2.0'
__email__ = 'miroslav.kovac@pantheon.tech'

import logging
import os
import shutil
import time
import typing as t

import requests

import utility.log as log
from ietfYangDraftPull import draftPullUtility
from utility import repoutil
from utility.create_config import create_config
from utility.scriptConfig import Arg, BaseScriptConfig
from utility.staticVariables import JobLogStatuses, github_url
from utility.util import job_log

current_file_basename = os.path.basename(__file__)


class ScriptConfig(BaseScriptConfig):
    def __init__(self):
        help = (
            'Run populate script on all ietf RFC and DRAFT files to parse all ietf modules and populate the '
            'metadata to yangcatalog if there are any new. This runs as a daily cronjob'
        )
        args: t.List[Arg] = [
            {
                'flag': '--config-path',
                'help': 'Set path to config file',
                'type': str,
                'default': os.environ['YANGCATALOG_CONFIG_PATH'],
            },
        ]
        super().__init__(help, args, None if __name__ == '__main__' else [])


def run_populate_script(directory: str, notify: bool, logger: logging.Logger) -> bool:
    """
    Run populate.py script and return whether execution was successful or not.

    Argumets:
        :param directory    (str) full path to directory with yang modules
        :param notify       (str) whether to send files for'indexing
        :param logger       (obj) formated logger with the specified name
    """
    successful = True
    try:
        module = __import__('parseAndPopulate', fromlist=['populate'])
        submodule = getattr(module, 'populate')
        script_conf = submodule.ScriptConfig()
        script_conf.args.__setattr__('sdo', True)
        script_conf.args.__setattr__('dir', directory)
        script_conf.args.__setattr__('notify_indexing', notify)
        logger.info(f'Running populate.py script over {directory}')
        submodule.main(script_conf=script_conf)
    except Exception:
        logger.exception('Error occurred while running populate.py script')
        successful = False

    return successful


def populate_directory(directory: str, notify_indexing: bool, logger: logging.Logger):
    """
    Run the populate script on a directory and return the result.

    Arguments:
        :param directory        (str) Directory to run the populate script on
        :param notify_indexing  (bool)
        :param logger           (Logger)
        :return                 (tuple[bool, str]) First specifies whether the script ran successfully,
            second element is a corresponding text message.
    """
    logger.info(f'Checking module filenames without revision in {directory}')
    draftPullUtility.check_name_no_revision_exist(directory, logger)

    logger.info(f'Checking for early revision in {directory}')
    draftPullUtility.check_early_revisions(directory, logger)

    success = run_populate_script(directory, notify_indexing, logger)
    if success:
        message = 'Populate script finished successfully'
    else:
        message = 'Error while calling populate script'
    return success, message


def main(script_conf: BaseScriptConfig = ScriptConfig()):
    start_time = int(time.time())
    args = script_conf.args

    config_path = args.config_path
    config = create_config(config_path)
    notify_indexing = config.get('General-Section', 'notify-index')
    config_name = config.get('General-Section', 'repo-config-name')
    config_email = config.get('General-Section', 'repo-config-email')
    log_directory = config.get('Directory-Section', 'logs')
    ietf_rfc_url = config.get('Web-Section', 'ietf-RFC-tar-private-url')
    temp_dir = config.get('Directory-Section', 'temp')
    logger = log.get_logger('draftPullLocal', f'{log_directory}/jobs/draft-pull-local.log')
    logger.info('Starting cron job IETF pull request local')
    job_log(start_time, temp_dir, status=JobLogStatuses.IN_PROGRESS, filename=current_file_basename)

    messages = []
    notify_indexing = notify_indexing == 'True'
    success = True
    repo = None
    try:
        # Clone YangModels/yang repository
        clone_dir = os.path.join(temp_dir, 'draftpulllocal')
        if os.path.exists(clone_dir):
            shutil.rmtree(clone_dir)
        repo = repoutil.ModifiableRepoUtil(
            os.path.join(github_url, 'YangModels/yang.git'),
            clone_options={'config_username': config_name, 'config_user_email': config_email, 'local_dir': clone_dir},
        )
        logger.info(f'YangModels/yang repo cloned to local directory {repo.local_dir}')

        response = requests.get(ietf_rfc_url)
        tgz_path = os.path.join(repo.local_dir, 'rfc.tgz')
        extract_to = os.path.join(repo.local_dir, 'standard/ietf/RFC')
        with open(tgz_path, 'wb') as zfile:
            zfile.write(response.content)
        tar_opened = draftPullUtility.extract_rfc_tgz(tgz_path, extract_to, logger)

        if tar_opened:
            # Standard RFC modules
<<<<<<< HEAD
            direc = f'{repo.local_dir}/standard/ietf/RFC'

            logger.info(f'Checking module filenames without revision in {direc}')
            draftPullUtility.check_name_no_revision_exist(direc, logger)

            logger.info(f'Checking for early revision in {direc}')
            draftPullUtility.check_early_revisions(direc, logger)

            execution_result = run_populate_script(direc, notify_indexing, logger)
            if not execution_result:
                populate_error = True
                message = {'label': 'Standard RFC modules', 'message': 'Error while calling populate script'}
                messages.append(message)
            else:
                message = {'label': 'Standard RFC modules', 'message': 'populate script finished successfully'}
                messages.append(message)
=======
            rfc_path = os.path.join(repo.local_dir, 'standard/ietf/RFC')
            directory_success, message = populate_directory(rfc_path, notify_indexing, LOGGER)
            success = success and directory_success
            messages.append({'label': 'Standard RFC modules', 'message': message})
>>>>>>> 833c97b0

        # Experimental modules
        experimental_path = os.path.join(repo.local_dir, 'experimental/ietf-extracted-YANG-modules')

<<<<<<< HEAD
        logger.info('Updating IETF drafts download links')
        draftPullUtility.get_draft_module_content(experimental_path, config, logger)

        logger.info(f'Checking module filenames without revision in {experimental_path}')
        draftPullUtility.check_name_no_revision_exist(experimental_path, logger)

        logger.info(f'Checking for early revision in {experimental_path}')
        draftPullUtility.check_early_revisions(experimental_path, logger)

        execution_result = run_populate_script(experimental_path, notify_indexing, logger)
        if not execution_result:
            populate_error = True
            message = {'label': 'Experimental modules', 'message': 'Error while calling populate script'}
            messages.append(message)
        else:
            message = {'label': 'Experimental modules', 'message': 'populate script finished successfully'}
            messages.append(message)
=======
        directory_success, message = populate_directory(experimental_path, notify_indexing, LOGGER)
        success = success and directory_success
        messages.append({'label': 'Experimental modules', 'message': message})
>>>>>>> 833c97b0

        # IANA modules
        iana_path = os.path.join(repo.local_dir, 'standard/iana')

        if os.path.exists(iana_path):
<<<<<<< HEAD
            logger.info(f'Checking module filenames without revision in {iana_path}')
            draftPullUtility.check_name_no_revision_exist(iana_path, logger)

            logger.info(f'Checking for early revision in {iana_path}')
            draftPullUtility.check_early_revisions(iana_path, logger)

            execution_result = run_populate_script(iana_path, notify_indexing, logger)
            if not execution_result:
                populate_error = True
                message = {'label': 'IANA modules', 'message': 'Error while calling populate script'}
                messages.append(message)
            else:
                message = {'label': 'IANA modules', 'message': 'populate script finished successfully'}
                messages.append(message)
=======
            directory_success, message = populate_directory(iana_path, notify_indexing, LOGGER)
            success = success and directory_success
            messages.append({'label': 'IANA modules', 'message': message})
>>>>>>> 833c97b0

    except Exception as e:
        logger.exception('Exception found while running draftPullLocal script')
        job_log(start_time, temp_dir, error=str(e), status=JobLogStatuses.FAIL, filename=current_file_basename)
        raise e
<<<<<<< HEAD
    if not populate_error:
        logger.info('Job finished successfully')
=======
    if success:
        LOGGER.info('Job finished successfully')
>>>>>>> 833c97b0
    else:
        logger.info('Job finished, but errors found while calling populate script')
    job_log(start_time, temp_dir, messages=messages, status=JobLogStatuses.SUCCESS, filename=current_file_basename)


if __name__ == '__main__':
    main()<|MERGE_RESOLUTION|>--- conflicted
+++ resolved
@@ -152,93 +152,32 @@
 
         if tar_opened:
             # Standard RFC modules
-<<<<<<< HEAD
-            direc = f'{repo.local_dir}/standard/ietf/RFC'
-
-            logger.info(f'Checking module filenames without revision in {direc}')
-            draftPullUtility.check_name_no_revision_exist(direc, logger)
-
-            logger.info(f'Checking for early revision in {direc}')
-            draftPullUtility.check_early_revisions(direc, logger)
-
-            execution_result = run_populate_script(direc, notify_indexing, logger)
-            if not execution_result:
-                populate_error = True
-                message = {'label': 'Standard RFC modules', 'message': 'Error while calling populate script'}
-                messages.append(message)
-            else:
-                message = {'label': 'Standard RFC modules', 'message': 'populate script finished successfully'}
-                messages.append(message)
-=======
             rfc_path = os.path.join(repo.local_dir, 'standard/ietf/RFC')
-            directory_success, message = populate_directory(rfc_path, notify_indexing, LOGGER)
+            directory_success, message = populate_directory(rfc_path, notify_indexing, logger)
             success = success and directory_success
             messages.append({'label': 'Standard RFC modules', 'message': message})
->>>>>>> 833c97b0
 
         # Experimental modules
         experimental_path = os.path.join(repo.local_dir, 'experimental/ietf-extracted-YANG-modules')
 
-<<<<<<< HEAD
-        logger.info('Updating IETF drafts download links')
-        draftPullUtility.get_draft_module_content(experimental_path, config, logger)
-
-        logger.info(f'Checking module filenames without revision in {experimental_path}')
-        draftPullUtility.check_name_no_revision_exist(experimental_path, logger)
-
-        logger.info(f'Checking for early revision in {experimental_path}')
-        draftPullUtility.check_early_revisions(experimental_path, logger)
-
-        execution_result = run_populate_script(experimental_path, notify_indexing, logger)
-        if not execution_result:
-            populate_error = True
-            message = {'label': 'Experimental modules', 'message': 'Error while calling populate script'}
-            messages.append(message)
-        else:
-            message = {'label': 'Experimental modules', 'message': 'populate script finished successfully'}
-            messages.append(message)
-=======
-        directory_success, message = populate_directory(experimental_path, notify_indexing, LOGGER)
+        directory_success, message = populate_directory(experimental_path, notify_indexing, logger)
         success = success and directory_success
         messages.append({'label': 'Experimental modules', 'message': message})
->>>>>>> 833c97b0
 
         # IANA modules
         iana_path = os.path.join(repo.local_dir, 'standard/iana')
 
         if os.path.exists(iana_path):
-<<<<<<< HEAD
-            logger.info(f'Checking module filenames without revision in {iana_path}')
-            draftPullUtility.check_name_no_revision_exist(iana_path, logger)
-
-            logger.info(f'Checking for early revision in {iana_path}')
-            draftPullUtility.check_early_revisions(iana_path, logger)
-
-            execution_result = run_populate_script(iana_path, notify_indexing, logger)
-            if not execution_result:
-                populate_error = True
-                message = {'label': 'IANA modules', 'message': 'Error while calling populate script'}
-                messages.append(message)
-            else:
-                message = {'label': 'IANA modules', 'message': 'populate script finished successfully'}
-                messages.append(message)
-=======
-            directory_success, message = populate_directory(iana_path, notify_indexing, LOGGER)
+            directory_success, message = populate_directory(iana_path, notify_indexing, logger)
             success = success and directory_success
             messages.append({'label': 'IANA modules', 'message': message})
->>>>>>> 833c97b0
 
     except Exception as e:
         logger.exception('Exception found while running draftPullLocal script')
         job_log(start_time, temp_dir, error=str(e), status=JobLogStatuses.FAIL, filename=current_file_basename)
         raise e
-<<<<<<< HEAD
-    if not populate_error:
+    if success:
         logger.info('Job finished successfully')
-=======
-    if success:
-        LOGGER.info('Job finished successfully')
->>>>>>> 833c97b0
     else:
         logger.info('Job finished, but errors found while calling populate script')
     job_log(start_time, temp_dir, messages=messages, status=JobLogStatuses.SUCCESS, filename=current_file_basename)
