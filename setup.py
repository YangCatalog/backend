--- conflicted
+++ resolved
@@ -28,17 +28,9 @@
     author='Miroslav Kovac',
     author_email='miroslav.kovac@pantheon.tech',
     description='',
-<<<<<<< HEAD
-    install_requires=['numpy;python_version<"3.4"',  'pytest;python_version<"3.4"',
-                      'flask;python_version<"3.4"', 'Crypto;python_version<"3.4"', 'pika;python_version<"3.4"',
-                      'urllib3;python_version<"3.4"', 'pyOpenSSL;python_version<"3.4"', 'flask-httpauth;python_version<"3.4"',
-                      'configparser;python_version>"3.4"',
-                      'requests', 'jinja2', 'pyang', 'gitpython', 'ciscosparkapi', 'mysqlclient', 'travispy'
-=======
     install_requires=['numpy', 'travispy', 'pyOpenSSL', 'configparser', 'requests',
                       'jinja2', 'pyang', 'gitpython', 'ciscosparkapi', 'mysqlclient',
                       'flask', 'flask-httpauth', 'pika', 'prometheus-client', 'Crypto',
                       'pycrypto', 'uwsgi'
->>>>>>> ac8bd169
                       ]
 )